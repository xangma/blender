#!/usr/bin/python
Import ('env')

sources = env.Glob('intern/*.c')

incs = '. #/intern/guardedalloc ../blenlib ../blenkernel'
incs += ' ../makesdna ../editors/include'
<<<<<<< HEAD
incs += ' ../render/extern/include ../makesrna ../bmesh'
=======
incs += ' ../render/extern/include ../makesrna ../nodes'
>>>>>>> fa32395b

incs += ' ' + env['BF_ZLIB_INC']

defs = []

if env['OURPLATFORM'] in ('win32-vc', 'win64-vc'):
    env.BlenderLib ( 'bf_blenloader', sources, Split(incs), defs, libtype=['core','player'], priority = [167,30]) #, cc_compileflags=['/WX'] )
else:
    env.BlenderLib ( 'bf_blenloader', sources, Split(incs), defs, libtype=['core','player','player2'], priority = [167,30,5] )<|MERGE_RESOLUTION|>--- conflicted
+++ resolved
@@ -5,11 +5,7 @@
 
 incs = '. #/intern/guardedalloc ../blenlib ../blenkernel'
 incs += ' ../makesdna ../editors/include'
-<<<<<<< HEAD
-incs += ' ../render/extern/include ../makesrna ../bmesh'
-=======
-incs += ' ../render/extern/include ../makesrna ../nodes'
->>>>>>> fa32395b
+incs += ' ../render/extern/include ../makesrna ../nodes ../bmesh'
 
 incs += ' ' + env['BF_ZLIB_INC']
 
