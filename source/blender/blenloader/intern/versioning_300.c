--- conflicted
+++ resolved
@@ -2310,37 +2310,9 @@
     }
   }
 
-<<<<<<< HEAD
-  /**
-   * Versioning code until next subversion bump goes here.
-   *
-   * \note Be sure to check when bumping the version:
-   * - "versioning_userdef.c", #blo_do_versions_userdef
-   * - "versioning_userdef.c", #do_versions_theme
-   *
-   * \note Keep this message at the bottom of the function.
-   */
-  {
-    /* Keep this block, even when empty. */
-
-=======
   if (!MAIN_VERSION_ATLEAST(bmain, 300, 42)) {
-    /* Update LibOverride operations regarding insertions in RNA collections (i.e. modifiers,
-     * constraints and NLA tracks). */
-    ID *id_iter;
-    FOREACH_MAIN_ID_BEGIN (bmain, id_iter) {
-      if (ID_IS_OVERRIDE_LIBRARY_REAL(id_iter)) {
-        version_liboverride_rnacollections_insertion_animdata(id_iter);
-        if (GS(id_iter->name) == ID_OB) {
-          version_liboverride_rnacollections_insertion_object((Object *)id_iter);
-        }
-      }
-    }
-    FOREACH_MAIN_ID_END;
-
     /* Use consistent socket identifiers for the math node.
      * The code to make unique identifiers from the names was inconsistent. */
->>>>>>> 33c5e7bc
     FOREACH_NODETREE_BEGIN (bmain, ntree, id) {
       if (ntree->type != NTREE_CUSTOM) {
         version_node_tree_socket_id_delim(ntree);
@@ -2395,6 +2367,24 @@
     }
   }
 
+  /* Special case to handle older in-dev 3.1 files, before change from 3.0 branch gets merged in
+   * master. */
+  if (!MAIN_VERSION_ATLEAST(bmain, 300, 42) ||
+      (bmain->versionfile == 301 && !MAIN_VERSION_ATLEAST(bmain, 301, 3))) {
+    /* Update LibOverride operations regarding insertions in RNA collections (i.e. modifiers,
+     * constraints and NLA tracks). */
+    ID *id_iter;
+    FOREACH_MAIN_ID_BEGIN (bmain, id_iter) {
+      if (ID_IS_OVERRIDE_LIBRARY_REAL(id_iter)) {
+        version_liboverride_rnacollections_insertion_animdata(id_iter);
+        if (GS(id_iter->name) == ID_OB) {
+          version_liboverride_rnacollections_insertion_object((Object *)id_iter);
+        }
+      }
+    }
+    FOREACH_MAIN_ID_END;
+  }
+
   /**
    * Versioning code until next subversion bump goes here.
    *
@@ -2405,5 +2395,6 @@
    * \note Keep this message at the bottom of the function.
    */
   {
+    /* Keep this block, even when empty. */
   }
 }