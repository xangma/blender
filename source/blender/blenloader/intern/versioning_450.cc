--- conflicted
+++ resolved
@@ -6181,22 +6181,10 @@
     FOREACH_NODETREE_END;
   }
 
-<<<<<<< HEAD
-=======
   if (!MAIN_VERSION_FILE_ATLEAST(bmain, 405, 86)) {
     fix_curve_nurbs_knot_mode_custom(bmain);
   }
 
-  /* Always run this versioning (keep at the bottom of the function). Meshes are written with the
-   * legacy format which always needs to be converted to the new format on file load. To be moved
-   * to a subversion check in 5.0. */
-  LISTBASE_FOREACH (Mesh *, mesh, &bmain->meshes) {
-    blender::bke::mesh_sculpt_mask_to_generic(*mesh);
-    blender::bke::mesh_custom_normals_to_generic(*mesh);
-    rename_mesh_uv_seam_attribute(*mesh);
-  }
-
->>>>>>> 46bc8945
   /**
    * Always bump subversion in BKE_blender_version.h when adding versioning
    * code here, and wrap it inside a MAIN_VERSION_FILE_ATLEAST check.
