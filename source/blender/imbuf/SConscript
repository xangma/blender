--- conflicted
+++ resolved
@@ -17,17 +17,6 @@
 	defs.append('WITH_VERSE')
 	incs += ' ' + env['BF_VERSE_INCLUDE']
 	
-<<<<<<< HEAD
-if env['WITH_BF_OPENEXR'] == 1:
-	defs.append('WITH_OPENEXR')
-
-if env['WITH_BF_DDS'] == 1:
-	defs.append('WITH_DDS')
-
-if env['WITH_BF_FFMPEG'] == 1:
-	defs.append('WITH_FFMPEG')
-	incs += ' ' + env['BF_FFMPEG_INC']
-=======
 if env['WITH_BF_OPENEXR']:
     defs.append('WITH_OPENEXR')
 
@@ -37,7 +26,6 @@
 if env['WITH_BF_FFMPEG']:
     defs.append('WITH_FFMPEG')
     incs += ' ' + env['BF_FFMPEG_INC']
->>>>>>> 7e4db234
 
 if env['WITH_BF_OPENJPEG']:
     defs.append('WITH_OPENJPEG')
