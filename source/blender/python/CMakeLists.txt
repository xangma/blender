--- conflicted
+++ resolved
@@ -28,11 +28,6 @@
 FILE(GLOB SRC intern/*.c)
 
 SET(INC 
-<<<<<<< HEAD
-	. ../../../intern/guardedalloc ../blenlib ../makesdna ../makesrna
-	../blenkernel ../editors/include ../windowmanager ${PYTHON_INC}
-	../../../extern/glew/include ../freestyle/intern/python
-=======
 	.
 	../blenlib
 	../makesdna
@@ -40,9 +35,9 @@
 	../blenkernel
 	../windowmanager
 	../editors/include
+	../freestyle/intern/python
 	../../../intern/guardedalloc
 	${PYTHON_INC}
->>>>>>> 58b89bba
 )
 
 # only to check if buildinfo is available
