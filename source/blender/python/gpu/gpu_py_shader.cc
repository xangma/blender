--- conflicted
+++ resolved
@@ -840,45 +840,6 @@
   Py_TYPE(self)->tp_free((PyObject *)self);
 }
 
-<<<<<<< HEAD
-=======
-PyDoc_STRVAR(
-    /* Wrap. */
-    pygpu_shader__tp_doc,
-    ".. class:: GPUShader(vertexcode, fragcode, geocode=None, libcode=None, defines=None, "
-    "name='pyGPUShader')\n"
-    "\n"
-    "   Constructor is deprecated and will be removed in Blender 5.0, "
-    "use :func:`gpu.shader.create_from_info` instead.\n"
-    "\n"
-    "   GPUShader combines multiple GLSL shaders into a program used for drawing.\n"
-    "   It must contain at least a vertex and fragment shaders.\n"
-    "\n"
-    "   The GLSL ``#version`` directive is automatically included at the top of shaders,\n"
-    "   and set to 330. Some preprocessor directives are automatically added according to\n"
-    "   the Operating System or availability: ``GPU_ATI``, ``GPU_NVIDIA`` and ``GPU_INTEL``.\n"
-    "\n"
-    "   The following extensions are enabled by default if supported by the GPU:\n"
-    "   ``GL_ARB_texture_gather``, ``GL_ARB_texture_cube_map_array``\n"
-    "   and ``GL_ARB_shader_draw_parameters``.\n"
-    "\n"
-    "   For drawing user interface elements and gizmos, use\n"
-    "   ``fragOutput = blender_srgb_to_framebuffer_space(fragOutput)``\n"
-    "   to transform the output sRGB colors to the frame-buffer color-space.\n"
-    "\n"
-    "   :arg vertexcode: Vertex shader code.\n"
-    "   :type vertexcode: str\n"
-    "   :arg fragcode: Fragment shader code.\n"
-    "   :type value: str\n"
-    "   :arg geocode: Geometry shader code.\n"
-    "   :type value: str\n"
-    "   :arg libcode: Code with functions and presets to be shared between shaders.\n"
-    "   :type value: str\n"
-    "   :arg defines: Preprocessor directives.\n"
-    "   :type value: str\n"
-    "   :arg name: Name of shader code, for debugging purposes.\n"
-    "   :type value: str\n");
->>>>>>> 6dc0c85d
 PyTypeObject BPyGPUShader_Type = {
     /*ob_base*/ PyVarObject_HEAD_INIT(nullptr, 0)
     /*tp_name*/ "GPUShader",
