/*
 * ***** BEGIN GPL LICENSE BLOCK *****
 *
 * This program is free software; you can redistribute it and/or
 * modify it under the terms of the GNU General Public License
 * as published by the Free Software Foundation; either version 2
 * of the License, or (at your option) any later version.
 *
 * This program is distributed in the hope that it will be useful,
 * but WITHOUT ANY WARRANTY; without even the implied warranty of
 * MERCHANTABILITY or FITNESS FOR A PARTICULAR PURPOSE.  See the
 * GNU General Public License for more details.
 *
 * You should have received a copy of the GNU General Public License
 * along with this program; if not, write to the Free Software Foundation,
 * Inc., 51 Franklin Street, Fifth Floor, Boston, MA 02110-1301, USA.
 *
 * The Original Code is Copyright (C) 2001-2002 by NaN Holding BV.
 * All rights reserved.
 *
 * Contributor(s): Blender Foundation, 2002-2008 full recode
 *
 * ***** END GPL LICENSE BLOCK *****
 */

/** \file blender/editors/object/object_relations.c
 *  \ingroup edobj
 */


#include <stdio.h>
#include <stdlib.h>
#include <string.h>

#include "MEM_guardedalloc.h"

#include "DNA_anim_types.h"
#include "DNA_constraint_types.h"
#include "DNA_group_types.h"
#include "DNA_lamp_types.h"
#include "DNA_lattice_types.h"
#include "DNA_material_types.h"
#include "DNA_meta_types.h"
#include "DNA_particle_types.h"
#include "DNA_scene_types.h"
#include "DNA_speaker_types.h"
#include "DNA_world_types.h"
#include "DNA_object_types.h"

#include "BLI_math.h"
#include "BLI_editVert.h"
#include "BLI_listbase.h"
#include "BLI_string.h"
#include "BLI_utildefines.h"

#include "BKE_action.h"
#include "BKE_animsys.h"
#include "BKE_armature.h"
#include "BKE_camera.h"
#include "BKE_context.h"
#include "BKE_constraint.h"
#include "BKE_curve.h"
#include "BKE_depsgraph.h"
#include "BKE_DerivedMesh.h"
#include "BKE_displist.h"
#include "BKE_global.h"
#include "BKE_fcurve.h"
#include "BKE_lamp.h"
#include "BKE_lattice.h"
#include "BKE_library.h"
#include "BKE_main.h"
#include "BKE_material.h"
#include "BKE_mball.h"
#include "BKE_mesh.h"
#include "BKE_modifier.h"
#include "BKE_object.h"
#include "BKE_report.h"
#include "BKE_sca.h"
#include "BKE_scene.h"
#include "BKE_speaker.h"
#include "BKE_texture.h"
#include "BKE_tessmesh.h"

#include "WM_api.h"
#include "WM_types.h"

#include "UI_interface.h"
#include "UI_resources.h"

#include "RNA_access.h"
#include "RNA_define.h"
#include "RNA_enum_types.h"

#include "ED_armature.h"
#include "ED_curve.h"
#include "ED_keyframing.h"
#include "ED_object.h"
#include "ED_mesh.h"
#include "ED_screen.h"
#include "ED_view3d.h"

#include "object_intern.h"

/*********************** Make Vertex Parent Operator ************************/

static int vertex_parent_set_poll(bContext *C)
{
	return ED_operator_editmesh(C) || ED_operator_editsurfcurve(C) || ED_operator_editlattice(C);
}

static int vertex_parent_set_exec(bContext *C, wmOperator *op)
{
	Main *bmain= CTX_data_main(C);
	Scene *scene= CTX_data_scene(C);
	Object *obedit= CTX_data_edit_object(C);
	BMVert *eve;
	BMIter iter;
	Curve *cu;
	Nurb *nu;
	BezTriple *bezt;
	BPoint *bp;
	Object *par;
	int a, v1=0, v2=0, v3=0, v4=0, nr=1;
	
	/* we need 1 to 3 selected vertices */
	
	if(obedit->type==OB_MESH) {
		Mesh *me= obedit->data;
		BMEditMesh *em;

		EDBM_LoadEditBMesh(scene, obedit);
		EDBM_MakeEditBMesh(scene->toolsettings, scene, obedit);

<<<<<<< HEAD
		em= me->edit_btmesh;
=======
		em= BKE_mesh_get_editmesh(me);

		/* derivedMesh might be needed for solving parenting,
		   so re-create it here */
		makeDerivedMesh(scene, obedit, em, CD_MASK_BAREMESH);
>>>>>>> a91bd43d

		BM_ITER(eve, &iter, em->bm, BM_VERTS_OF_MESH, NULL) {
			if (BM_TestHFlag(eve, BM_SELECT)) {
				if(v1==0) v1= nr;
				else if(v2==0) v2= nr;
				else if(v3==0) v3= nr;
				else if(v4==0) v4= nr;
				else break;
			}
			nr++;
		}
	}
	else if(ELEM(obedit->type, OB_SURF, OB_CURVE)) {
		ListBase *editnurb= object_editcurve_get(obedit);
		
		cu= obedit->data;

		nu= editnurb->first;
		while(nu) {
			if(nu->type == CU_BEZIER) {
				bezt= nu->bezt;
				a= nu->pntsu;
				while(a--) {
					if(BEZSELECTED_HIDDENHANDLES(cu, bezt)) {
						if(v1==0) v1= nr;
						else if(v2==0) v2= nr;
						else if(v3==0) v3= nr;
						else if(v4==0) v4= nr;
						else break;
					}
					nr++;
					bezt++;
				}
			}
			else {
				bp= nu->bp;
				a= nu->pntsu*nu->pntsv;
				while(a--) {
					if(bp->f1 & SELECT) {
						if(v1==0) v1= nr;
						else if(v2==0) v2= nr;
						else if(v3==0) v3= nr;
						else if(v4==0) v4= nr;
						else break;
					}
					nr++;
					bp++;
				}
			}
			nu= nu->next;
		}
	}
	else if(obedit->type==OB_LATTICE) {
		Lattice *lt= obedit->data;
		
		a= lt->editlatt->latt->pntsu*lt->editlatt->latt->pntsv*lt->editlatt->latt->pntsw;
		bp= lt->editlatt->latt->def;
		while(a--) {
			if(bp->f1 & SELECT) {
				if(v1==0) v1= nr;
				else if(v2==0) v2= nr;
				else if(v3==0) v3= nr;
				else if(v4==0) v4= nr;
				else break;
			}
			nr++;
			bp++;
		}
	}
	
	if(v4 || !((v1 && v2==0 && v3==0) || (v1 && v2 && v3)) ) {
		BKE_report(op->reports, RPT_ERROR, "Select either 1 or 3 vertices to parent to");
		return OPERATOR_CANCELLED;
	}
	
	CTX_DATA_BEGIN(C, Object*, ob, selected_editable_objects) {
		if(ob != obedit) {
			ob->recalc |= OB_RECALC_OB|OB_RECALC_DATA|OB_RECALC_TIME;
			par= obedit->parent;
			
			while(par) {
				if(par==ob) break;
				par= par->parent;
			}
			if(par) {
				BKE_report(op->reports, RPT_ERROR, "Loop in parents");
			}
			else {
				Object workob;
				
				ob->parent= BASACT->object;
				if(v3) {
					ob->partype= PARVERT3;
					ob->par1= v1-1;
					ob->par2= v2-1;
					ob->par3= v3-1;

					/* inverse parent matrix */
					what_does_parent(scene, ob, &workob);
					invert_m4_m4(ob->parentinv, workob.obmat);
				}
				else {
					ob->partype= PARVERT1;
					ob->par1= v1-1;

					/* inverse parent matrix */
					what_does_parent(scene, ob, &workob);
					invert_m4_m4(ob->parentinv, workob.obmat);
				}
			}
		}
	}
	CTX_DATA_END;
	
	DAG_scene_sort(bmain, scene);

	WM_event_add_notifier(C, NC_OBJECT, NULL);

	return OPERATOR_FINISHED;
}

void OBJECT_OT_vertex_parent_set(wmOperatorType *ot)
{
	/* identifiers */
	ot->name= "Make Vertex Parent";
	ot->description = "Parent selected objects to the selected vertices";
	ot->idname= "OBJECT_OT_vertex_parent_set";
	
	/* api callbacks */
	ot->invoke= WM_operator_confirm;
	ot->poll= vertex_parent_set_poll;
	ot->exec= vertex_parent_set_exec;
	
	/* flags */
	ot->flag= OPTYPE_REGISTER|OPTYPE_UNDO;
}

/********************** Make Proxy Operator *************************/

/* set the object to proxify */
static int make_proxy_invoke (bContext *C, wmOperator *op, wmEvent *evt)
{
	Scene *scene= CTX_data_scene(C);
	Object *ob= ED_object_active_context(C);
	
	/* sanity checks */
	if (!scene || scene->id.lib || !ob)
		return OPERATOR_CANCELLED;
		
	/* Get object to work on - use a menu if we need to... */
	if (ob->dup_group && ob->dup_group->id.lib) {
		/* gives menu with list of objects in group */
		//proxy_group_objects_menu(C, op, ob, ob->dup_group);
		WM_enum_search_invoke(C, op, evt);
		return OPERATOR_CANCELLED;

	}
	else if (ob->id.lib) {
		uiPopupMenu *pup= uiPupMenuBegin(C, "OK?", ICON_QUESTION);
		uiLayout *layout= uiPupMenuLayout(pup);
		
		/* create operator menu item with relevant properties filled in */
		uiItemFullO(layout, op->idname, op->type->name, ICON_NONE, NULL, WM_OP_EXEC_REGION_WIN, UI_ITEM_O_RETURN_PROPS);
		
		/* present the menu and be done... */
		uiPupMenuEnd(C, pup);
	}
	else {
		/* error.. cannot continue */
		BKE_report(op->reports, RPT_ERROR, "Can only make proxy for a referenced object or group");
	}
	
	/* this invoke just calls another instance of this operator... */
	return OPERATOR_CANCELLED;
}

static int make_proxy_exec (bContext *C, wmOperator *op)
{
	Main *bmain= CTX_data_main(C);
	Object *ob, *gob= ED_object_active_context(C);
	GroupObject *go;
	Scene *scene= CTX_data_scene(C);

	if (gob->dup_group != NULL)
	{
		go= BLI_findlink(&gob->dup_group->gobject, RNA_enum_get(op->ptr, "type"));
		ob= go->ob;
	}
	else
	{
		ob= gob;
		gob = NULL;
	}
	
	if (ob) {
		Object *newob;
		Base *newbase, *oldbase= BASACT;
		char name[32];
		
		/* Add new object for the proxy */
		newob= add_object(scene, OB_EMPTY);

		BLI_snprintf(name, sizeof(name), "%s_proxy", ((ID *)(gob ? gob : ob))->name);

		rename_id(&newob->id, name);
		
		/* set layers OK */
		newbase= BASACT;	/* add_object sets active... */
		newbase->lay= oldbase->lay;
		newob->lay= newbase->lay;
		
		/* remove base, leave user count of object, it gets linked in object_make_proxy */
		if (gob==NULL) {
			BLI_remlink(&scene->base, oldbase);
			MEM_freeN(oldbase);
		}
		
		object_make_proxy(newob, ob, gob);
		
		/* depsgraph flushes are needed for the new data */
		DAG_scene_sort(bmain, scene);
		DAG_id_tag_update(&newob->id, OB_RECALC_OB|OB_RECALC_DATA|OB_RECALC_TIME);
		WM_event_add_notifier(C, NC_OBJECT|ND_DRAW, newob);
	}
	else {
		BKE_report(op->reports, RPT_ERROR, "No object to make proxy for");
		return OPERATOR_CANCELLED;
	}
	
	return OPERATOR_FINISHED;
}

/* Generic itemf's for operators that take library args */
static EnumPropertyItem *proxy_group_object_itemf(bContext *C, PointerRNA *UNUSED(ptr), PropertyRNA *UNUSED(prop), int *free)
{
	EnumPropertyItem item_tmp= {0}, *item= NULL;
	int totitem= 0;
	int i= 0;
	Object *ob= ED_object_active_context(C);
	GroupObject *go;

	if(!ob || !ob->dup_group)
		return DummyRNA_DEFAULT_items;

	/* find the object to affect */
	for (go= ob->dup_group->gobject.first; go; go= go->next) {
		item_tmp.identifier= item_tmp.name= go->ob->id.name+2;
		item_tmp.value= i++;
		RNA_enum_item_add(&item, &totitem, &item_tmp);
	}

	RNA_enum_item_end(&item, &totitem);
	*free= 1;

	return item;
}

void OBJECT_OT_proxy_make (wmOperatorType *ot)
{
	PropertyRNA *prop;

	/* identifiers */
	ot->name= "Make Proxy";
	ot->idname= "OBJECT_OT_proxy_make";
	ot->description= "Add empty object to become local replacement data of a library-linked object";
	
	/* callbacks */
	ot->invoke= make_proxy_invoke;
	ot->exec= make_proxy_exec;
	ot->poll= ED_operator_object_active;
	
	/* flags */
	ot->flag= OPTYPE_REGISTER|OPTYPE_UNDO;
	
	/* properties */
	RNA_def_string(ot->srna, "object", "", MAX_ID_NAME-2, "Proxy Object", "Name of lib-linked/grouped object to make a proxy for");
	prop= RNA_def_enum(ot->srna, "type", DummyRNA_DEFAULT_items, 0, "Type", "Group object"); /* XXX, relies on hard coded ID at the moment */
	RNA_def_enum_funcs(prop, proxy_group_object_itemf);
	ot->prop= prop;
}

/********************** Clear Parent Operator ******************* */

static EnumPropertyItem prop_clear_parent_types[] = {
	{0, "CLEAR", 0, "Clear Parent", ""},
	{1, "CLEAR_KEEP_TRANSFORM", 0, "Clear and Keep Transformation", ""},
	{2, "CLEAR_INVERSE", 0, "Clear Parent Inverse", ""},
	{0, NULL, 0, NULL, NULL}
};

/* note, poll should check for editable scene */
static int parent_clear_exec(bContext *C, wmOperator *op)
{
	Main *bmain= CTX_data_main(C);
	Scene *scene= CTX_data_scene(C);
	int type= RNA_enum_get(op->ptr, "type");
	
	CTX_DATA_BEGIN(C, Object*, ob, selected_editable_objects) {

		if(ob->parent == NULL)
			continue;
		
		if(type == 0) {
			ob->parent= NULL;
		}			
		else if(type == 1) {
			ob->parent= NULL;
			object_apply_mat4(ob, ob->obmat, TRUE, FALSE);
		}
		else if(type == 2)
			unit_m4(ob->parentinv);

		ob->recalc |= OB_RECALC_OB|OB_RECALC_DATA|OB_RECALC_TIME;
	}
	CTX_DATA_END;
	
	DAG_scene_sort(bmain, scene);
	DAG_ids_flush_update(bmain, 0);
	WM_event_add_notifier(C, NC_OBJECT|ND_TRANSFORM, NULL);
	WM_event_add_notifier(C, NC_OBJECT|ND_PARENT, NULL);

	return OPERATOR_FINISHED;
}

void OBJECT_OT_parent_clear(wmOperatorType *ot)
{
	/* identifiers */
	ot->name= "Clear Parent";
	ot->description = "Clear the object's parenting";
	ot->idname= "OBJECT_OT_parent_clear";
	
	/* api callbacks */
	ot->invoke= WM_menu_invoke;
	ot->exec= parent_clear_exec;
	
	ot->poll= ED_operator_object_active_editable;
	
	/* flags */
	ot->flag= OPTYPE_REGISTER|OPTYPE_UNDO;
	
	ot->prop= RNA_def_enum(ot->srna, "type", prop_clear_parent_types, 0, "Type", "");
}

/* ******************** Make Parent Operator *********************** */

#define PAR_OBJECT				0
#define PAR_ARMATURE			1
#define PAR_ARMATURE_NAME		2
#define PAR_ARMATURE_ENVELOPE	3
#define PAR_ARMATURE_AUTO		4
#define PAR_BONE				5
#define PAR_CURVE				6
#define PAR_FOLLOW				7
#define PAR_PATH_CONST			8
#define PAR_LATTICE				9
#define PAR_VERTEX				10
#define PAR_TRIA				11

static EnumPropertyItem prop_make_parent_types[] = {
	{PAR_OBJECT, "OBJECT", 0, "Object", ""},
	{PAR_ARMATURE, "ARMATURE", 0, "Armature Deform", ""},
	{PAR_ARMATURE_NAME, "ARMATURE_NAME", 0, "   With Empty Groups", ""},
	{PAR_ARMATURE_AUTO, "ARMATURE_AUTO", 0, "   With Automatic Weights", ""},
	{PAR_ARMATURE_ENVELOPE, "ARMATURE_ENVELOPE", 0, "   With Envelope Weights", ""},
	{PAR_BONE, "BONE", 0, "Bone", ""},
	{PAR_CURVE, "CURVE", 0, "Curve Deform", ""},
	{PAR_FOLLOW, "FOLLOW", 0, "Follow Path", ""},
	{PAR_PATH_CONST, "PATH_CONST", 0, "Path Constraint", ""},
	{PAR_LATTICE, "LATTICE", 0, "Lattice Deform", ""},
	{PAR_VERTEX, "VERTEX", 0, "Vertex", ""},
	{PAR_TRIA, "TRIA", 0, "Triangle", ""},
	{0, NULL, 0, NULL, NULL}
};

static int test_parent_loop(Object *par, Object *ob)
{
	/* test if 'ob' is a parent somewhere in par's parents */
	
	if(par == NULL) return 0;
	if(ob == par) return 1;
	
	return test_parent_loop(par->parent, ob);
}

void ED_object_parent(Object *ob, Object *par, int type, const char *substr)
{
	if(!par || test_parent_loop(par, ob)) {
		ob->parent= NULL;
		ob->partype= PAROBJECT;
		ob->parsubstr[0]= 0;
		return;
	}

	/* this could use some more checks */

	ob->parent= par;
	ob->partype &= ~PARTYPE;
	ob->partype |= type;
	BLI_strncpy(ob->parsubstr, substr, sizeof(ob->parsubstr));
}

static int parent_set_exec(bContext *C, wmOperator *op)
{
	Main *bmain= CTX_data_main(C);
	Scene *scene= CTX_data_scene(C);
	Object *par= ED_object_active_context(C);
	bPoseChannel *pchan= NULL;
	int partype= RNA_enum_get(op->ptr, "type");
	int pararm= ELEM4(partype, PAR_ARMATURE, PAR_ARMATURE_NAME, PAR_ARMATURE_ENVELOPE, PAR_ARMATURE_AUTO);
	
	par->recalc |= OB_RECALC_OB;
	
	/* preconditions */
	if(partype==PAR_FOLLOW || partype==PAR_PATH_CONST) {
		if(par->type!=OB_CURVE)
			return OPERATOR_CANCELLED;
		else {
			Curve *cu= par->data;
			
			if((cu->flag & CU_PATH)==0) {
				cu->flag |= CU_PATH|CU_FOLLOW;
				makeDispListCurveTypes(scene, par, 0);  /* force creation of path data */
			}
			else cu->flag |= CU_FOLLOW;
			
			/* if follow, add F-Curve for ctime (i.e. "eval_time") so that path-follow works */
			if(partype == PAR_FOLLOW) {
				/* get or create F-Curve */
				bAction *act = verify_adt_action(&cu->id, 1);
				FCurve *fcu = verify_fcurve(act, NULL, "eval_time", 0, 1);
				
				/* setup dummy 'generator' modifier here to get 1-1 correspondance still working */
				if (!fcu->bezt && !fcu->fpt && !fcu->modifiers.first)
					add_fmodifier(&fcu->modifiers, FMODIFIER_TYPE_GENERATOR);
			}
			
			/* fall back on regular parenting now (for follow only) */
			if(partype == PAR_FOLLOW)
				partype= PAR_OBJECT;
		}		
	}
	else if(partype==PAR_BONE) {
		pchan= get_active_posechannel(par);
		
		if(pchan==NULL) {
			BKE_report(op->reports, RPT_ERROR, "No active Bone");
			return OPERATOR_CANCELLED;
		}
	}
	
	/* context iterator */
	CTX_DATA_BEGIN(C, Object*, ob, selected_editable_objects) {
		
		if(ob!=par) {
			
			if( test_parent_loop(par, ob) ) {
				BKE_report(op->reports, RPT_ERROR, "Loop in parents");
			}
			else {
				Object workob;
				
				/* apply transformation of previous parenting */
				/* object_apply_mat4(ob, ob->obmat); */ /* removed because of bug [#23577] */

				/* set the parent (except for follow-path constraint option) */
				if(partype != PAR_PATH_CONST)
					ob->parent= par;
				
				/* handle types */
				if (pchan)
					BLI_strncpy(ob->parsubstr, pchan->name, sizeof(ob->parsubstr));
				else
					ob->parsubstr[0]= 0;
					
				if(partype == PAR_PATH_CONST)
					; /* don't do anything here, since this is not technically "parenting" */
				else if( ELEM(partype, PAR_CURVE, PAR_LATTICE) || pararm )
				{
					/* partype is now set to PAROBJECT so that invisible 'virtual' modifiers don't need to be created
					 * NOTE: the old (2.4x) method was to set ob->partype = PARSKEL, creating the virtual modifiers
					 */
					ob->partype= PAROBJECT;	/* note, dna define, not operator property */
					//ob->partype= PARSKEL; /* note, dna define, not operator property */
					
					/* BUT, to keep the deforms, we need a modifier, and then we need to set the object that it uses */
					// XXX currently this should only happen for meshes, curves, surfaces, and lattices - this stuff isn't available for metas yet
					if (ELEM5(ob->type, OB_MESH, OB_CURVE, OB_SURF, OB_FONT, OB_LATTICE)) 
					{
						ModifierData *md;

						switch (partype) {
						case PAR_CURVE: /* curve deform */
							md= ED_object_modifier_add(op->reports, bmain, scene, ob, NULL, eModifierType_Curve);
							((CurveModifierData *)md)->object= par;
							break;
						case PAR_LATTICE: /* lattice deform */
							md= ED_object_modifier_add(op->reports, bmain, scene, ob, NULL, eModifierType_Lattice);
							((LatticeModifierData *)md)->object= par;
							break;
						default: /* armature deform */
							md= ED_object_modifier_add(op->reports, bmain, scene, ob, NULL, eModifierType_Armature);
							((ArmatureModifierData *)md)->object= par;
							break;
						}
					}
				}
				else if (partype == PAR_BONE)
					ob->partype= PARBONE; /* note, dna define, not operator property */
				else
					ob->partype= PAROBJECT;	/* note, dna define, not operator property */
				
				/* constraint */
				if(partype == PAR_PATH_CONST) {
					bConstraint *con;
					bFollowPathConstraint *data;
					float cmat[4][4], vec[3];
					
					con = add_ob_constraint(ob, "AutoPath", CONSTRAINT_TYPE_FOLLOWPATH);
					
					data = con->data;
					data->tar = par;
					
					get_constraint_target_matrix(scene, con, 0, CONSTRAINT_OBTYPE_OBJECT, NULL, cmat, scene->r.cfra);
					sub_v3_v3v3(vec, ob->obmat[3], cmat[3]);
					
					ob->loc[0] = vec[0];
					ob->loc[1] = vec[1];
					ob->loc[2] = vec[2];
				}
				else if(pararm && ob->type==OB_MESH && par->type == OB_ARMATURE) {
					if(partype == PAR_ARMATURE_NAME)
						create_vgroups_from_armature(op->reports, scene, ob, par, ARM_GROUPS_NAME, 0);
					else if(partype == PAR_ARMATURE_ENVELOPE)
						create_vgroups_from_armature(op->reports, scene, ob, par, ARM_GROUPS_ENVELOPE, 0);
					else if(partype == PAR_ARMATURE_AUTO) {
						WM_cursor_wait(1);
						create_vgroups_from_armature(op->reports, scene, ob, par, ARM_GROUPS_AUTO, 0);
						WM_cursor_wait(0);
					}
					/* get corrected inverse */
					ob->partype= PAROBJECT;
					what_does_parent(scene, ob, &workob);
					
					invert_m4_m4(ob->parentinv, workob.obmat);
				}
				else {
					/* calculate inverse parent matrix */
					what_does_parent(scene, ob, &workob);
					invert_m4_m4(ob->parentinv, workob.obmat);
				}
				
				ob->recalc |= OB_RECALC_OB|OB_RECALC_DATA;
			}
		}
	}
	CTX_DATA_END;
	
	DAG_scene_sort(bmain, scene);
	DAG_ids_flush_update(bmain, 0);
	WM_event_add_notifier(C, NC_OBJECT|ND_TRANSFORM, NULL);
	WM_event_add_notifier(C, NC_OBJECT|ND_PARENT, NULL);
	
	return OPERATOR_FINISHED;
}

static int parent_set_invoke(bContext *C, wmOperator *UNUSED(op), wmEvent *UNUSED(event))
{
	Object *ob= ED_object_active_context(C);
	uiPopupMenu *pup= uiPupMenuBegin(C, "Set Parent To", ICON_NONE);
	uiLayout *layout= uiPupMenuLayout(pup);
	
	uiLayoutSetOperatorContext(layout, WM_OP_EXEC_DEFAULT);
	uiItemEnumO(layout, "OBJECT_OT_parent_set", NULL, 0, "type", PAR_OBJECT);
	
	/* ob becomes parent, make the associated menus */
	if(ob->type==OB_ARMATURE) {
		uiItemEnumO(layout, "OBJECT_OT_parent_set", NULL, 0, "type", PAR_ARMATURE);
		uiItemEnumO(layout, "OBJECT_OT_parent_set", NULL, 0, "type", PAR_ARMATURE_NAME);
		uiItemEnumO(layout, "OBJECT_OT_parent_set", NULL, 0, "type", PAR_ARMATURE_ENVELOPE);
		uiItemEnumO(layout, "OBJECT_OT_parent_set", NULL, 0, "type", PAR_ARMATURE_AUTO);
		uiItemEnumO(layout, "OBJECT_OT_parent_set", NULL, 0, "type", PAR_BONE);
	}
	else if(ob->type==OB_CURVE) {
		uiItemEnumO(layout, "OBJECT_OT_parent_set", NULL, 0, "type", PAR_CURVE);
		uiItemEnumO(layout, "OBJECT_OT_parent_set", NULL, 0, "type", PAR_FOLLOW);
		uiItemEnumO(layout, "OBJECT_OT_parent_set", NULL, 0, "type", PAR_PATH_CONST);
	}
	else if(ob->type == OB_LATTICE) {
		uiItemEnumO(layout, "OBJECT_OT_parent_set", NULL, 0, "type", PAR_LATTICE);
	}
	
	uiPupMenuEnd(C, pup);
	
	return OPERATOR_CANCELLED;
}


void OBJECT_OT_parent_set(wmOperatorType *ot)
{
	/* identifiers */
	ot->name= "Make Parent";
	ot->description = "Set the object's parenting";
	ot->idname= "OBJECT_OT_parent_set";
	
	/* api callbacks */
	ot->invoke= parent_set_invoke;
	ot->exec= parent_set_exec;
	
	ot->poll= ED_operator_object_active;
	
	/* flags */
	ot->flag= OPTYPE_REGISTER|OPTYPE_UNDO;
	
	RNA_def_enum(ot->srna, "type", prop_make_parent_types, 0, "Type", "");
}

/* ************ Make Parent Without Inverse Operator ******************* */

static int parent_noinv_set_exec(bContext *C, wmOperator *op)
{
	Main *bmain= CTX_data_main(C);
	Object *par= ED_object_active_context(C);
	
	par->recalc |= OB_RECALC_OB;
	
	/* context iterator */
	CTX_DATA_BEGIN(C, Object*, ob, selected_editable_objects) {
		if (ob != par) {
			if (test_parent_loop(par, ob)) {
				BKE_report(op->reports, RPT_ERROR, "Loop in parents");
			}
			else {
				/* clear inverse matrix and also the object location */
				unit_m4(ob->parentinv);
				memset(ob->loc, 0, 3*sizeof(float));
				
				/* set recalc flags */
				ob->recalc |= OB_RECALC_OB|OB_RECALC_DATA;
				
				/* set parenting type for object - object only... */
				ob->parent= par;
				ob->partype= PAROBJECT;	/* note, dna define, not operator property */
			}
		}
	}
	CTX_DATA_END;
	
	DAG_scene_sort(bmain, CTX_data_scene(C));
	DAG_ids_flush_update(bmain, 0);
	WM_event_add_notifier(C, NC_OBJECT|ND_TRANSFORM, NULL);
	
	return OPERATOR_FINISHED;
}

void OBJECT_OT_parent_no_inverse_set(wmOperatorType *ot)
{
	/* identifiers */
	ot->name= "Make Parent without Inverse";
	ot->description = "Set the object's parenting without setting the inverse parent correction";
	ot->idname= "OBJECT_OT_parent_no_inverse_set";
	
	/* api callbacks */
	ot->invoke= WM_operator_confirm;
	ot->exec= parent_noinv_set_exec;
	ot->poll= ED_operator_object_active_editable;
	
	/* flags */
	ot->flag= OPTYPE_REGISTER|OPTYPE_UNDO;
}

/************************ Clear Slow Parent Operator *********************/

static int object_slow_parent_clear_exec(bContext *C, wmOperator *UNUSED(op))
{
	Main *bmain= CTX_data_main(C);
	Scene *scene= CTX_data_scene(C);

	CTX_DATA_BEGIN(C, Object*, ob, selected_editable_objects) {
		if(ob->parent) {
			if(ob->partype & PARSLOW) {
				ob->partype -= PARSLOW;
				where_is_object(scene, ob);
				ob->partype |= PARSLOW;
				ob->recalc |= OB_RECALC_OB;
			}
		}
	}
	CTX_DATA_END;

	DAG_ids_flush_update(bmain, 0);
	WM_event_add_notifier(C, NC_SCENE, scene);
	
	return OPERATOR_FINISHED;
}

void OBJECT_OT_slow_parent_clear(wmOperatorType *ot)
{
	
	/* identifiers */
	ot->name= "Clear Slow Parent";
	ot->description = "Clear the object's slow parent";
	ot->idname= "OBJECT_OT_slow_parent_clear";
	
	/* api callbacks */
	ot->invoke= WM_operator_confirm;
	ot->exec= object_slow_parent_clear_exec;
	ot->poll= ED_operator_view3d_active;
	
	/* flags */
	ot->flag= OPTYPE_REGISTER|OPTYPE_UNDO;
}

/********************** Make Slow Parent Operator *********************/

static int object_slow_parent_set_exec(bContext *C, wmOperator *UNUSED(op))
{
	Main *bmain= CTX_data_main(C);
	Scene *scene= CTX_data_scene(C);

	CTX_DATA_BEGIN(C, Object*, ob, selected_editable_objects) {
		if(ob->parent)
			ob->partype |= PARSLOW;

		ob->recalc |= OB_RECALC_OB;
		
	}
	CTX_DATA_END;

	DAG_ids_flush_update(bmain, 0);
	WM_event_add_notifier(C, NC_SCENE, scene);
	
	return OPERATOR_FINISHED;
}

void OBJECT_OT_slow_parent_set(wmOperatorType *ot)
{
	
	/* identifiers */
	ot->name= "Set Slow Parent";
	ot->description = "Set the object's slow parent";
	ot->idname= "OBJECT_OT_slow_parent_set";
	
	/* api callbacks */
	ot->invoke= WM_operator_confirm;
	ot->exec= object_slow_parent_set_exec;
	ot->poll= ED_operator_view3d_active;
	
	/* flags */
	ot->flag= OPTYPE_REGISTER|OPTYPE_UNDO;
}

/* ******************** Clear Track Operator ******************* */

static EnumPropertyItem prop_clear_track_types[] = {
	{0, "CLEAR", 0, "Clear Track", ""},
	{1, "CLEAR_KEEP_TRANSFORM", 0, "Clear and Keep Transformation (Clear Track)", ""},
	{0, NULL, 0, NULL, NULL}
};

/* note, poll should check for editable scene */
static int object_track_clear_exec(bContext *C, wmOperator *op)
{
	Main *bmain= CTX_data_main(C);
	Scene *scene= CTX_data_scene(C);
	int type= RNA_enum_get(op->ptr, "type");

	if(CTX_data_edit_object(C)) {
		BKE_report(op->reports, RPT_ERROR, "Operation cannot be performed in EditMode");
		return OPERATOR_CANCELLED;
	}
	CTX_DATA_BEGIN(C, Object*, ob, selected_editable_objects) {
		bConstraint *con, *pcon;
		
		/* remove track-object for old track */
		ob->track= NULL;
		ob->recalc |= OB_RECALC_OB|OB_RECALC_DATA|OB_RECALC_TIME;
		
		/* also remove all tracking constraints */
		for (con= ob->constraints.last; con; con= pcon) {
			pcon= con->prev;
			if (ELEM3(con->type, CONSTRAINT_TYPE_TRACKTO, CONSTRAINT_TYPE_LOCKTRACK, CONSTRAINT_TYPE_DAMPTRACK))
				remove_constraint(&ob->constraints, con);
		}
		
		if(type == 1)
			object_apply_mat4(ob, ob->obmat, TRUE, TRUE);
	}
	CTX_DATA_END;

	DAG_ids_flush_update(bmain, 0);
	DAG_scene_sort(bmain, scene);
	WM_event_add_notifier(C, NC_OBJECT|ND_TRANSFORM, NULL);

	return OPERATOR_FINISHED;
}

void OBJECT_OT_track_clear(wmOperatorType *ot)
{
	/* identifiers */
	ot->name= "Clear track";
	ot->description = "Clear tracking constraint or flag from object";
	ot->idname= "OBJECT_OT_track_clear";
	
	/* api callbacks */
	ot->invoke= WM_menu_invoke;
	ot->exec= object_track_clear_exec;
	
	ot->poll= ED_operator_objectmode;
	
	/* flags */
	ot->flag= OPTYPE_REGISTER|OPTYPE_UNDO;
	
	ot->prop= RNA_def_enum(ot->srna, "type", prop_clear_track_types, 0, "Type", "");
}

/************************** Make Track Operator *****************************/

static EnumPropertyItem prop_make_track_types[] = {
	{1, "DAMPTRACK", 0, "Damped Track Constraint", ""},
	{2, "TRACKTO", 0, "Track To Constraint", ""},
	{3, "LOCKTRACK", 0, "Lock Track Constraint", ""},
	{0, NULL, 0, NULL, NULL}
};

static int track_set_exec(bContext *C, wmOperator *op)
{
	Main *bmain= CTX_data_main(C);
	Scene *scene= CTX_data_scene(C);
	Object *obact= ED_object_active_context(C); 
	
	int type= RNA_enum_get(op->ptr, "type");
	
	if(type == 1) {
		bConstraint *con;
		bDampTrackConstraint *data;

		CTX_DATA_BEGIN(C, Object*, ob, selected_editable_objects) {
			if(ob!=obact) {
				con = add_ob_constraint(ob, "AutoTrack", CONSTRAINT_TYPE_DAMPTRACK);

				data = con->data;
				data->tar = obact;
				ob->recalc |= OB_RECALC_OB|OB_RECALC_DATA|OB_RECALC_TIME;
				
				/* Lamp, Camera and Speaker track differently by default */
				if (ob->type == OB_LAMP || ob->type == OB_CAMERA || ob->type == OB_SPEAKER)
					data->trackflag = TRACK_nZ;
			}
		}
		CTX_DATA_END;
	}
	else if(type == 2) {
		bConstraint *con;
		bTrackToConstraint *data;

		CTX_DATA_BEGIN(C, Object*, ob, selected_editable_objects) {
			if(ob!=obact) {
				con = add_ob_constraint(ob, "AutoTrack", CONSTRAINT_TYPE_TRACKTO);

				data = con->data;
				data->tar = obact;
				ob->recalc |= OB_RECALC_OB|OB_RECALC_DATA|OB_RECALC_TIME;
				
				/* Lamp, Camera and Speaker track differently by default */
				if (ob->type == OB_LAMP || ob->type == OB_CAMERA || ob->type == OB_SPEAKER) {
					data->reserved1 = TRACK_nZ;
					data->reserved2 = UP_Y;
				}
			}
		}
		CTX_DATA_END;
	}
	else if(type == 3) {
		bConstraint *con;
		bLockTrackConstraint *data;

		CTX_DATA_BEGIN(C, Object*, ob, selected_editable_objects) {
			if(ob!=obact) {
				con = add_ob_constraint(ob, "AutoTrack", CONSTRAINT_TYPE_LOCKTRACK);

				data = con->data;
				data->tar = obact;
				ob->recalc |= OB_RECALC_OB|OB_RECALC_DATA|OB_RECALC_TIME;
				
				/* Lamp, Camera and Speaker track differently by default */
				if (ob->type == OB_LAMP || ob->type == OB_CAMERA || ob->type == OB_SPEAKER) {
					data->trackflag = TRACK_nZ;
					data->lockflag = LOCK_Y;
				}
			}
		}
		CTX_DATA_END;
	}
	
	DAG_scene_sort(bmain, scene);
	DAG_ids_flush_update(bmain, 0);
	WM_event_add_notifier(C, NC_OBJECT|ND_TRANSFORM, NULL);
	
	return OPERATOR_FINISHED;
}

void OBJECT_OT_track_set(wmOperatorType *ot)
{
	/* identifiers */
	ot->name= "Make Track";
	ot->description = "Make the object track another object, either by constraint or old way or locked track";
	ot->idname= "OBJECT_OT_track_set";
	
	/* api callbacks */
	ot->invoke= WM_menu_invoke;
	ot->exec= track_set_exec;
	
	ot->poll= ED_operator_objectmode;
	
	/* flags */
	ot->flag= OPTYPE_REGISTER|OPTYPE_UNDO;
	
	/* properties */
	ot->prop= RNA_def_enum(ot->srna, "type", prop_make_track_types, 0, "Type", "");
}

/************************** Move to Layer Operator *****************************/

static unsigned int move_to_layer_init(bContext *C, wmOperator *op)
{
	int values[20], a;
	unsigned int lay= 0;

	if(!RNA_property_is_set(op->ptr, "layers")) {
		/* note: layers are set in bases, library objects work for this */
		CTX_DATA_BEGIN(C, Base*, base, selected_bases) {
			lay |= base->lay;
		}
		CTX_DATA_END;

		for(a=0; a<20; a++)
			values[a]= (lay & (1<<a));
		
		RNA_boolean_set_array(op->ptr, "layers", values);
	}
	else {
		RNA_boolean_get_array(op->ptr, "layers", values);

		for(a=0; a<20; a++)
			if(values[a])
				lay |= (1 << a);
	}

	return lay;
}

static int move_to_layer_invoke(bContext *C, wmOperator *op, wmEvent *event)
{
	View3D *v3d= CTX_wm_view3d(C);
	if(v3d && v3d->localvd) {
		return WM_operator_confirm_message(C, op, "Move from localview");
	}
	else {
		move_to_layer_init(C, op);
		return WM_operator_props_popup(C, op, event);
	}
}

static int move_to_layer_exec(bContext *C, wmOperator *op)
{
	Main *bmain= CTX_data_main(C);
	Scene *scene= CTX_data_scene(C);
	View3D *v3d= CTX_wm_view3d(C);
	unsigned int lay, local;
	/* int islamp= 0; */ /* UNUSED */
	
	lay= move_to_layer_init(C, op);
	lay &= 0xFFFFFF;

	if(lay==0) return OPERATOR_CANCELLED;
	
	if(v3d && v3d->localvd) {
		/* now we can move out of localview. */
		/* note: layers are set in bases, library objects work for this */
		CTX_DATA_BEGIN(C, Base*, base, selected_bases) {
			lay= base->lay & ~v3d->lay;
			base->lay= lay;
			base->object->lay= lay;
			base->object->flag &= ~SELECT;
			base->flag &= ~SELECT;
			/* if(base->object->type==OB_LAMP) islamp= 1; */
		}
		CTX_DATA_END;
	}
	else {
		/* normal non localview operation */
		/* note: layers are set in bases, library objects work for this */
		CTX_DATA_BEGIN(C, Base*, base, selected_bases) {
			/* upper byte is used for local view */
			local= base->lay & 0xFF000000;  
			base->lay= lay + local;
			base->object->lay= lay;
			/* if(base->object->type==OB_LAMP) islamp= 1; */
		}
		CTX_DATA_END;
	}
	
	/* warning, active object may be hidden now */
	
	WM_event_add_notifier(C, NC_OBJECT|ND_DRAW, scene);
	WM_event_add_notifier(C, NC_SCENE|ND_LAYER_CONTENT, scene);

	WM_event_add_notifier(C, NC_SCENE|ND_LAYER_CONTENT, scene);

	DAG_scene_sort(bmain, scene);

	return OPERATOR_FINISHED;
}

void OBJECT_OT_move_to_layer(wmOperatorType *ot)
{
	/* identifiers */
	ot->name= "Move to Layer";
	ot->description = "Move the object to different layers";
	ot->idname= "OBJECT_OT_move_to_layer";
	
	/* api callbacks */
	ot->invoke= move_to_layer_invoke;
	ot->exec= move_to_layer_exec;
	ot->poll= ED_operator_objectmode;
	
	/* flags */
	ot->flag= OPTYPE_REGISTER|OPTYPE_UNDO;
	
	/* properties */
	RNA_def_boolean_layer_member(ot->srna, "layers", 20, NULL, "Layer", "");
}

/************************** Link to Scene Operator *****************************/

#if 0
static void link_to_scene(Main *UNUSED(bmain), unsigned short UNUSED(nr))
{
	Scene *sce= (Scene*) BLI_findlink(&bmain->scene, G.curscreen->scenenr-1);
	Base *base, *nbase;
	
	if(sce==0) return;
	if(sce->id.lib) return;
	
	for(base= FIRSTBASE; base; base= base->next) {
		if(TESTBASE(v3d, base)) {
			
			nbase= MEM_mallocN( sizeof(Base), "newbase");
			*nbase= *base;
			BLI_addhead( &(sce->base), nbase);
			id_us_plus((ID *)base->object);
		}
	}
}
#endif

static int make_links_scene_exec(bContext *C, wmOperator *op)
{
	Main *bmain= CTX_data_main(C);
	Scene *scene_to= BLI_findlink(&CTX_data_main(C)->scene, RNA_enum_get(op->ptr, "scene"));

	if(scene_to==NULL) {
		BKE_report(op->reports, RPT_ERROR, "Scene not found");
		return OPERATOR_CANCELLED;
	}

	if(scene_to == CTX_data_scene(C)) {
		BKE_report(op->reports, RPT_ERROR, "Can't link objects into the same scene");
		return OPERATOR_CANCELLED;
	}

	if(scene_to->id.lib) {
		BKE_report(op->reports, RPT_ERROR, "Can't link objects into a linked scene");
		return OPERATOR_CANCELLED;
	}

	CTX_DATA_BEGIN(C, Base*, base, selected_bases)
	{
		if(!object_in_scene(base->object, scene_to)) {
			Base *nbase= MEM_mallocN( sizeof(Base), "newbase");
			*nbase= *base;
			BLI_addhead( &(scene_to->base), nbase);
			id_us_plus((ID *)base->object);
		}
	}
	CTX_DATA_END;

	DAG_ids_flush_update(bmain, 0);

	/* one day multiple scenes will be visible, then we should have some update function for them */
	return OPERATOR_FINISHED;
}

enum {
	MAKE_LINKS_OBDATA = 1,
	MAKE_LINKS_MATERIALS,
	MAKE_LINKS_ANIMDATA,
	MAKE_LINKS_DUPLIGROUP,
	MAKE_LINKS_MODIFIERS
};

/* Return 1 if make link data is allow, zero otherwise */
static int allow_make_links_data(int ev, Object *ob, Object *obt)
{
	switch(ev) {
		case MAKE_LINKS_OBDATA:
			if (ob->type == obt->type && ob->type != OB_EMPTY)
				return 1;
			break;
		case MAKE_LINKS_MATERIALS:
			if (OB_TYPE_SUPPORT_MATERIAL(ob->type) &&
				OB_TYPE_SUPPORT_MATERIAL(obt->type))
			{
				return 1;
			}
			break;
		case MAKE_LINKS_ANIMDATA:
		case MAKE_LINKS_DUPLIGROUP:
			return 1;
		case MAKE_LINKS_MODIFIERS:
			if (ob->type != OB_EMPTY && obt->type != OB_EMPTY)
				return 1;
			break;
	}
	return 0;
}

static int make_links_data_exec(bContext *C, wmOperator *op)
{
	Main *bmain= CTX_data_main(C);
	int event = RNA_enum_get(op->ptr, "type");
	Object *ob;
	ID *id;
	int a;

	ob= ED_object_active_context(C);

	CTX_DATA_BEGIN(C, Object*, obt, selected_editable_objects) {
		if(ob != obt) {
			if (allow_make_links_data(event, ob, obt)) {
				switch(event) {
				case MAKE_LINKS_OBDATA: /* obdata */
					id= obt->data;
					id->us--;

					id= ob->data;
					id_us_plus(id);
					obt->data= id;

					/* if amount of material indices changed: */
					test_object_materials(obt->data);

					obt->recalc |= OB_RECALC_DATA;
					break;
				case MAKE_LINKS_MATERIALS:
					/* new approach, using functions from kernel */
					for(a=0; a<ob->totcol; a++) {
						Material *ma= give_current_material(ob, a+1);
						assign_material(obt, ma, a+1);	/* also works with ma==NULL */
					}
					break;
				case MAKE_LINKS_ANIMDATA:
					BKE_copy_animdata_id((ID *)obt, (ID *)ob, FALSE);
					BKE_copy_animdata_id((ID *)obt->data, (ID *)ob->data, FALSE);
					break;
				case MAKE_LINKS_DUPLIGROUP:
					obt->dup_group= ob->dup_group;
					if(obt->dup_group) {
						id_lib_extern(&obt->dup_group->id);
						obt->transflag |= OB_DUPLIGROUP;
					}
					break;
				case MAKE_LINKS_MODIFIERS:
					object_link_modifiers(obt, ob);
					obt->recalc |= OB_RECALC_OB|OB_RECALC_DATA|OB_RECALC_TIME;
					break;
				}
			}
		}
	}
	CTX_DATA_END;

	DAG_scene_sort(bmain, CTX_data_scene(C));
	
	DAG_ids_flush_update(bmain, 0);
	WM_event_add_notifier(C, NC_SPACE|ND_SPACE_VIEW3D, CTX_wm_view3d(C));
	return OPERATOR_FINISHED;
}


void OBJECT_OT_make_links_scene(wmOperatorType *ot)
{
	PropertyRNA *prop;

	/* identifiers */
	ot->name= "Link Objects to Scene";
	ot->description = "Link selection to another scene";
	ot->idname= "OBJECT_OT_make_links_scene";

	/* api callbacks */
	ot->invoke= WM_enum_search_invoke;
	ot->exec= make_links_scene_exec;
	/* better not run the poll check */

	/* flags */
	ot->flag= OPTYPE_REGISTER|OPTYPE_UNDO;

	/* properties */
	prop= RNA_def_enum(ot->srna, "scene", DummyRNA_NULL_items, 0, "Scene", "");
	RNA_def_enum_funcs(prop, RNA_scene_local_itemf);
	ot->prop= prop;
}

void OBJECT_OT_make_links_data(wmOperatorType *ot)
{
	static EnumPropertyItem make_links_items[]= {
		{MAKE_LINKS_OBDATA,		"OBDATA", 0, "Object Data", ""},
		{MAKE_LINKS_MATERIALS,	"MATERIAL", 0, "Materials", ""},
		{MAKE_LINKS_ANIMDATA,	"ANIMATION", 0, "Animation Data", ""},
		{MAKE_LINKS_DUPLIGROUP,	"DUPLIGROUP", 0, "DupliGroup", ""},
		{MAKE_LINKS_MODIFIERS,	"MODIFIERS", 0, "Modifiers", ""},
		{0, NULL, 0, NULL, NULL}};

	/* identifiers */
	ot->name= "Link Data";
	ot->description = "Make links from the active object to other selected objects";
	ot->idname= "OBJECT_OT_make_links_data";

	/* api callbacks */
	ot->exec= make_links_data_exec;
	ot->poll= ED_operator_object_active;

	/* flags */
	ot->flag= OPTYPE_REGISTER|OPTYPE_UNDO;

	/* properties */
	ot->prop= RNA_def_enum(ot->srna, "type", make_links_items, 0, "Type", "");
}


/**************************** Make Single User ********************************/

static void single_object_users(Scene *scene, View3D *v3d, int flag)	
{
	Base *base;
	Object *ob, *obn;
	
	clear_sca_new_poins();	/* sensor/contr/act */

	/* duplicate (must set newid) */
	for(base= FIRSTBASE; base; base= base->next) {
		ob= base->object;
		
		/* newid may still have some trash from Outliner tree building,
		 * so clear that first to avoid errors [#26002]
		 */
		ob->id.newid = NULL;
		
		if( (base->flag & flag)==flag ) {
			if(ob->id.lib==NULL && ob->id.us>1) {
				/* base gets copy of object */
				obn= copy_object(ob);
				base->object= obn;
				ob->id.us--;
			}
		}
	}
	
	ID_NEW(scene->camera);
	if(v3d) ID_NEW(v3d->camera);
	
	/* object pointers */
	for(base= FIRSTBASE; base; base= base->next) {
		object_relink(base->object);
	}

	set_sca_new_poins();
}

/* not an especially efficient function, only added so the single user
 * button can be functional.*/
void ED_object_single_user(Scene *scene, Object *ob)
{
	Base *base;

	for(base= FIRSTBASE; base; base= base->next) {
		if(base->object == ob)  base->flag |=  OB_DONE;
		else					base->flag &= ~OB_DONE;
	}

	single_object_users(scene, NULL, OB_DONE);
}

static void new_id_matar(Material **matar, int totcol)
{
	ID *id;
	int a;
	
	for(a=0; a<totcol; a++) {
		id= (ID *)matar[a];
		if(id && id->lib == NULL) {
			if(id->newid) {
				matar[a]= (Material *)id->newid;
				id_us_plus(id->newid);
				id->us--;
			}
			else if(id->us>1) {
				matar[a]= copy_material(matar[a]);
				id->us--;
				id->newid= (ID *)matar[a];
			}
		}
	}
}

static void single_obdata_users(Main *bmain, Scene *scene, int flag)
{
	Object *ob;
	Lamp *la;
	Curve *cu;
	//Camera *cam;
	Base *base;
	Mesh *me;
	ID *id;
	int a;

	for(base= FIRSTBASE; base; base= base->next) {
		ob= base->object;
		if(ob->id.lib==NULL && (base->flag & flag)==flag ) {
			id= ob->data;
			
			if(id && id->us>1 && id->lib==NULL) {
				ob->recalc= OB_RECALC_DATA;
				
				BKE_copy_animdata_id_action(id);
				
				switch(ob->type) {
				case OB_LAMP:
					ob->data= la= copy_lamp(ob->data);
					for(a=0; a<MAX_MTEX; a++) {
						if(la->mtex[a]) {
							ID_NEW(la->mtex[a]->object);
						}
					}
					break;
				case OB_CAMERA:
					ob->data= copy_camera(ob->data);
					break;
				case OB_MESH:
					ob->data= copy_mesh(ob->data);
					//me= ob->data;
					//if(me && me->key)
					//	ipo_idnew(me->key->ipo);	/* drivers */
					break;
				case OB_MBALL:
					ob->data= copy_mball(ob->data);
					break;
				case OB_CURVE:
				case OB_SURF:
				case OB_FONT:
					ob->data= cu= copy_curve(ob->data);
					ID_NEW(cu->bevobj);
					ID_NEW(cu->taperobj);
					break;
				case OB_LATTICE:
					ob->data= copy_lattice(ob->data);
					break;
				case OB_ARMATURE:
					ob->recalc |= OB_RECALC_DATA;
					ob->data= copy_armature(ob->data);
					armature_rebuild_pose(ob, ob->data);
					break;
				case OB_SPEAKER:
					ob->data= copy_speaker(ob->data);
					break;
				default:
					if (G.f & G_DEBUG)
						printf("ERROR single_obdata_users: can't copy %s\n", id->name);
					return;
				}
				
				id->us--;
				id->newid= ob->data;
				
			}
			
		}
	}
	
	me= bmain->mesh.first;
	while(me) {
		ID_NEW(me->texcomesh);
		me= me->id.next;
	}
}

static void single_object_action_users(Scene *scene, int flag)
{
	Object *ob;
	Base *base;
	
	for(base= FIRSTBASE; base; base= base->next) {
		ob= base->object;
		if(ob->id.lib==NULL && (flag==0 || (base->flag & SELECT)) ) {
			ob->recalc= OB_RECALC_DATA;
			BKE_copy_animdata_id_action(&ob->id);
		}
	}
}

static void single_mat_users(Scene *scene, int flag, int do_textures)
{
	Object *ob;
	Base *base;
	Material *ma, *man;
	Tex *tex;
	int a, b;
	
	for(base= FIRSTBASE; base; base= base->next) {
		ob= base->object;
		if(ob->id.lib==NULL && (flag==0 || (base->flag & SELECT)) ) {
	
			for(a=1; a<=ob->totcol; a++) {
				ma= give_current_material(ob, a);
				if(ma) {
					/* do not test for LIB_NEW: this functions guaranteed delivers single_users! */
					
					if(ma->id.us>1) {
						man= copy_material(ma);
						BKE_copy_animdata_id_action(&man->id);
						
						man->id.us= 0;
						assign_material(ob, man, a);

						if(do_textures) {
							for(b=0; b<MAX_MTEX; b++) {
								if(ma->mtex[b] && (tex= ma->mtex[b]->tex)) {
									if(tex->id.us>1) {
										tex->id.us--;
										tex= copy_texture(tex);
										BKE_copy_animdata_id_action(&tex->id);
										ma->mtex[b]->tex= tex;
									}
								}
							}
						}
					}
				}
			}
		}
	}
}

static void do_single_tex_user(Tex **from)
{
	Tex *tex, *texn;
	
	tex= *from;
	if(tex==NULL) return;
	
	if(tex->id.newid) {
		*from= (Tex *)tex->id.newid;
		id_us_plus(tex->id.newid);
		tex->id.us--;
	}
	else if(tex->id.us>1) {
		texn= copy_texture(tex);
		BKE_copy_animdata_id_action(&texn->id);
		tex->id.newid= (ID *)texn;
		tex->id.us--;
		*from= texn;
	}
}

static void single_tex_users_expand(Main *bmain)
{
	/* only when 'parent' blocks are LIB_NEW */
	Material *ma;
	Lamp *la;
	World *wo;
	int b;
		
	for(ma= bmain->mat.first; ma; ma=ma->id.next) {
		if(ma->id.flag & LIB_NEW) {
			for(b=0; b<MAX_MTEX; b++) {
				if(ma->mtex[b] && ma->mtex[b]->tex) {
					do_single_tex_user( &(ma->mtex[b]->tex) );
				}
			}
		}
	}

	for(la= bmain->lamp.first; la; la=la->id.next) {
		if(la->id.flag & LIB_NEW) {
			for(b=0; b<MAX_MTEX; b++) {
				if(la->mtex[b] && la->mtex[b]->tex) {
					do_single_tex_user( &(la->mtex[b]->tex) );
				}
			}
		}
	}

	for(wo= bmain->world.first; wo; wo=wo->id.next) {
		if(wo->id.flag & LIB_NEW) {
			for(b=0; b<MAX_MTEX; b++) {
				if(wo->mtex[b] && wo->mtex[b]->tex) {
					do_single_tex_user( &(wo->mtex[b]->tex) );
				}
			}
		}
	}
}

static void single_mat_users_expand(Main *bmain)
{
	/* only when 'parent' blocks are LIB_NEW */
	Object *ob;
	Mesh *me;
	Curve *cu;
	MetaBall *mb;
	Material *ma;
	int a;
	
	for(ob=bmain->object.first; ob; ob=ob->id.next)
		if(ob->id.flag & LIB_NEW)
			new_id_matar(ob->mat, ob->totcol);

	for(me=bmain->mesh.first; me; me=me->id.next)
		if(me->id.flag & LIB_NEW)
			new_id_matar(me->mat, me->totcol);

	for(cu=bmain->curve.first; cu; cu=cu->id.next)
		if(cu->id.flag & LIB_NEW)
			new_id_matar(cu->mat, cu->totcol);

	for(mb=bmain->mball.first; mb; mb=mb->id.next)
		if(mb->id.flag & LIB_NEW)
			new_id_matar(mb->mat, mb->totcol);

	/* material imats  */
	for(ma=bmain->mat.first; ma; ma=ma->id.next)
		if(ma->id.flag & LIB_NEW)
			for(a=0; a<MAX_MTEX; a++)
				if(ma->mtex[a])
					ID_NEW(ma->mtex[a]->object);
}

/* used for copying scenes */
void ED_object_single_users(Main *bmain, Scene *scene, int full)
{
	single_object_users(scene, NULL, 0);

	if(full) {
		single_obdata_users(bmain, scene, 0);
		single_object_action_users(scene, 0);
		single_mat_users_expand(bmain);
		single_tex_users_expand(bmain);
	}

	clear_id_newpoins();
}

/******************************* Make Local ***********************************/

/* helper for below, ma was checked to be not NULL */
static void make_local_makelocalmaterial(Material *ma)
{
	AnimData *adt;
	int b;
	
	id_make_local(&ma->id, 0);
	
	for(b=0; b<MAX_MTEX; b++)
		if(ma->mtex[b] && ma->mtex[b]->tex)
			id_make_local(&ma->mtex[b]->tex->id, 0);
	
	adt= BKE_animdata_from_id(&ma->id);
	if(adt) BKE_animdata_make_local(adt);

	/* nodetree? XXX */
}

static int make_local_exec(bContext *C, wmOperator *op)
{
	Main *bmain= CTX_data_main(C);
	AnimData *adt;
	ParticleSystem *psys;
	Material *ma, ***matarar;
	Lamp *la;
	ID *id;
	int a, b, mode= RNA_enum_get(op->ptr, "type");
	
	if(mode==3) {
		BKE_library_make_local(bmain, NULL, 0);	/* NULL is all libs */
		WM_event_add_notifier(C, NC_WINDOW, NULL);
		return OPERATOR_FINISHED;
	}

	clear_id_newpoins();
	
	CTX_DATA_BEGIN(C, Object*, ob, selected_objects) {
		if(ob->id.lib)
			id_make_local(&ob->id, 0);
	}
	CTX_DATA_END;
	
	/* maybe object pointers */
	CTX_DATA_BEGIN(C, Object*, ob, selected_objects) {
		if(ob->id.lib==NULL) {
			ID_NEW(ob->parent);
		}
	}
	CTX_DATA_END;

	CTX_DATA_BEGIN(C, Object*, ob, selected_objects) {
		id= ob->data;
			
		if(id && mode>1) {
			id_make_local(id, 0);
			adt= BKE_animdata_from_id(id);
			if(adt) BKE_animdata_make_local(adt);
			
			/* tag indirect data direct */
			matarar= (Material ***)give_matarar(ob);
			if(matarar) {
				for(a=0; a<ob->totcol; a++) {
					ma= (*matarar)[a];
					if(ma)
						id_lib_extern(&ma->id);
				}
			}
		}

		for(psys=ob->particlesystem.first; psys; psys=psys->next)
			id_make_local(&psys->part->id, 0);

		adt= BKE_animdata_from_id(&ob->id);
		if(adt) BKE_animdata_make_local(adt);
	}
	CTX_DATA_END;

	if(mode>1) {
		CTX_DATA_BEGIN(C, Object*, ob, selected_objects) {
			if(ob->type==OB_LAMP) {
				la= ob->data;

				for(b=0; b<MAX_MTEX; b++)
					if(la->mtex[b] && la->mtex[b]->tex)
						id_make_local(&la->mtex[b]->tex->id, 0);
			}
			else {
				for(a=0; a<ob->totcol; a++) {
					ma= ob->mat[a];
					if(ma)
						make_local_makelocalmaterial(ma);
				}
				
				matarar= (Material ***)give_matarar(ob);
				if(matarar) {
					for(a=0; a<ob->totcol; a++) {
						ma= (*matarar)[a];
						if(ma)
							make_local_makelocalmaterial(ma);
					}
				}
			}
		}
		CTX_DATA_END;
	}

	WM_event_add_notifier(C, NC_WINDOW, NULL);

	return OPERATOR_FINISHED;
}

void OBJECT_OT_make_local(wmOperatorType *ot)
{
	static EnumPropertyItem type_items[]= {
		{1, "SELECTED_OBJECTS", 0, "Selected Objects", ""},
		{2, "SELECTED_OBJECTS_DATA", 0, "Selected Objects and Data", ""},
		{3, "ALL", 0, "All", ""},
		{0, NULL, 0, NULL, NULL}};

	/* identifiers */
	ot->name= "Make Local";
	ot->description = "Make library linked datablocks local to this file";
	ot->idname= "OBJECT_OT_make_local";
	
	/* api callbacks */
	ot->invoke= WM_menu_invoke;
	ot->exec= make_local_exec;
	ot->poll= ED_operator_objectmode;
	
	/* flags */
	ot->flag= OPTYPE_REGISTER|OPTYPE_UNDO;
	
	/* properties */
	ot->prop= RNA_def_enum(ot->srna, "type", type_items, 0, "Type", "");
}

static int make_single_user_exec(bContext *C, wmOperator *op)
{
	Main *bmain= CTX_data_main(C);
	Scene *scene= CTX_data_scene(C);
	View3D *v3d= CTX_wm_view3d(C); /* ok if this is NULL */
	int flag= RNA_enum_get(op->ptr, "type"); /* 0==ALL, SELECTED==selected objecs */

	if(RNA_boolean_get(op->ptr, "object"))
		single_object_users(scene, v3d, flag);

	if(RNA_boolean_get(op->ptr, "obdata"))
		single_obdata_users(bmain, scene, flag);

	if(RNA_boolean_get(op->ptr, "material"))
		single_mat_users(scene, flag, RNA_boolean_get(op->ptr, "texture"));

#if 0 /* can't do this separate from materials */
	if(RNA_boolean_get(op->ptr, "texture"))
		single_mat_users(scene, flag, TRUE);
#endif
	if(RNA_boolean_get(op->ptr, "animation"))
		single_object_action_users(scene, flag);

	clear_id_newpoins();

	WM_event_add_notifier(C, NC_WINDOW, NULL);
	return OPERATOR_FINISHED;
}

void OBJECT_OT_make_single_user(wmOperatorType *ot)
{
	static EnumPropertyItem type_items[]= {
		{SELECT, "SELECTED_OBJECTS", 0, "Selected Objects", ""},
		{0, "ALL", 0, "All", ""},
		{0, NULL, 0, NULL, NULL}};

	/* identifiers */
	ot->name= "Make Single User";
	ot->description = "Make linked data local to each object";
	ot->idname= "OBJECT_OT_make_single_user";

	/* api callbacks */
	ot->invoke= WM_menu_invoke;
	ot->exec= make_single_user_exec;
	ot->poll= ED_operator_objectmode;

	/* flags */
	ot->flag= OPTYPE_REGISTER|OPTYPE_UNDO;

	/* properties */
	ot->prop= RNA_def_enum(ot->srna, "type", type_items, SELECT, "Type", "");

	RNA_def_boolean(ot->srna, "object", 0, "Object", "Make single user objects");
	RNA_def_boolean(ot->srna, "obdata", 0, "Object Data", "Make single user object data");
	RNA_def_boolean(ot->srna, "material", 0, "Materials", "Make materials local to each datablock");
	RNA_def_boolean(ot->srna, "texture", 0, "Textures", "Make textures local to each material");
	RNA_def_boolean(ot->srna, "animation", 0, "Object Animation", "Make animation data local to each object");
}

static int drop_named_material_invoke(bContext *C, wmOperator *op, wmEvent *event)
{
	Main *bmain= CTX_data_main(C);
	Base *base= ED_view3d_give_base_under_cursor(C, event->mval);
	Material *ma;
	char name[32];
	
	RNA_string_get(op->ptr, "name", name);
	ma= (Material *)find_id("MA", name);
	if(base==NULL || ma==NULL) 
		return OPERATOR_CANCELLED;
	
	assign_material(base->object, ma, 1);
	
	DAG_ids_flush_update(bmain, 0);
	WM_event_add_notifier(C, NC_SPACE|ND_SPACE_VIEW3D, CTX_wm_view3d(C));
	
	return OPERATOR_FINISHED;
}

/* used for dropbox */
/* assigns to object under cursor, only first material slot */
void OBJECT_OT_drop_named_material(wmOperatorType *ot)
{

	/* identifiers */
	ot->name= "Drop Named Material on Object";
	ot->description = "";
	ot->idname= "OBJECT_OT_drop_named_material";
	
	/* api callbacks */
	ot->invoke= drop_named_material_invoke;
	ot->poll= ED_operator_objectmode;
	
	/* flags */
	ot->flag= OPTYPE_UNDO;
	
	/* properties */
	RNA_def_string(ot->srna, "name", "Material", 24, "Name", "Material name to assign");
}<|MERGE_RESOLUTION|>--- conflicted
+++ resolved
@@ -131,15 +131,11 @@
 		EDBM_LoadEditBMesh(scene, obedit);
 		EDBM_MakeEditBMesh(scene->toolsettings, scene, obedit);
 
-<<<<<<< HEAD
 		em= me->edit_btmesh;
-=======
-		em= BKE_mesh_get_editmesh(me);
 
 		/* derivedMesh might be needed for solving parenting,
 		   so re-create it here */
-		makeDerivedMesh(scene, obedit, em, CD_MASK_BAREMESH);
->>>>>>> a91bd43d
+		makeDerivedMesh(scene, obedit, em, CD_MASK_BAREMESH, 0);
 
 		BM_ITER(eve, &iter, em->bm, BM_VERTS_OF_MESH, NULL) {
 			if (BM_TestHFlag(eve, BM_SELECT)) {
