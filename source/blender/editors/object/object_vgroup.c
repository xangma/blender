/*
 * $Id$
 *
 * ***** BEGIN GPL LICENSE BLOCK *****
 *
 * This program is free software; you can redistribute it and/or
 * modify it under the terms of the GNU General Public License
 * as published by the Free Software Foundation; either version 2
 * of the License, or (at your option) any later version.
 *
 * This program is distributed in the hope that it will be useful,
 * but WITHOUT ANY WARRANTY; without even the implied warranty of
 * MERCHANTABILITY or FITNESS FOR A PARTICULAR PURPOSE.  See the
 * GNU General Public License for more details.
 *
 * You should have received a copy of the GNU General Public License
 * along with this program; if not, write to the Free Software Foundation,
 * Inc., 51 Franklin Street, Fifth Floor, Boston, MA 02110-1301, USA.
 *
 * The Original Code is Copyright (C) 2001-2002 by NaN Holding BV.
 * All rights reserved.
 *
 * The Original Code is: all of this file.
 *
 * Contributor(s): none yet.
 *
 * ***** END GPL LICENSE BLOCK *****
 */

/** \file blender/editors/object/object_vgroup.c
 *  \ingroup edobj
 */


#include <string.h>
#include <stddef.h>
#include <math.h>
#include <assert.h>

#include "MEM_guardedalloc.h"

#include "DNA_cloth_types.h"
#include "DNA_curve_types.h"
#include "DNA_lattice_types.h"
#include "DNA_meshdata_types.h"
#include "DNA_mesh_types.h"
#include "DNA_modifier_types.h"
#include "DNA_object_types.h"
#include "DNA_object_force.h"
#include "DNA_scene_types.h"
#include "DNA_particle_types.h"

#include "BLI_blenlib.h"
#include "BLI_cellalloc.h"
#include "BLI_utildefines.h"

#include "BKE_context.h"
#include "BKE_customdata.h"
#include "BKE_deform.h"
#include "BKE_depsgraph.h"
#include "BKE_global.h"
#include "BKE_mesh.h"
#include "BKE_tessmesh.h"
#include "BKE_report.h"

#include "RNA_access.h"
#include "RNA_define.h"

#include "WM_api.h"
#include "WM_types.h"

#include "ED_mesh.h"

#include "UI_resources.h"

#include "object_intern.h"

/************************ Exported Functions **********************/
static void vgroup_remap_update_users(Object *ob, int *map);
static void vgroup_delete_edit_mode(Object *ob, bDeformGroup *defgroup);
static void vgroup_delete_object_mode(Object *ob, bDeformGroup *dg);

static Lattice *vgroup_edit_lattice(Object *ob)
{
	Lattice *lt= ob->data;
	BLI_assert(ob->type==OB_LATTICE);
	return (lt->editlatt)? lt->editlatt->latt: lt;
}

int ED_vgroup_object_is_edit_mode(Object *ob)
{
	if(ob->type == OB_MESH)
		return (((Mesh*)ob->data)->edit_btmesh != NULL);
	else if(ob->type == OB_LATTICE)
		return (((Lattice*)ob->data)->editlatt != NULL);

	return 0;
}

bDeformGroup *ED_vgroup_add_name(Object *ob, const char *name)
{
	bDeformGroup *defgroup;
	
	if(!ob || !ELEM(ob->type, OB_MESH, OB_LATTICE))
		return NULL;
	
	defgroup = MEM_callocN(sizeof(bDeformGroup), "add deformGroup");

	BLI_strncpy(defgroup->name, name, sizeof(defgroup->name));

	BLI_addtail(&ob->defbase, defgroup);
	defgroup_unique_name(defgroup, ob);

	ob->actdef = BLI_countlist(&ob->defbase);

	return defgroup;
}

bDeformGroup *ED_vgroup_add(Object *ob) 
{
	return ED_vgroup_add_name(ob, "Group");
}

void ED_vgroup_delete(Object *ob, bDeformGroup *defgroup) 
{
	bDeformGroup *dg = (bDeformGroup *)ob->defbase.first;

	while (dg) {
		if (dg == defgroup)
			break;
		dg = dg->next;
	}

	if (dg == NULL)
		return;

	if(ED_vgroup_object_is_edit_mode(ob))
		vgroup_delete_edit_mode(ob, dg);
	else
		vgroup_delete_object_mode(ob, dg);
}

void ED_vgroup_data_create(ID *id)
{
	/* create deform verts */

	if(GS(id->name)==ID_ME) {
		Mesh *me= (Mesh *)id;
		me->dvert= CustomData_add_layer(&me->vdata, CD_MDEFORMVERT, CD_CALLOC, NULL, me->totvert);
	}
	else if(GS(id->name)==ID_LT) {
		Lattice *lt= (Lattice *)id;
		lt->dvert= MEM_callocN(sizeof(MDeformVert)*lt->pntsu*lt->pntsv*lt->pntsw, "lattice deformVert");
	}
}

static int ED_vgroup_give_parray(ID *id, MDeformVert ***dvert_arr, int *dvert_tot)
{
	if(id) {
		switch(GS(id->name)) {
			case ID_ME:
			{
				Mesh *me = (Mesh *)id;

				if(me->edit_btmesh) {
					BMEditMesh *em = me->edit_btmesh;
					BMIter iter;
					BMVert *eve;
					int i;

					if (!CustomData_has_layer(&em->bm->vdata, CD_MDEFORMVERT)) {
						*dvert_tot = 0;
						*dvert_arr = NULL;
						return 0;
					}

					i = em->bm->totvert;

					*dvert_arr= MEM_mallocN(sizeof(void*)*i, "vgroup parray from me");
					*dvert_tot = i;

					i = 0;
					BM_ITER(eve, &iter, em->bm, BM_VERTS_OF_MESH, NULL) {
						(*dvert_arr)[i] = CustomData_em_get(&em->bm->vdata, eve->head.data, CD_MDEFORMVERT);
						i++;
					}

					return 1;
				}
				else if(me->dvert) {
					int i;

					*dvert_tot= me->totvert;
					*dvert_arr= MEM_mallocN(sizeof(void*)*me->totvert, "vgroup parray from me");

					for (i=0; i<me->totvert; i++) {
						(*dvert_arr)[i] = me->dvert + i;
					}

					return 1;
				}
				else
					return 0;
			}
			case ID_LT:
			{
				int i=0;

				Lattice *lt= (Lattice *)id;
				lt= (lt->editlatt)? lt->editlatt->latt: lt;

				if(lt->dvert) {
					*dvert_tot= lt->pntsu*lt->pntsv*lt->pntsw;
					*dvert_arr= MEM_mallocN(sizeof(void*)*(*dvert_tot), "vgroup parray from me");

					for (i=0; i<*dvert_tot; i++) {
						(*dvert_arr)[i] = lt->dvert + i;
					}

					return 1;
				}
				else {
					return 0;
				}
			}
		}
	}

	*dvert_arr= NULL;
	*dvert_tot= 0;
	return 0;
}

/* returns true if the id type supports weights */
int ED_vgroup_give_array(ID *id, MDeformVert **dvert_arr, int *dvert_tot)
{
	if(id) {
		switch(GS(id->name)) {
			case ID_ME:
			{
				Mesh *me = (Mesh *)id;
				*dvert_arr= me->dvert;
				*dvert_tot= me->totvert;
				return TRUE;
			}
			case ID_LT:
			{
				Lattice *lt= (Lattice *)id;
				lt= (lt->editlatt)? lt->editlatt->latt: lt;
				*dvert_arr= lt->dvert;
				*dvert_tot= lt->pntsu*lt->pntsv*lt->pntsw;
				return TRUE;
			}
		}
	}

	*dvert_arr= NULL;
	*dvert_tot= 0;
	return FALSE;
}

/* matching index only */
int ED_vgroup_copy_array(Object *ob, Object *ob_from)
{
	MDeformVert **dvert_array_from, **dvf;
	MDeformVert **dvert_array, **dv;
	int dvert_tot_from;
	int dvert_tot;
	int i;
	int totdef_from= BLI_countlist(&ob_from->defbase);
	int totdef= BLI_countlist(&ob->defbase);

	ED_vgroup_give_parray(ob_from->data, &dvert_array_from, &dvert_tot_from);
	ED_vgroup_give_parray(ob->data, &dvert_array, &dvert_tot);

	if(ob==ob_from || dvert_tot==0 || (dvert_tot != dvert_tot_from) || dvert_array_from==NULL || dvert_array==NULL) {
		if (dvert_array) MEM_freeN(dvert_array);
		if (dvert_array_from) MEM_freeN(dvert_array_from);
		return 0;
	}

	/* do the copy */
	BLI_freelistN(&ob->defbase);
	BLI_duplicatelist(&ob->defbase, &ob_from->defbase);
	ob->actdef= ob_from->actdef;

	if(totdef_from < totdef) {
		/* correct vgroup indices because the number of vgroups is being reduced. */
		int *remap= MEM_mallocN(sizeof(int) * (totdef + 1), "ED_vgroup_copy_array");
		for(i=0; i<=totdef_from; i++) remap[i]= i;
		for(; i<=totdef; i++) remap[i]= 0; /* can't use these, so disable */

		vgroup_remap_update_users(ob, remap);
		MEM_freeN(remap);
	}

	dvf= dvert_array_from;
	dv= dvert_array;

	for(i=0; i<dvert_tot; i++, dvf++, dv++) {
		if((*dv)->dw)
			BLI_cellalloc_free((*dv)->dw);

		*(*dv)= *(*dvf);

		if((*dv)->dw)
			(*dv)->dw= BLI_cellalloc_dupalloc((*dv)->dw);
	}

	MEM_freeN(dvert_array);
	MEM_freeN(dvert_array_from);

	return 1;
}

/* for mesh in object mode
   lattice can be in editmode */
static void ED_vgroup_nr_vert_remove(Object *ob, int def_nr, int vertnum)
{
	/* This routine removes the vertex from the deform
	 * group with number def_nr.
	 *
	 * This routine is meant to be fast, so it is the
	 * responsibility of the calling routine to:
	 *   a) test whether ob is non-NULL
	 *   b) test whether ob is a mesh
	 *   c) calculate def_nr
	 */

	MDeformWeight *newdw;
	MDeformVert *dvert= NULL;
	int i, tot;

	/* get the deform vertices corresponding to the
	 * vertnum
	 */
	ED_vgroup_give_array(ob->data, &dvert, &tot);

	if(dvert==NULL)
		return;
	
	dvert+= vertnum;

	/* for all of the deform weights in the
	 * deform vert
	 */
	for(i=dvert->totweight - 1 ; i>=0 ; i--){

		/* if the def_nr is the same as the one
		 * for our weight group then remove it
		 * from this deform vert.
		 */
		if(dvert->dw[i].def_nr == def_nr) {
			dvert->totweight--;

			/* if there are still other deform weights
			 * attached to this vert then remove this
			 * deform weight, and reshuffle the others
			 */
			if(dvert->totweight) {
				newdw = BLI_cellalloc_malloc(sizeof(MDeformWeight)*(dvert->totweight), 
									 "deformWeight");
				if(dvert->dw){
					memcpy(newdw, dvert->dw, sizeof(MDeformWeight)*i);
					memcpy(newdw+i, dvert->dw+i+1, 
							sizeof(MDeformWeight)*(dvert->totweight-i));
					BLI_cellalloc_free(dvert->dw);
				}
				dvert->dw=newdw;
			}
			/* if there are no other deform weights
			 * left then just remove the deform weight
			 */
			else {
				BLI_cellalloc_free(dvert->dw);
				dvert->dw = NULL;
				break;
			}
		}
	}

}

/* for Mesh in Object mode */
/* allows editmode for Lattice */
static void ED_vgroup_nr_vert_add(Object *ob, int def_nr, int vertnum, float weight, int assignmode)
{
	/* add the vert to the deform group with the
	 * specified number
	 */
	MDeformVert *dv= NULL;
	MDeformWeight *newdw;
	int	i, tot;

	/* get the vert */
	ED_vgroup_give_array(ob->data, &dv, &tot);
	
	if(dv==NULL)
		return;
	
	/* check that vertnum is valid before trying to get the relevant dvert */
	if ((vertnum < 0) || (vertnum >= tot))
		return;
	else
		dv += vertnum;

	/* Lets first check to see if this vert is
	 * already in the weight group -- if so
	 * lets update it
	 */
	for(i=0; i<dv->totweight; i++){
		
		/* if this weight cooresponds to the
		 * deform group, then add it using
		 * the assign mode provided
		 */
		if(dv->dw[i].def_nr == def_nr){
			
			switch(assignmode) {
			case WEIGHT_REPLACE:
				dv->dw[i].weight=weight;
				break;
			case WEIGHT_ADD:
				dv->dw[i].weight+=weight;
				if(dv->dw[i].weight >= 1.0f)
					dv->dw[i].weight = 1.0f;
				break;
			case WEIGHT_SUBTRACT:
				dv->dw[i].weight-=weight;
				/* if the weight is zero or less then
				 * remove the vert from the deform group
				 */
				if(dv->dw[i].weight <= 0.0f)
					ED_vgroup_nr_vert_remove(ob, def_nr, vertnum);
				break;
			}
			return;
		}
	}

	/* if the vert wasn't in the deform group then
	 * we must take a different form of action ...
	 */

	switch(assignmode) {
	case WEIGHT_SUBTRACT:
		/* if we are subtracting then we don't
		 * need to do anything
		 */
		return;

	case WEIGHT_REPLACE:
	case WEIGHT_ADD:
		/* if we are doing an additive assignment, then
		 * we need to create the deform weight
		 */
		newdw = BLI_cellalloc_calloc(sizeof(MDeformWeight)*(dv->totweight+1), 
							 "deformWeight");
		if(dv->dw){
			memcpy(newdw, dv->dw, sizeof(MDeformWeight)*dv->totweight);
			BLI_cellalloc_free(dv->dw);
		}
		dv->dw=newdw;

		dv->dw[dv->totweight].weight=weight;
		dv->dw[dv->totweight].def_nr=def_nr;

		dv->totweight++;
		break;
	}
}

/* called while not in editmode */
void ED_vgroup_vert_add(Object *ob, bDeformGroup *dg, int vertnum, float weight, int assignmode)
{
	/* add the vert to the deform group with the
	 * specified assign mode
	 */
	int	def_nr;

	MDeformVert *dv= NULL;
	int tot;

	/* get the deform group number, exit if
	 * it can't be found
	 */
	def_nr = defgroup_find_index(ob, dg);
	if(def_nr < 0) return;

	/* if there's no deform verts then create some,
	 */
	if(ED_vgroup_give_array(ob->data, &dv, &tot) && dv==NULL)
		ED_vgroup_data_create(ob->data);

	/* call another function to do the work
	 */
	ED_vgroup_nr_vert_add(ob, def_nr, vertnum, weight, assignmode);
}

/* mesh object mode, lattice can be in editmode */
void ED_vgroup_vert_remove(Object *ob, bDeformGroup	*dg, int vertnum)
{
	/* This routine removes the vertex from the specified
	 * deform group.
	 */
	const int def_nr= defgroup_find_index(ob, dg);
	if(def_nr < 0)
		return;

	ED_vgroup_nr_vert_remove(ob, def_nr, vertnum);
}


static float get_vert_def_nr(Object *ob, int def_nr, int vertnum)
{
<<<<<<< HEAD
	MDeformVert *dvert;
	BMVert *eve;
=======
	MDeformVert *dvert= NULL;
	EditVert *eve;
>>>>>>> 770119d1
	Mesh *me;
	int i;

	/* get the deform vertices corresponding to the vertnum */
	if(ob->type==OB_MESH) {
		me= ob->data;

<<<<<<< HEAD
		if(me->edit_btmesh) {
			eve= BMIter_AtIndex(me->edit_btmesh->bm, BM_VERTS_OF_MESH, NULL, vertnum);
			if(!eve) return 0.0f;
			dvert= CustomData_bmesh_get(&me->edit_btmesh->bm->vdata, eve->head.data, CD_MDEFORMVERT);
=======
		if(me->edit_mesh) {
			eve= BLI_findlink(&me->edit_mesh->verts, vertnum);
			if(!eve) {
				return 0.0f;
			}
			dvert= CustomData_em_get(&me->edit_mesh->vdata, eve->data, CD_MDEFORMVERT);
>>>>>>> 770119d1
			vertnum= 0;
		}
		else {
			if(vertnum >= me->totvert) {
				return 0.0f;
			}
			dvert = me->dvert;
		}
	}
	else if(ob->type==OB_LATTICE) {
		Lattice *lt= vgroup_edit_lattice(ob);

		if(lt->dvert) {
			if(vertnum >= lt->pntsu*lt->pntsv*lt->pntsw) {
				return 0.0f;
			}
			dvert = lt->dvert;
		}
	}
	
	if(dvert==NULL)
		return -1;
	
	dvert += vertnum;
	
	for(i=dvert->totweight-1 ; i>=0 ; i--)
		if(dvert->dw[i].def_nr == def_nr)
			return dvert->dw[i].weight;

	return -1;
}

float ED_vgroup_vert_weight(Object *ob, bDeformGroup *dg, int vertnum)
{
	int def_nr;

	if(!ob) return -1;

	def_nr = defgroup_find_index(ob, dg);
	if(def_nr < 0) return -1;

	return get_vert_def_nr(ob, def_nr, vertnum);
}

void ED_vgroup_select_by_name(Object *ob, const char *name)
{	/* note: ob->actdef==0 signals on painting to create a new one, if a bone in posemode is selected */
	ob->actdef= defgroup_name_index(ob, name) + 1;
}

/********************** Operator Implementations *********************/

/* only in editmode */
static void vgroup_select_verts(Object *ob, int select)
{
	BMVert *eve;
	MDeformVert *dvert;
	int i;

	if(ob->type == OB_MESH) {
		Mesh *me= ob->data;
		BMEditMesh *em = me->edit_btmesh;
		BMIter iter;

		BM_ITER(eve, &iter, em->bm, BM_VERTS_OF_MESH, NULL) {
			dvert= CustomData_bmesh_get(&em->bm->vdata, eve->head.data, CD_MDEFORMVERT);

			if(dvert && dvert->totweight){
				for(i=0; i<dvert->totweight; i++){
					if(dvert->dw[i].def_nr == (ob->actdef-1)){
						if (!BM_TestHFlag(eve, BM_HIDDEN)) {
							BM_Select(em->bm, eve, select);
							break;
						}
					}
				}
			}
		}
		/* this has to be called, because this function operates on vertices only */
		if(select) EDBM_selectmode_flush(em);	// vertices to edges/faces
		else EDBM_deselect_flush(em);
	}
	else if(ob->type == OB_LATTICE) {
		Lattice *lt= vgroup_edit_lattice(ob);
		
		if(lt->dvert) {
			BPoint *bp;
			int a, tot;
			
			dvert= lt->dvert;

			tot= lt->pntsu*lt->pntsv*lt->pntsw;
			for(a=0, bp= lt->def; a<tot; a++, bp++, dvert++) {
				for(i=0; i<dvert->totweight; i++){
					if(dvert->dw[i].def_nr == (ob->actdef-1)) {
						if(select) bp->f1 |= SELECT;
						else bp->f1 &= ~SELECT;
						
						break;
					}
				}
			}
		}
	}
}

static void vgroup_duplicate(Object *ob)
{
	bDeformGroup *dg, *cdg;
	char name[sizeof(dg->name)];
	MDeformWeight *org, *cpy;
	MDeformVert *dvert, **dvert_array=NULL;
	int i, idg, icdg, dvert_tot=0;

	dg = BLI_findlink(&ob->defbase, (ob->actdef-1));
	if(!dg)
		return;
	
	if(!strstr(dg->name, "_copy")) {
		BLI_snprintf(name, sizeof(name), "%s_copy", dg->name);
	}
	else {
		BLI_snprintf(name, sizeof(name), "%s", dg->name);
	}

	cdg = defgroup_duplicate(dg);
	strcpy(cdg->name, name);
	defgroup_unique_name(cdg, ob);

	BLI_addtail(&ob->defbase, cdg);

	idg = (ob->actdef-1);
	ob->actdef = BLI_countlist(&ob->defbase);
	icdg = (ob->actdef-1);

	ED_vgroup_give_parray(ob->data, &dvert_array, &dvert_tot);
	
	if(!dvert_array)
		return;

	for(i = 0; i < dvert_tot; i++) {
		dvert = dvert_array[i];
		org = defvert_find_index(dvert, idg);
		if(org) {
			float weight = org->weight;
			/* defvert_verify_index re-allocs org so need to store the weight first */
			cpy = defvert_verify_index(dvert, icdg);
			cpy->weight = weight;
		}
	}

	MEM_freeN(dvert_array);
}

static void vgroup_normalize(Object *ob)
{
	bDeformGroup *dg;
	MDeformWeight *dw;
	MDeformVert *dvert, **dvert_array=NULL;
	int i, def_nr, dvert_tot=0;

	ED_vgroup_give_parray(ob->data, &dvert_array, &dvert_tot);

	dg = BLI_findlink(&ob->defbase, (ob->actdef-1));

	if(dg) {
		float weight_max = 0.0f;

		def_nr= ob->actdef-1;

		for(i = 0; i < dvert_tot; i++) {
			dvert = dvert_array[i];
			dw = defvert_find_index(dvert, def_nr);
			if(dw) {
				weight_max = MAX2(dw->weight, weight_max);
			}
		}

		if(weight_max > 0.0f) {
			for(i = 0; i < dvert_tot; i++) {
				dvert = dvert_array[i];
				dw = defvert_find_index(dvert, def_nr);
				if(dw) {
					dw->weight /= weight_max;
					
					/* incase of division errors with very low weights */
					CLAMP(dw->weight, 0.0f, 1.0f);
				}
			}
		}
	}

	if (dvert_array) MEM_freeN(dvert_array);
}

static void vgroup_levels(Object *ob, float offset, float gain)
{
	bDeformGroup *dg;
	MDeformWeight *dw;
	MDeformVert *dvert, **dvert_array=NULL;
	int i, def_nr, dvert_tot=0;
	
	ED_vgroup_give_parray(ob->data, &dvert_array, &dvert_tot);
	
	dg = BLI_findlink(&ob->defbase, (ob->actdef-1));
	
	if(dg) {
		def_nr= ob->actdef-1;
		
		for(i = 0; i < dvert_tot; i++) {
			dvert = dvert_array[i];
			dw = defvert_find_index(dvert, def_nr);
			if(dw) {
				dw->weight = gain * (dw->weight + offset);
				
				CLAMP(dw->weight, 0.0f, 1.0f);
			}
		}
	}

	if (dvert_array) MEM_freeN(dvert_array);
}

/* TODO - select between groups */
static void vgroup_normalize_all(Object *ob, int lock_active)
{
	MDeformWeight *dw, *dw_act;
	MDeformVert *dvert, **dvert_array=NULL;
	int i, dvert_tot=0;
	float tot_weight;

	ED_vgroup_give_parray(ob->data, &dvert_array, &dvert_tot);

	if(dvert_array) {
		if(lock_active) {
			int def_nr= ob->actdef-1;

			for(i = 0; i < dvert_tot; i++) {
				float lock_iweight= 1.0f;
				int j;

				tot_weight= 0.0f;
				dw_act= NULL;
				dvert = dvert_array[i];

				j= dvert->totweight;
				while(j--) {
					dw= dvert->dw + j;

					if(dw->def_nr==def_nr) {
						dw_act= dw;
						lock_iweight = (1.0f - dw_act->weight);
					}
					else {
						tot_weight += dw->weight;
					}
				}

				if(tot_weight) {
					j= dvert->totweight;
					while(j--) {
						dw= dvert->dw + j;
						if(dw == dw_act) {
							if (dvert->totweight==1) {
								dw_act->weight= 1.0f; /* no other weights, set to 1.0 */
							}
						} else {
							if(dw->weight > 0.0f)
								dw->weight = (dw->weight / tot_weight) * lock_iweight;
						}

						/* incase of division errors with very low weights */
						CLAMP(dw->weight, 0.0f, 1.0f);
					}
				}
			}
		}
		else {
			for(i = 0; i < dvert_tot; i++) {
				int j;
				tot_weight= 0.0f;
				dvert = dvert_array[i];

				j= dvert->totweight;
				while(j--) {
					dw= dvert->dw + j;
					tot_weight += dw->weight;
				}

				if(tot_weight) {
					j= dvert->totweight;
					while(j--) {
						dw= dvert->dw + j;
						dw->weight /= tot_weight;

						/* incase of division errors with very low weights */
						CLAMP(dw->weight, 0.0f, 1.0f);
					}
				}
			}
		}
	}

	if (dvert_array) MEM_freeN(dvert_array);
}


static void vgroup_invert(Object *ob, int auto_assign, int auto_remove)
{
	bDeformGroup *dg;
	MDeformWeight *dw;
	MDeformVert *dvert, **dvert_array=NULL;
	int i, def_nr, dvert_tot=0;

	ED_vgroup_give_parray(ob->data, &dvert_array, &dvert_tot);

	dg = BLI_findlink(&ob->defbase, (ob->actdef-1));

	if(dg) {
		def_nr= ob->actdef-1;


		for(i = 0; i < dvert_tot; i++) {
			dvert = dvert_array[i];

			if(auto_assign) {
				dw= defvert_verify_index(dvert, def_nr);
			} else {
				dw= defvert_find_index(dvert, def_nr);
			}

			if(dw) {
				dw->weight = 1.0f-dw->weight;

				if(auto_remove && dw->weight <= 0.0f) {
					/* could have a faster function for this */
					ED_vgroup_nr_vert_remove(ob, def_nr, i);
				}
			}
		}
	}

	if (dvert_array) MEM_freeN(dvert_array);
}

static void vgroup_blend(Object *ob)
{
	BMEditMesh *em= ((Mesh *)ob->data)->edit_btmesh;
	bDeformGroup *dg;
	MDeformWeight *dw;
	MDeformVert *dvert_array=NULL, *dvert;
	int i, def_nr, dvert_tot=0;

	// ED_vgroup_give_array(ob->data, &dvert_array, &dvert_tot);

	if(em==NULL)
		return;

	dg = BLI_findlink(&ob->defbase, (ob->actdef-1));

	if(dg) {
		BMEdge *eed;
		BMVert *eve;
		BMIter iter;
		float *vg_weights;
		float *vg_users;
		int sel1, sel2;
		int i1, i2;

		def_nr= ob->actdef-1;

		i= 0;
		BM_ITER(eve, &iter, em->bm, BM_VERTS_OF_MESH, NULL) {
			BMINDEX_SET(eve, i);
			i++;
		}
		dvert_tot= i;

		vg_weights= MEM_callocN(sizeof(float)*dvert_tot, "vgroup_blend_f");
		vg_users= MEM_callocN(sizeof(int)*dvert_tot, "vgroup_blend_i");

		BM_ITER(eed, &iter, em->bm, BM_EDGES_OF_MESH, NULL) {
			sel1= BM_TestHFlag(eed->v1, BM_SELECT);
			sel2= BM_TestHFlag(eed->v2, BM_SELECT);

			if(sel1 != sel2) {
				/* i1 is always the selected one */
				if(sel1==TRUE && sel2==FALSE) {
					i1= BMINDEX_GET(eed->v1);
					i2= BMINDEX_GET(eed->v2);
					eve= eed->v2;
				}
				else {
					i2= BMINDEX_GET(eed->v1);
					i1= BMINDEX_GET(eed->v2);
					eve= eed->v1;
				}

				vg_users[i1]++;

				/* TODO, we may want object mode blending */
				if(em)	dvert= CustomData_bmesh_get(&em->bm->vdata, eve->head.data, CD_MDEFORMVERT);
				else	dvert= dvert_array+i2;

				dw= defvert_find_index(dvert, def_nr);

				if(dw) {
					vg_weights[i1] += dw->weight;
				}
			}
		}

		i= 0;
		BM_ITER(eve, &iter, em->bm, BM_VERTS_OF_MESH, NULL) {
			if(BM_TestHFlag(eve, BM_SELECT) && vg_users[i] > 0) {
				/* TODO, we may want object mode blending */
				if(em)	dvert= CustomData_bmesh_get(&em->bm->vdata, eve->head.data, CD_MDEFORMVERT);
				else	dvert= dvert_array+i;

				dw= defvert_verify_index(dvert, def_nr);
				dw->weight= vg_weights[i] / (float)vg_users[i];
			}

			i++;
		}
		MEM_freeN(vg_weights);
		MEM_freeN(vg_users);
	}
}

static void vgroup_clean(Object *ob, float eul, int keep_single)
{
	bDeformGroup *dg;
	MDeformWeight *dw;
	MDeformVert *dvert, **dvert_array=NULL;
	int i, def_nr, dvert_tot=0;

	ED_vgroup_give_parray(ob->data, &dvert_array, &dvert_tot);

	/* only the active group */
	dg = BLI_findlink(&ob->defbase, (ob->actdef-1));
	if(dg) {
		def_nr= ob->actdef-1;

		for(i = 0; i < dvert_tot; i++) {
			dvert = dvert_array[i];

			dw= defvert_find_index(dvert, def_nr);

			if(dw) {
				if(dw->weight <= eul)
					if(keep_single==FALSE || dvert->totweight > 1)
						ED_vgroup_nr_vert_remove(ob, def_nr, i);
			}
		}
	}

	if (dvert_array) MEM_freeN(dvert_array);
}

static void vgroup_clean_all(Object *ob, float eul, int keep_single)
{

	MDeformWeight *dw;
	MDeformVert *dvert, **dvert_array=NULL;
	int i, dvert_tot=0;

	ED_vgroup_give_parray(ob->data, &dvert_array, &dvert_tot);

	if(dvert_array) {
		for(i = 0; i < dvert_tot; i++) {
			int j;
			dvert = dvert_array[i];
			j= dvert->totweight;

			while(j--) {

				if(keep_single && dvert->totweight == 1)
					break;

				dw= dvert->dw + j;

				if(dw->weight <= eul)
					ED_vgroup_nr_vert_remove(ob, dw->def_nr, i);

			}
		}
	}

	if (dvert_array) MEM_freeN(dvert_array);
}

void ED_vgroup_mirror(Object *ob, int mirror_weights, int flip_vgroups)
{
	BMVert *eve, *eve_mirr;
	MDeformVert *dvert, *dvert_mirr;
	int	*flip_map;

	if(mirror_weights==0 && flip_vgroups==0)
		return;

	/* only the active group */
	if(ob->type == OB_MESH) {
		Mesh *me= ob->data;
		BMEditMesh *em = me->edit_btmesh;
		BMIter iter;
#if 0 //BMESH_TODO
		EM_cache_x_mirror_vert(ob, em);

		if(!CustomData_has_layer(&em->vdata, CD_MDEFORMVERT))
			return;

		flip_map= defgroup_flip_map(ob, 0);

		/* Go through the list of editverts and assign them */
		for(eve=em->verts.first; eve; eve=eve->next){
			if((eve_mirr=eve->tmp.v)) {
				if((eve_mirr->f & SELECT || eve->f & SELECT) && (eve != eve_mirr)) {
					dvert= CustomData_em_get(&em->vdata, eve->data, CD_MDEFORMVERT);
					dvert_mirr= CustomData_em_get(&em->vdata, eve_mirr->data, CD_MDEFORMVERT);
					if(dvert && dvert_mirr) {
						if(eve_mirr->f & SELECT && eve->f & SELECT) {
							/* swap */
							if(mirror_weights)
								SWAP(MDeformVert, *dvert, *dvert_mirr);
							if(flip_vgroups) {
								defvert_flip(dvert, flip_map);
								defvert_flip(dvert_mirr, flip_map);
							}
						}
						else {
							/* dvert should always be the target */
							if(eve_mirr->f & SELECT) {
								SWAP(MDeformVert *, dvert, dvert_mirr);
							}

							if(mirror_weights)
								defvert_copy(dvert, dvert_mirr);
							if(flip_vgroups) {
								defvert_flip(dvert, flip_map);
							}
						}
					}
				}

				eve->tmp.v= eve_mirr->tmp.v= NULL;
			}
		}

		MEM_freeN(flip_map);

		BKE_mesh_end_editmesh(me, em);
#endif
	}
}

static void vgroup_remap_update_users(Object *ob, int *map)
{
	ExplodeModifierData *emd;
	ModifierData *md;
	ParticleSystem *psys;
	ClothModifierData *clmd;
	ClothSimSettings *clsim;
	int a;

	/* these cases don't use names to refer to vertex groups, so when
	 * they get deleted the numbers get out of sync, this corrects that */

	if(ob->soft)
		ob->soft->vertgroup= map[ob->soft->vertgroup];

	for(md=ob->modifiers.first; md; md=md->next) {
		if(md->type == eModifierType_Explode) {
			emd= (ExplodeModifierData*)md;
			emd->vgroup= map[emd->vgroup];
		}
		else if(md->type == eModifierType_Cloth) {
			clmd= (ClothModifierData*)md;
			clsim= clmd->sim_parms;

			if(clsim) {
				clsim->vgroup_mass= map[clsim->vgroup_mass];
				clsim->vgroup_bend= map[clsim->vgroup_bend];
				clsim->vgroup_struct= map[clsim->vgroup_struct];
			}
		}
	}

	for(psys=ob->particlesystem.first; psys; psys=psys->next) {
		for(a=0; a<PSYS_TOT_VG; a++)
			psys->vgroup[a]= map[psys->vgroup[a]];
	}
}


static void vgroup_delete_update_users(Object *ob, int id)
{
	int i, tot= BLI_countlist(&ob->defbase) + 1;
	int *map= MEM_mallocN(sizeof(int) * tot, "vgroup del");

	map[id]= map[0]= 0;
	for(i=1; i<id; i++) map[i]=i;
	for(i=id+1; i<tot; i++) map[i]=i-1;

	vgroup_remap_update_users(ob, map);
	MEM_freeN(map);
}


static void vgroup_delete_object_mode(Object *ob, bDeformGroup *dg)
{
	MDeformVert *dvert_array=NULL;
	int i, e, dvert_tot=0;
	const int dg_index= BLI_findindex(&ob->defbase, dg);

	assert(dg_index > -1);
	
	ED_vgroup_give_array(ob->data, &dvert_array, &dvert_tot);

	if(dvert_array) {
		MDeformVert *dvert;
		for(i= 0, dvert= dvert_array; i < dvert_tot; i++, dvert++) {
			ED_vgroup_vert_remove(ob, dg, i); /* ok if the dg isnt in this dvert, will continue silently */
		}

		for(i= 0, dvert= dvert_array; i < dvert_tot; i++, dvert++) {
			for(e = 0; e < dvert->totweight; e++) {
				if(dvert->dw[e].def_nr > dg_index) {
					dvert->dw[e].def_nr--;
				}
			}
		}
	}

	vgroup_delete_update_users(ob, dg_index + 1);

	/* Remove the group */
	BLI_freelinkN(&ob->defbase, dg);

	/* Update the active deform index if necessary */
	if(ob->actdef > dg_index)
		ob->actdef--;
	if(ob->actdef < 1 && ob->defbase.first)
		ob->actdef= 1;

}
/* only in editmode */
/* removes from active defgroup, if allverts==0 only selected vertices */
static void vgroup_active_remove_verts(Object *ob, const int allverts, bDeformGroup *dg)
{
	BMVert *eve;
	MDeformVert *dvert;
	MDeformWeight *newdw;
	bDeformGroup *eg;
	int	i;

	if(ob->type == OB_MESH) {
		Mesh *me= ob->data;
		BMEditMesh *em = me->edit_btmesh;
		BMIter iter;

		BM_ITER(eve, &iter, em->bm, BM_VERTS_OF_MESH, NULL) {
			dvert= CustomData_bmesh_get(&em->bm->vdata, eve->head.data, CD_MDEFORMVERT);
		
			if(dvert && dvert->dw && (BM_TestHFlag(eve, BM_SELECT) || allverts)){
				for(i=0; i<dvert->totweight; i++){
					/* Find group */
					eg = BLI_findlink(&ob->defbase, dvert->dw[i].def_nr);
					if(eg == dg){
						dvert->totweight--;
						if (dvert->totweight){
							newdw = BLI_cellalloc_malloc (sizeof(MDeformWeight)*(dvert->totweight), "deformWeight");
							
							if(dvert->dw){
								memcpy(newdw, dvert->dw, sizeof(MDeformWeight)*i);
								memcpy(newdw+i, dvert->dw+i+1, sizeof(MDeformWeight)*(dvert->totweight-i));
								BLI_cellalloc_free(dvert->dw);
							}
							dvert->dw=newdw;
						}
						else{
							BLI_cellalloc_free (dvert->dw);
							dvert->dw=NULL;
							break;
						}
					}
				}
			}
		}
	}
	else if(ob->type == OB_LATTICE) {
		Lattice *lt= vgroup_edit_lattice(ob);
		
		if(lt->dvert) {
			BPoint *bp;
			int a, tot= lt->pntsu*lt->pntsv*lt->pntsw;
				
			for(a=0, bp= lt->def; a<tot; a++, bp++) {
				if(allverts || (bp->f1 & SELECT))
					ED_vgroup_vert_remove(ob, dg, a);
			}
		}
	}
}

static void vgroup_delete_edit_mode(Object *ob, bDeformGroup *dg)
{
	int i;
	const int dg_index= BLI_findindex(&ob->defbase, dg);

	assert(dg_index > -1);

	/* Make sure that no verts are using this group */
	vgroup_active_remove_verts(ob, TRUE, dg);

	/* Make sure that any verts with higher indices are adjusted accordingly */
	if(ob->type==OB_MESH) {
		Mesh *me= ob->data;
		BMEditMesh *em = me->edit_btmesh;
		BMIter iter;
		BMVert *eve;
		MDeformVert *dvert;
		
		BM_ITER(eve, &iter, em->bm, BM_VERTS_OF_MESH, NULL) {
			dvert= CustomData_bmesh_get(&em->bm->vdata, eve->head.data, CD_MDEFORMVERT);

			if(dvert)
				for(i=0; i<dvert->totweight; i++)
					if(dvert->dw[i].def_nr > dg_index)
						dvert->dw[i].def_nr--;
		}
	}
	else if(ob->type==OB_LATTICE) {
		Lattice *lt= vgroup_edit_lattice(ob);
		BPoint *bp;
		MDeformVert *dvert= lt->dvert;
		int a, tot;
		
		if(dvert) {
			tot= lt->pntsu*lt->pntsv*lt->pntsw;
			for(a=0, bp= lt->def; a<tot; a++, bp++, dvert++) {
				for(i=0; i<dvert->totweight; i++){
					if(dvert->dw[i].def_nr > dg_index)
						dvert->dw[i].def_nr--;
				}
			}
		}
	}

	vgroup_delete_update_users(ob, dg_index + 1);

	/* Remove the group */
	BLI_freelinkN (&ob->defbase, dg);

	/* Update the active deform index if necessary */
	if(ob->actdef > dg_index)
		ob->actdef--;
	if(ob->actdef < 1 && ob->defbase.first)
		ob->actdef= 1;

	/* remove all dverts */
	if(ob->defbase.first == NULL) {
		if(ob->type==OB_MESH) {
			Mesh *me= ob->data;
			CustomData_free_layer_active(&me->vdata, CD_MDEFORMVERT, me->totvert);
			me->dvert= NULL;
		}
		else if(ob->type==OB_LATTICE) {
			Lattice *lt= vgroup_edit_lattice(ob);
			if(lt->dvert) {
				BLI_cellalloc_free(lt->dvert);
				lt->dvert= NULL;
			}
		}
	}
}

static int vgroup_object_in_edit_mode(Object *ob)
{
	if(ob->type == OB_MESH)
		return (((Mesh*)ob->data)->edit_btmesh != NULL);
	else if(ob->type == OB_LATTICE)
		return (((Lattice*)ob->data)->editlatt != NULL);
	
	return 0;
}

static void vgroup_delete(Object *ob)
{
	bDeformGroup *dg = BLI_findlink(&ob->defbase, ob->actdef-1);
	if(!dg)
		return;

	if(vgroup_object_in_edit_mode(ob))
		vgroup_delete_edit_mode(ob, dg);
	else
		vgroup_delete_object_mode(ob, dg);
}

static void vgroup_delete_all(Object *ob)
{
	/* Remove all DVerts */
	if(ob->type==OB_MESH) {
		Mesh *me= ob->data;
		CustomData_free_layer_active(&me->vdata, CD_MDEFORMVERT, me->totvert);
		me->dvert= NULL;
	}
	else if(ob->type==OB_LATTICE) {
		Lattice *lt= vgroup_edit_lattice(ob);
		if(lt->dvert) {
			BLI_cellalloc_free(lt->dvert);
			lt->dvert= NULL;
		}
	}
	
	/* Remove all DefGroups */
	BLI_freelistN(&ob->defbase);
	
	/* Fix counters/indices */
	ob->actdef= 0;
}

/* only in editmode */
static void vgroup_assign_verts(Object *ob, float weight)
{
	BMVert *eve;
	bDeformGroup *dg, *eg;
	MDeformWeight *newdw;
	MDeformVert *dvert;
	int	i, done;

	dg=BLI_findlink(&ob->defbase, ob->actdef-1);
	if(!dg)
		return;

	if(ob->type == OB_MESH) {
		Mesh *me= ob->data;
		BMEditMesh *em = me->edit_btmesh;
		BMIter iter;

		if(!CustomData_has_layer(&em->bm->vdata, CD_MDEFORMVERT))
			BM_add_data_layer(em->bm, &em->bm->vdata, CD_MDEFORMVERT);

		/* Go through the list of editverts and assign them */
		BM_ITER(eve, &iter, em->bm, BM_VERTS_OF_MESH, NULL) {
			dvert= CustomData_bmesh_get(&em->bm->vdata, eve->head.data, CD_MDEFORMVERT);

			if(dvert && BM_TestHFlag(eve, BM_SELECT)) {
				/* See if this vert already has a reference to this group */
				/*		If so: Change its weight */
				done=0;
				for(i=0; i<dvert->totweight; i++){
					eg = BLI_findlink(&ob->defbase, dvert->dw[i].def_nr);
					/* Find the actual group */
					if(eg==dg){
						dvert->dw[i].weight= weight;
						done=1;
						break;
					}
				 }
				/*		If not: Add the group and set its weight */
				if(!done){
					newdw = BLI_cellalloc_calloc(sizeof(MDeformWeight)*(dvert->totweight+1), "deformWeight");
					if(dvert->dw){
						memcpy(newdw, dvert->dw, sizeof(MDeformWeight)*dvert->totweight);
						BLI_cellalloc_free(dvert->dw);
					}
					dvert->dw=newdw;

					dvert->dw[dvert->totweight].weight= weight;
					dvert->dw[dvert->totweight].def_nr= ob->actdef-1;

					dvert->totweight++;

				}
			}
		}
	}
	else if(ob->type == OB_LATTICE) {
		Lattice *lt= vgroup_edit_lattice(ob);
		BPoint *bp;
		int a, tot;
		
		if(lt->dvert==NULL)
			ED_vgroup_data_create(&lt->id);
		
		tot= lt->pntsu*lt->pntsv*lt->pntsw;
		for(a=0, bp= lt->def; a<tot; a++, bp++) {
			if(bp->f1 & SELECT)
				ED_vgroup_nr_vert_add(ob, ob->actdef-1, a, weight, WEIGHT_REPLACE);
		}
	}
}

/* only in editmode */
/* removes from all defgroup, if allverts==0 only selected vertices */
static void vgroup_remove_verts(Object *ob, int allverts)
{
	/* To prevent code redundancy, we just use vgroup_active_remove_verts, but that
	 * only operates on the active vgroup. So we iterate through all groups, by changing
	 * active group index
	 */
	bDeformGroup *dg;
	for(dg= ob->defbase.first; dg; dg= dg->next) {
		vgroup_active_remove_verts(ob, allverts, dg);
	}
}

/********************** vertex group operators *********************/

static int vertex_group_poll(bContext *C)
{
	Object *ob= CTX_data_pointer_get_type(C, "object", &RNA_Object).data;
	ID *data= (ob)? ob->data: NULL;
	return (ob && !ob->id.lib && ELEM(ob->type, OB_MESH, OB_LATTICE) && data && !data->lib);
}

static int vertex_group_poll_edit(bContext *C)
{
	Object *ob= CTX_data_pointer_get_type(C, "object", &RNA_Object).data;
	ID *data= (ob)? ob->data: NULL;

	if(!(ob && !ob->id.lib && data && !data->lib))
		return 0;

	return vgroup_object_in_edit_mode(ob);
}

static int vertex_group_add_exec(bContext *C, wmOperator *UNUSED(op))
{
	Object *ob= CTX_data_pointer_get_type(C, "object", &RNA_Object).data;

	ED_vgroup_add(ob);
	DAG_id_tag_update(&ob->id, OB_RECALC_DATA);
	WM_event_add_notifier(C, NC_GEOM|ND_DATA, ob->data);
	WM_event_add_notifier(C, NC_OBJECT|ND_DRAW, ob);
	
	return OPERATOR_FINISHED;
}

void OBJECT_OT_vertex_group_add(wmOperatorType *ot)
{
	/* identifiers */
	ot->name= "Add Vertex Group";
	ot->idname= "OBJECT_OT_vertex_group_add";
	
	/* api callbacks */
	ot->poll= vertex_group_poll;
	ot->exec= vertex_group_add_exec;

	/* flags */
	ot->flag= OPTYPE_REGISTER|OPTYPE_UNDO;
}

static int vertex_group_remove_exec(bContext *C, wmOperator *op)
{
	Object *ob= CTX_data_pointer_get_type(C, "object", &RNA_Object).data;

	if(RNA_boolean_get(op->ptr, "all"))
		vgroup_delete_all(ob);
	else
		vgroup_delete(ob);

	DAG_id_tag_update(&ob->id, OB_RECALC_DATA);
	WM_event_add_notifier(C, NC_GEOM|ND_DATA, ob->data);
	WM_event_add_notifier(C, NC_OBJECT|ND_DRAW, ob);
	
	return OPERATOR_FINISHED;
}

void OBJECT_OT_vertex_group_remove(wmOperatorType *ot)
{
	/* identifiers */
	ot->name= "Remove Vertex Group";
	ot->idname= "OBJECT_OT_vertex_group_remove";
	
	/* api callbacks */
	ot->poll= vertex_group_poll;
	ot->exec= vertex_group_remove_exec;

	/* flags */
	ot->flag= OPTYPE_REGISTER|OPTYPE_UNDO;

	/* properties */
	RNA_def_boolean(ot->srna, "all", 0, "All", "Remove from all vertex groups.");
}

static int vertex_group_assign_exec(bContext *C, wmOperator *op)
{
	ToolSettings *ts= CTX_data_tool_settings(C);
	Object *ob= CTX_data_edit_object(C);

	if(RNA_boolean_get(op->ptr, "new"))
		ED_vgroup_add(ob);

	vgroup_assign_verts(ob, ts->vgroup_weight);
	DAG_id_tag_update(&ob->id, OB_RECALC_DATA);
	WM_event_add_notifier(C, NC_GEOM|ND_DATA, ob->data);
	
	return OPERATOR_FINISHED;
}

void OBJECT_OT_vertex_group_assign(wmOperatorType *ot)
{
	/* identifiers */
	ot->name= "Assign Vertex Group";
	ot->idname= "OBJECT_OT_vertex_group_assign";
	
	/* api callbacks */
	ot->poll= vertex_group_poll_edit;
	ot->exec= vertex_group_assign_exec;

	/* flags */
	ot->flag= OPTYPE_REGISTER|OPTYPE_UNDO;

	/* properties */
	RNA_def_boolean(ot->srna, "new", 0, "New", "Assign vertex to new vertex group.");
}

static int vertex_group_remove_from_exec(bContext *C, wmOperator *op)
{
	Object *ob= CTX_data_edit_object(C);

	if(RNA_boolean_get(op->ptr, "all"))
		vgroup_remove_verts(ob, 0);
	else {
		bDeformGroup *dg= BLI_findlink(&ob->defbase, ob->actdef - 1);

		if(dg == NULL) {
			return OPERATOR_CANCELLED;
		}

		vgroup_active_remove_verts(ob, FALSE, dg);
	}

	DAG_id_tag_update(&ob->id, OB_RECALC_DATA);
	WM_event_add_notifier(C, NC_GEOM|ND_DATA, ob->data);

	return OPERATOR_FINISHED;
}

void OBJECT_OT_vertex_group_remove_from(wmOperatorType *ot)
{
	/* identifiers */
	ot->name= "Remove from Vertex Group";
	ot->idname= "OBJECT_OT_vertex_group_remove_from";

	/* api callbacks */
	ot->poll= vertex_group_poll_edit;
	ot->exec= vertex_group_remove_from_exec;

	/* flags */
	ot->flag= OPTYPE_REGISTER|OPTYPE_UNDO;

	/* properties */
	RNA_def_boolean(ot->srna, "all", 0, "All", "Remove from all vertex groups.");
}

static int vertex_group_select_exec(bContext *C, wmOperator *UNUSED(op))
{
	Object *ob= CTX_data_edit_object(C);

	if(!ob || ob->id.lib)
		return OPERATOR_CANCELLED;

	vgroup_select_verts(ob, 1);
	WM_event_add_notifier(C, NC_GEOM|ND_SELECT, ob->data);

	return OPERATOR_FINISHED;
}

void OBJECT_OT_vertex_group_select(wmOperatorType *ot)
{
	/* identifiers */
	ot->name= "Select Vertex Group";
	ot->idname= "OBJECT_OT_vertex_group_select";

	/* api callbacks */
	ot->poll= vertex_group_poll_edit;
	ot->exec= vertex_group_select_exec;

	/* flags */
	ot->flag= OPTYPE_REGISTER|OPTYPE_UNDO;
}

static int vertex_group_deselect_exec(bContext *C, wmOperator *UNUSED(op))
{
	Object *ob= CTX_data_edit_object(C);

	vgroup_select_verts(ob, 0);
	WM_event_add_notifier(C, NC_GEOM|ND_SELECT, ob->data);

	return OPERATOR_FINISHED;
}

void OBJECT_OT_vertex_group_deselect(wmOperatorType *ot)
{
	/* identifiers */
	ot->name= "Deselect Vertex Group";
	ot->idname= "OBJECT_OT_vertex_group_deselect";

	/* api callbacks */
	ot->poll= vertex_group_poll_edit;
	ot->exec= vertex_group_deselect_exec;

	/* flags */
	ot->flag= OPTYPE_REGISTER|OPTYPE_UNDO;
}

static int vertex_group_copy_exec(bContext *C, wmOperator *UNUSED(op))
{
	Object *ob= CTX_data_pointer_get_type(C, "object", &RNA_Object).data;

	vgroup_duplicate(ob);
	DAG_id_tag_update(&ob->id, OB_RECALC_DATA);
	WM_event_add_notifier(C, NC_OBJECT|ND_DRAW, ob);
	WM_event_add_notifier(C, NC_GEOM|ND_DATA, ob->data);

	return OPERATOR_FINISHED;
}

void OBJECT_OT_vertex_group_copy(wmOperatorType *ot)
{
	/* identifiers */
	ot->name= "Copy Vertex Group";
	ot->idname= "OBJECT_OT_vertex_group_copy";

	/* api callbacks */
	ot->poll= vertex_group_poll;
	ot->exec= vertex_group_copy_exec;

	/* flags */
	ot->flag= OPTYPE_REGISTER|OPTYPE_UNDO;
}

static int vertex_group_levels_exec(bContext *C, wmOperator *op)
{
	Object *ob= CTX_data_pointer_get_type(C, "object", &RNA_Object).data;
	
	float offset= RNA_float_get(op->ptr,"offset");
	float gain= RNA_float_get(op->ptr,"gain");
	
	vgroup_levels(ob, offset, gain);
	
	DAG_id_tag_update(&ob->id, OB_RECALC_DATA);
	WM_event_add_notifier(C, NC_OBJECT|ND_DRAW, ob);
	WM_event_add_notifier(C, NC_GEOM|ND_DATA, ob->data);
	
	return OPERATOR_FINISHED;
}

void OBJECT_OT_vertex_group_levels(wmOperatorType *ot)
{
	/* identifiers */
	ot->name= "Vertex Group Levels";
	ot->idname= "OBJECT_OT_vertex_group_levels";
	
	/* api callbacks */
	ot->poll= vertex_group_poll;
	ot->exec= vertex_group_levels_exec;
	
	/* flags */
	ot->flag= OPTYPE_REGISTER|OPTYPE_UNDO;
	
	RNA_def_float(ot->srna, "offset", 0.f, -1.0, 1.0, "Offset", "Value to add to weights.", -1.0f, 1.f);
	RNA_def_float(ot->srna, "gain", 1.f, 0.f, FLT_MAX, "Gain", "Value to multiply weights by.", 0.0f, 10.f);
}

static int vertex_group_normalize_exec(bContext *C, wmOperator *UNUSED(op))
{
	Object *ob= CTX_data_pointer_get_type(C, "object", &RNA_Object).data;

	vgroup_normalize(ob);

	DAG_id_tag_update(&ob->id, OB_RECALC_DATA);
	WM_event_add_notifier(C, NC_OBJECT|ND_DRAW, ob);
	WM_event_add_notifier(C, NC_GEOM|ND_DATA, ob->data);

	return OPERATOR_FINISHED;
}

void OBJECT_OT_vertex_group_normalize(wmOperatorType *ot)
{
	/* identifiers */
	ot->name= "Normalize Vertex Group";
	ot->idname= "OBJECT_OT_vertex_group_normalize";

	/* api callbacks */
	ot->poll= vertex_group_poll;
	ot->exec= vertex_group_normalize_exec;

	/* flags */
	ot->flag= OPTYPE_REGISTER|OPTYPE_UNDO;
}

static int vertex_group_normalize_all_exec(bContext *C, wmOperator *op)
{
	Object *ob= CTX_data_pointer_get_type(C, "object", &RNA_Object).data;
	int lock_active= RNA_boolean_get(op->ptr,"lock_active");

	vgroup_normalize_all(ob, lock_active);

	DAG_id_tag_update(&ob->id, OB_RECALC_DATA);
	WM_event_add_notifier(C, NC_OBJECT|ND_DRAW, ob);
	WM_event_add_notifier(C, NC_GEOM|ND_DATA, ob->data);

	return OPERATOR_FINISHED;
}

void OBJECT_OT_vertex_group_normalize_all(wmOperatorType *ot)
{
	/* identifiers */
	ot->name= "Normalize All Vertex Groups";
	ot->idname= "OBJECT_OT_vertex_group_normalize_all";

	/* api callbacks */
	ot->poll= vertex_group_poll;
	ot->exec= vertex_group_normalize_all_exec;

	/* flags */
	ot->flag= OPTYPE_REGISTER|OPTYPE_UNDO;

	RNA_def_boolean(ot->srna, "lock_active", TRUE, "Lock Active", "Keep the values of the active group while normalizing others.");
}

static int vertex_group_invert_exec(bContext *C, wmOperator *op)
{
	Object *ob= CTX_data_pointer_get_type(C, "object", &RNA_Object).data;
	int auto_assign= RNA_boolean_get(op->ptr,"auto_assign");
	int auto_remove= RNA_boolean_get(op->ptr,"auto_remove");

	vgroup_invert(ob, auto_assign, auto_remove);
	DAG_id_tag_update(&ob->id, OB_RECALC_DATA);
	WM_event_add_notifier(C, NC_OBJECT|ND_DRAW, ob);
	WM_event_add_notifier(C, NC_GEOM|ND_DATA, ob->data);

	return OPERATOR_FINISHED;
}

void OBJECT_OT_vertex_group_invert(wmOperatorType *ot)
{
	/* identifiers */
	ot->name= "Invert Vertex Group";
	ot->idname= "OBJECT_OT_vertex_group_invert";

	/* api callbacks */
	ot->poll= vertex_group_poll;
	ot->exec= vertex_group_invert_exec;

	/* flags */
	ot->flag= OPTYPE_REGISTER|OPTYPE_UNDO;

	RNA_def_boolean(ot->srna, "auto_assign", TRUE, "Add Weights", "Add verts from groups that have zero weight before inverting.");
	RNA_def_boolean(ot->srna, "auto_remove", TRUE, "Remove Weights", "Remove verts from groups that have zero weight after inverting.");
}


static int vertex_group_blend_exec(bContext *C, wmOperator *UNUSED(op))
{
	Object *ob= CTX_data_pointer_get_type(C, "object", &RNA_Object).data;

	vgroup_blend(ob);

	DAG_id_tag_update(&ob->id, OB_RECALC_DATA);
	WM_event_add_notifier(C, NC_OBJECT|ND_DRAW, ob);
	WM_event_add_notifier(C, NC_GEOM|ND_DATA, ob->data);

	return OPERATOR_FINISHED;
}

void OBJECT_OT_vertex_group_blend(wmOperatorType *ot)
{
	/* identifiers */
	ot->name= "Blend Vertex Group";
	ot->idname= "OBJECT_OT_vertex_group_blend";
	ot->description= "";

	/* api callbacks */
	ot->poll= vertex_group_poll;
	ot->exec= vertex_group_blend_exec;

	/* flags */
	ot->flag= OPTYPE_REGISTER|OPTYPE_UNDO;
}


static int vertex_group_clean_exec(bContext *C, wmOperator *op)
{
	Object *ob= CTX_data_pointer_get_type(C, "object", &RNA_Object).data;

	float limit= RNA_float_get(op->ptr,"limit");
	int all_groups= RNA_boolean_get(op->ptr,"all_groups");
	int keep_single= RNA_boolean_get(op->ptr,"keep_single");

	if(all_groups)	vgroup_clean_all(ob, limit, keep_single);
	else			vgroup_clean(ob, limit, keep_single);

	DAG_id_tag_update(&ob->id, OB_RECALC_DATA);
	WM_event_add_notifier(C, NC_OBJECT|ND_DRAW, ob);
	WM_event_add_notifier(C, NC_GEOM|ND_DATA, ob->data);

	return OPERATOR_FINISHED;
}

void OBJECT_OT_vertex_group_clean(wmOperatorType *ot)
{
	/* identifiers */
	ot->name= "Clean Vertex Group";
	ot->idname= "OBJECT_OT_vertex_group_clean";
	ot->description= "Remove Vertex Group assignments which aren't required";

	/* api callbacks */
	ot->poll= vertex_group_poll;
	ot->exec= vertex_group_clean_exec;

	/* flags */
	ot->flag= OPTYPE_REGISTER|OPTYPE_UNDO;

	RNA_def_float(ot->srna, "limit", 0.01f, 0.0f, 1.0, "Limit", "Remove weights under this limit.", 0.001f, 0.99f);
	RNA_def_boolean(ot->srna, "all_groups", FALSE, "All Groups", "Clean all vertex groups.");
	RNA_def_boolean(ot->srna, "keep_single", FALSE, "Keep Single", "Keep verts assigned to at least one group when cleaning.");
}


static int vertex_group_mirror_exec(bContext *C, wmOperator *op)
{
	Object *ob= CTX_data_pointer_get_type(C, "object", &RNA_Object).data;

	ED_vgroup_mirror(ob, RNA_boolean_get(op->ptr,"mirror_weights"), RNA_boolean_get(op->ptr,"flip_group_names"));

	DAG_id_tag_update(&ob->id, OB_RECALC_DATA);
	WM_event_add_notifier(C, NC_OBJECT|ND_DRAW, ob);
	WM_event_add_notifier(C, NC_GEOM|ND_DATA, ob->data);

	return OPERATOR_FINISHED;
}

void OBJECT_OT_vertex_group_mirror(wmOperatorType *ot)
{
	/* identifiers */
	ot->name= "Mirror Vertex Group";
	ot->idname= "OBJECT_OT_vertex_group_mirror";
	ot->description= "Mirror all vertex groups, flip weights and/or names, editing only selected vertices, flipping when both sides are selected otherwise copy from unselected";

	/* api callbacks */
	ot->poll= vertex_group_poll_edit;
	ot->exec= vertex_group_mirror_exec;

	/* flags */
	ot->flag= OPTYPE_REGISTER|OPTYPE_UNDO;

	/* properties */
	RNA_def_boolean(ot->srna, "mirror_weights", TRUE, "Mirror Weights", "Mirror weights.");
	RNA_def_boolean(ot->srna, "flip_group_names", TRUE, "Flip Groups", "Flip vertex group names.");

}

static int vertex_group_copy_to_linked_exec(bContext *C, wmOperator *UNUSED(op))
{
	Scene *scene= CTX_data_scene(C);
	Object *ob= CTX_data_pointer_get_type(C, "object", &RNA_Object).data;
	Base *base;
	int retval= OPERATOR_CANCELLED;

	for(base=scene->base.first; base; base= base->next) {
		if(base->object->type==ob->type) {
			if(base->object!=ob && base->object->data==ob->data) {
				BLI_freelistN(&base->object->defbase);
				BLI_duplicatelist(&base->object->defbase, &ob->defbase);
				base->object->actdef= ob->actdef;

				DAG_id_tag_update(&base->object->id, OB_RECALC_DATA);
				WM_event_add_notifier(C, NC_OBJECT|ND_DRAW, base->object);
				WM_event_add_notifier(C, NC_GEOM|ND_DATA, base->object->data);

				retval = OPERATOR_FINISHED;
			}
		}
	}

	return retval;
}

void OBJECT_OT_vertex_group_copy_to_linked(wmOperatorType *ot)
{
	/* identifiers */
	ot->name= "Copy Vertex Groups to Linked";
	ot->idname= "OBJECT_OT_vertex_group_copy_to_linked";
	ot->description= "Copy Vertex Groups to all users of the same Geometry data";

	/* api callbacks */
	ot->poll= vertex_group_poll;
	ot->exec= vertex_group_copy_to_linked_exec;

	/* flags */
	ot->flag= OPTYPE_REGISTER|OPTYPE_UNDO;
}

static int vertex_group_copy_to_selected_exec(bContext *C, wmOperator *UNUSED(op))
{
	Object *obact= CTX_data_pointer_get_type(C, "object", &RNA_Object).data;

	CTX_DATA_BEGIN(C, Object*, ob, selected_editable_objects)
	{
		if(obact != ob)
			ED_vgroup_copy_array(ob, obact);
	}
	CTX_DATA_END;

	return OPERATOR_FINISHED;
}


void OBJECT_OT_vertex_group_copy_to_selected(wmOperatorType *ot)
{
	/* identifiers */
	ot->name= "Copy Vertex Group to Selected";
	ot->idname= "OBJECT_OT_vertex_group_copy_to_selected";
	ot->description= "Copy Vertex Groups to other selected objects with matching indices";

	/* api callbacks */
	ot->poll= vertex_group_poll;
	ot->exec= vertex_group_copy_to_selected_exec;

	/* flags */
	ot->flag= OPTYPE_REGISTER|OPTYPE_UNDO;
}

static EnumPropertyItem vgroup_items[]= {
	{0, NULL, 0, NULL, NULL}};

static int set_active_group_exec(bContext *C, wmOperator *op)
{
	Object *ob= CTX_data_pointer_get_type(C, "object", &RNA_Object).data;
	int nr= RNA_enum_get(op->ptr, "group");

	ob->actdef= nr+1;

	DAG_id_tag_update(&ob->id, OB_RECALC_DATA);
	WM_event_add_notifier(C, NC_GEOM|ND_DATA, ob);

	return OPERATOR_FINISHED;
}

static EnumPropertyItem *vgroup_itemf(bContext *C, PointerRNA *UNUSED(ptr), int *free)
{	
	Object *ob= CTX_data_pointer_get_type(C, "object", &RNA_Object).data;
	EnumPropertyItem tmp = {0, "", 0, "", ""};
	EnumPropertyItem *item= NULL;
	bDeformGroup *def;
	int a, totitem= 0;
	
	if(!ob)
		return vgroup_items;
	
	for(a=0, def=ob->defbase.first; def; def=def->next, a++) {
		tmp.value= a;
		tmp.icon= ICON_GROUP_VERTEX;
		tmp.identifier= def->name;
		tmp.name= def->name;
		RNA_enum_item_add(&item, &totitem, &tmp);
	}

	RNA_enum_item_end(&item, &totitem);
	*free= 1;

	return item;
}

void OBJECT_OT_vertex_group_set_active(wmOperatorType *ot)
{
	PropertyRNA *prop;

	/* identifiers */
	ot->name= "Set Active Vertex Group";
	ot->idname= "OBJECT_OT_vertex_group_set_active";
	ot->description= "Set the active vertex group";

	/* api callbacks */
	ot->poll= vertex_group_poll;
	ot->exec= set_active_group_exec;
	ot->invoke= WM_menu_invoke;

	/* flags */
	ot->flag= OPTYPE_REGISTER|OPTYPE_UNDO;

	/* properties */
	prop= RNA_def_enum(ot->srna, "group", vgroup_items, 0, "Group", "Vertex group to set as active.");
	RNA_def_enum_funcs(prop, vgroup_itemf);
	ot->prop= prop;
}

/*creates the name_array parameter for vgroup_do_remap, call this before fiddling
  with the order of vgroups then call vgroup_do_remap after*/
static char *vgroup_init_remap(Object *ob)
{
	bDeformGroup *def;
	int def_tot = BLI_countlist(&ob->defbase);
	char *name_array= MEM_mallocN(MAX_VGROUP_NAME * sizeof(char) * def_tot, "sort vgroups");
	char *name;

	name= name_array;
	for(def = ob->defbase.first; def; def=def->next) {
		BLI_strncpy(name, def->name, MAX_VGROUP_NAME);
		name += MAX_VGROUP_NAME;
	}

	return name_array;
}

static int vgroup_do_remap(Object *ob, char *name_array, wmOperator *op)
{
	MDeformVert *dvert= NULL;
	bDeformGroup *def;
	int def_tot = BLI_countlist(&ob->defbase);
	int *sort_map_update= MEM_mallocN(MAX_VGROUP_NAME * sizeof(int) * def_tot + 1, "sort vgroups"); /* needs a dummy index at the start*/
	int *sort_map= sort_map_update + 1;
	char *name;
	int i;

	name= name_array;
	for(def= ob->defbase.first, i=0; def; def=def->next, i++){
		sort_map[i]= BLI_findstringindex(&ob->defbase, name, offsetof(bDeformGroup, name));
		name += MAX_VGROUP_NAME;
	}

	if(ob->mode == OB_MODE_EDIT) {
		if(ob->type==OB_MESH) {
			BMEditMesh *em = ((Mesh*)ob->data)->edit_btmesh;
			BMIter iter;
			BMVert *eve;

			BM_ITER(eve, &iter, em->bm, BM_VERTS_OF_MESH, NULL) {
				dvert= CustomData_bmesh_get(&em->bm->vdata, eve->head.data, CD_MDEFORMVERT);
				if(dvert && dvert->totweight){
					defvert_remap(dvert, sort_map);
				}
			}
		}
		else {
			BKE_report(op->reports, RPT_ERROR, "Editmode lattice isnt supported yet.");
			MEM_freeN(sort_map_update);
			return OPERATOR_CANCELLED;
		}
	}
	else {
		int dvert_tot=0;

		ED_vgroup_give_array(ob->data, &dvert, &dvert_tot);

		/*create as necassary*/
		while(dvert && dvert_tot--) {
			if(dvert->totweight)
				defvert_remap(dvert, sort_map);
			dvert++;
		}
	}

	/* update users */
	for(i=0; i<def_tot; i++)
		sort_map[i]++;

	sort_map_update[0]= 0;
	vgroup_remap_update_users(ob, sort_map_update);

	ob->actdef= sort_map_update[ob->actdef];
	
	MEM_freeN(sort_map_update);

	return OPERATOR_FINISHED;
}

static int vgroup_sort(void *def_a_ptr, void *def_b_ptr)
{
	bDeformGroup *def_a= (bDeformGroup *)def_a_ptr;
	bDeformGroup *def_b= (bDeformGroup *)def_b_ptr;

	return BLI_natstrcmp(def_a->name, def_b->name);
}

static int vertex_group_sort_exec(bContext *C, wmOperator *op)
{
	Object *ob= CTX_data_pointer_get_type(C, "object", &RNA_Object).data;
	char *name_array;
	int ret;

	/*init remapping*/
	name_array = vgroup_init_remap(ob);

	/*sort vgroup names*/
	BLI_sortlist(&ob->defbase, vgroup_sort);

	/*remap vgroup data to map to correct names*/
	ret = vgroup_do_remap(ob, name_array, op);

	if (ret != OPERATOR_CANCELLED) {
		DAG_id_tag_update(&ob->id, OB_RECALC_DATA);
		WM_event_add_notifier(C, NC_GEOM|ND_DATA, ob);
	}

	if (name_array) MEM_freeN(name_array);

	return ret;
}

void OBJECT_OT_vertex_group_sort(wmOperatorType *ot)
{
	ot->name= "Sort Vertex Groups";
	ot->idname= "OBJECT_OT_vertex_group_sort";
	ot->description= "Sorts vertex groups alphabetically";

	/* api callbacks */
	ot->poll= vertex_group_poll;
	ot->exec= vertex_group_sort_exec;

	/* flags */
	ot->flag= OPTYPE_REGISTER|OPTYPE_UNDO;
}

static int vgroup_move_exec(bContext *C, wmOperator *op)
{
	Object *ob= CTX_data_pointer_get_type(C, "object", &RNA_Object).data;
	bDeformGroup *def;
	char *name_array;
	int dir= RNA_enum_get(op->ptr, "direction"), ret;

	def = BLI_findlink(&ob->defbase, ob->actdef - 1);
	if (!def) {
		return OPERATOR_CANCELLED;
	}

	name_array = vgroup_init_remap(ob);

	if (dir == 1) { /*up*/
		void *prev = def->prev;

		BLI_remlink(&ob->defbase, def);
		BLI_insertlinkbefore(&ob->defbase, prev, def);
	} else { /*down*/
		void *next = def->next;

		BLI_remlink(&ob->defbase, def);
		BLI_insertlinkafter(&ob->defbase, next, def);
	}

	ret = vgroup_do_remap(ob, name_array, op);

	if (name_array) MEM_freeN(name_array);

	if (ret != OPERATOR_CANCELLED) {
		DAG_id_tag_update(&ob->id, OB_RECALC_DATA);
		WM_event_add_notifier(C, NC_GEOM|ND_DATA, ob);
	}

	return ret;
}

void OBJECT_OT_vertex_group_move(wmOperatorType *ot)
{
	static EnumPropertyItem vgroup_slot_move[] = {
		{1, "UP", 0, "Up", ""},
		{-1, "DOWN", 0, "Down", ""},
		{0, NULL, 0, NULL, NULL}
	};

	/* identifiers */
	ot->name= "Move Vertex Group";
	ot->idname= "OBJECT_OT_vertex_group_move";

	/* api callbacks */
	ot->poll= vertex_group_poll;
	ot->exec= vgroup_move_exec;

	/* flags */
	ot->flag= OPTYPE_REGISTER|OPTYPE_UNDO;

	RNA_def_enum(ot->srna, "direction", vgroup_slot_move, 0, "Direction", "Direction to move, UP or DOWN");
}<|MERGE_RESOLUTION|>--- conflicted
+++ resolved
@@ -513,13 +513,8 @@
 
 static float get_vert_def_nr(Object *ob, int def_nr, int vertnum)
 {
-<<<<<<< HEAD
-	MDeformVert *dvert;
+	MDeformVert *dvert= NULL;
 	BMVert *eve;
-=======
-	MDeformVert *dvert= NULL;
-	EditVert *eve;
->>>>>>> 770119d1
 	Mesh *me;
 	int i;
 
@@ -527,19 +522,12 @@
 	if(ob->type==OB_MESH) {
 		me= ob->data;
 
-<<<<<<< HEAD
 		if(me->edit_btmesh) {
 			eve= BMIter_AtIndex(me->edit_btmesh->bm, BM_VERTS_OF_MESH, NULL, vertnum);
-			if(!eve) return 0.0f;
-			dvert= CustomData_bmesh_get(&me->edit_btmesh->bm->vdata, eve->head.data, CD_MDEFORMVERT);
-=======
-		if(me->edit_mesh) {
-			eve= BLI_findlink(&me->edit_mesh->verts, vertnum);
 			if(!eve) {
 				return 0.0f;
 			}
-			dvert= CustomData_em_get(&me->edit_mesh->vdata, eve->data, CD_MDEFORMVERT);
->>>>>>> 770119d1
+			dvert= CustomData_bmesh_get(&me->edit_btmesh->bm->vdata, eve->head.data, CD_MDEFORMVERT);
 			vertnum= 0;
 		}
 		else {
