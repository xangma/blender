--- conflicted
+++ resolved
@@ -1447,21 +1447,6 @@
 	return false;
 }
 
-<<<<<<< HEAD
-static void gp_convert_ui(bContext *C, wmOperator *op)
-{
-	uiLayout *layout = op->layout;
-	wmWindowManager *wm = CTX_wm_manager(C);
-	PointerRNA ptr;
-
-	RNA_pointer_create(&wm->id, op->type->srna, op->properties, &ptr);
-
-	/* Main auto-draw call */
-	uiDefAutoButsRNA(layout, &ptr, gp_convert_draw_check_prop, NULL, '\0', false);
-}
-
-=======
->>>>>>> ab67c6e4
 void GPENCIL_OT_convert(wmOperatorType *ot)
 {
 	PropertyRNA *prop;
