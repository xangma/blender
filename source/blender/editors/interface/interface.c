--- conflicted
+++ resolved
@@ -3749,13 +3749,9 @@
 		ui_def_but_icon(but, icon, UI_HAS_ICON);
 	}
 
-<<<<<<< HEAD
-	if ((type == UI_BTYPE_MENU) && (but->dt == UI_EMBOSS_PULLDOWN)) {
-		ui_but_submenu_enable(block, but);
-=======
 	if (type == UI_BTYPE_MENU) {
 		if (but->dt == UI_EMBOSS_PULLDOWN) {
-			but->flag |= UI_BUT_ICON_SUBMENU;
+			ui_but_submenu_enable(block, but);
 		}
 	}
 	else if (type == UI_BTYPE_SEARCH_MENU) {
@@ -3763,7 +3759,6 @@
 			/* Search buttons normally don't get undo, see: T54580. */
 			but->flag |= UI_BUT_UNDO;
 		}
->>>>>>> 6bb825e0
 	}
 
 	const char *info;
