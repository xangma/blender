/**
 * $Id$
 *
 * ***** BEGIN GPL LICENSE BLOCK *****
 *
 * This program is free software; you can redistribute it and/or
 * modify it under the terms of the GNU General Public License
 * as published by the Free Software Foundation; either version 2
 * of the License, or (at your option) any later version. 
 *
 * This program is distributed in the hope that it will be useful,
 * but WITHOUT ANY WARRANTY; without even the implied warranty of
 * MERCHANTABILITY or FITNESS FOR A PARTICULAR PURPOSE.  See the
 * GNU General Public License for more details.
 *
 * You should have received a copy of the GNU General Public License
 * along with this program; if not, write to the Free Software Foundation,
 * Inc., 59 Temple Place - Suite 330, Boston, MA  02111-1307, USA.
 *
 * The Original Code is Copyright (C) 2008 Blender Foundation.
 * All rights reserved.
 * 
 * Contributor(s): Blender Foundation, Joshua Leung
 *
 * ***** END GPL LICENSE BLOCK *****
 */

#include <limits.h>
#include <math.h>
#include <string.h>

#include "MEM_guardedalloc.h"

#include "DNA_scene_types.h"
#include "DNA_screen_types.h"
#include "DNA_space_types.h"
#include "DNA_userdef_types.h"
#include "DNA_view2d_types.h"

#include "BLI_blenlib.h"

#include "BKE_context.h"
#include "BKE_global.h"
#include "BKE_utildefines.h"

#include "WM_api.h"

#include "BIF_gl.h"
#include "BIF_glutil.h"

#include "BLF_api.h"

#include "ED_screen.h"

#include "UI_interface.h"
#include "UI_resources.h"
#include "UI_view2d.h"

#include "interface_intern.h"

/* *********************************************************************** */

/* helper to allow scrollbars to dynamically hide */
static int view2d_scroll_mapped(int scroll)
{
	if(scroll & V2D_SCROLL_HORIZONTAL_HIDE)
		scroll &= ~(V2D_SCROLL_HORIZONTAL);
	if(scroll & V2D_SCROLL_VERTICAL_HIDE)
		scroll &= ~(V2D_SCROLL_VERTICAL);
	return scroll;
}

/* called each time cur changes, to dynamically update masks */
static void view2d_masks(View2D *v2d)
{
	int scroll;
	
	/* mask - view frame */
	v2d->mask.xmin= v2d->mask.ymin= 0;
	v2d->mask.xmax= v2d->winx - 1;	/* -1 yes! masks are pixels */
	v2d->mask.ymax= v2d->winy - 1;

#if 0
	v2d->scroll &= ~(V2D_SCROLL_HORIZONTAL_HIDE|V2D_SCROLL_VERTICAL_HIDE);
	/* check size if: */
	if (v2d->scroll & V2D_SCROLL_HORIZONTAL)
		if(!(v2d->scroll & V2D_SCROLL_SCALE_HORIZONTAL))
			if (v2d->tot.xmax-v2d->tot.xmin <= v2d->cur.xmax-v2d->cur.xmin)
				v2d->scroll |= V2D_SCROLL_HORIZONTAL_HIDE;
	if (v2d->scroll & V2D_SCROLL_VERTICAL)
		if(!(v2d->scroll & V2D_SCROLL_SCALE_VERTICAL))
			if (v2d->tot.ymax-v2d->tot.ymin <= v2d->cur.ymax-v2d->cur.ymin)
				v2d->scroll |= V2D_SCROLL_VERTICAL_HIDE;
#endif
	scroll= view2d_scroll_mapped(v2d->scroll);
	
	/* scrollers shrink mask area, but should be based off regionsize 
	 *	- they can only be on one to two edges of the region they define
	 *	- if they overlap, they must not occupy the corners (which are reserved for other widgets)
	 */
	if (scroll) {
		/* vertical scroller */
		if (scroll & V2D_SCROLL_LEFT) {
			/* on left-hand edge of region */
			v2d->vert= v2d->mask;
			v2d->vert.xmax= V2D_SCROLL_WIDTH;
			v2d->mask.xmin= v2d->vert.xmax + 1;
		}
		else if (scroll & V2D_SCROLL_RIGHT) {
			/* on right-hand edge of region */
			v2d->vert= v2d->mask;
			v2d->vert.xmax++; /* one pixel extra... was leaving a minor gap... */
			v2d->vert.xmin= v2d->vert.xmax - V2D_SCROLL_WIDTH;
			v2d->mask.xmax= v2d->vert.xmin - 1;
		}
		
		/* horizontal scroller */
		if (scroll & (V2D_SCROLL_BOTTOM|V2D_SCROLL_BOTTOM_O)) {
			/* on bottom edge of region (V2D_SCROLL_BOTTOM_O is outliner, the other is for standard) */
			v2d->hor= v2d->mask;
			v2d->hor.ymax= V2D_SCROLL_HEIGHT;
			v2d->mask.ymin= v2d->hor.ymax + 1;
		}
		else if (scroll & V2D_SCROLL_TOP) {
			/* on upper edge of region */
			v2d->hor= v2d->mask;
			v2d->hor.ymin= v2d->hor.ymax - V2D_SCROLL_HEIGHT;
			v2d->mask.ymax= v2d->hor.ymin - 1;
		}
		
		/* adjust vertical scroller if there's a horizontal scroller, to leave corner free */
		if (scroll & V2D_SCROLL_VERTICAL) {
			/* just set y min/max for vertical scroller to y min/max of mask as appropriate */
			if (scroll & (V2D_SCROLL_BOTTOM|V2D_SCROLL_BOTTOM_O)) {
				/* on bottom edge of region (V2D_SCROLL_BOTTOM_O is outliner, the other is for standard) */
				v2d->vert.ymin= v2d->mask.ymin;
			}
			else if (scroll & V2D_SCROLL_TOP) {
				/* on upper edge of region */
				v2d->vert.ymax= v2d->mask.ymax;
			}
		}
	}
	
}

/* Refresh and Validation */

/* Initialise all relevant View2D data (including view rects if first time) and/or refresh mask sizes after view resize
 *	- for some of these presets, it is expected that the region will have defined some
 * 	  additional settings necessary for the customisation of the 2D viewport to its requirements
 *	- this function should only be called from region init() callbacks, where it is expected that
 *	  this is called before UI_view2d_size_update(), as this one checks that the rects are properly initialised. 
 */
void UI_view2d_region_reinit(View2D *v2d, short type, int winx, int winy)
{
	short tot_changed= 0;
	uiStyle *style= U.uistyles.first;

	/* initialise data if there is a need for such */
	if ((v2d->flag & V2D_IS_INITIALISED) == 0) {
		/* set initialised flag so that View2D doesn't get reinitialised next time again */
		v2d->flag |= V2D_IS_INITIALISED;
		
		/* see eView2D_CommonViewTypes in UI_view2d.h for available view presets */
		switch (type) {
			/* 'standard view' - optimum setup for 'standard' view behaviour, that should be used new views as basis for their
			 * 	own unique View2D settings, which should be used instead of this in most cases...
			 */
			case V2D_COMMONVIEW_STANDARD:
			{
				/* for now, aspect ratio should be maintained, and zoom is clamped within sane default limits */
				v2d->keepzoom= (V2D_KEEPASPECT|V2D_KEEPZOOM);
				v2d->minzoom= 0.01f;
				v2d->maxzoom= 1000.0f;
				
				/* tot rect and cur should be same size, and aligned using 'standard' OpenGL coordinates for now 
				 *	- region can resize 'tot' later to fit other data
				 *	- keeptot is only within bounds, as strict locking is not that critical
				 *	- view is aligned for (0,0) -> (winx-1, winy-1) setup
				 */
				v2d->align= (V2D_ALIGN_NO_NEG_X|V2D_ALIGN_NO_NEG_Y);
				v2d->keeptot= V2D_KEEPTOT_BOUNDS;
				
				v2d->tot.xmin= v2d->tot.ymin= 0.0f;
				v2d->tot.xmax= (float)(winx - 1);
				v2d->tot.ymax= (float)(winy - 1);
				
				v2d->cur= v2d->tot;
				
				/* scrollers - should we have these by default? */
				// XXX for now, we don't override this, or set it either!
			}
				break;
			
			/* 'list/channel view' - zoom, aspect ratio, and alignment restrictions are set here */
			case V2D_COMMONVIEW_LIST:
			{
				/* zoom + aspect ratio are locked */
				v2d->keepzoom = (V2D_LOCKZOOM_X|V2D_LOCKZOOM_Y|V2D_KEEPZOOM|V2D_KEEPASPECT);
				v2d->minzoom= v2d->maxzoom= 1.0f;
				
				/* tot rect has strictly regulated placement, and must only occur in +/- quadrant */
				v2d->align = (V2D_ALIGN_NO_NEG_X|V2D_ALIGN_NO_POS_Y);
				v2d->keeptot = V2D_KEEPTOT_STRICT;
				tot_changed= 1;
				
				/* scroller settings are currently not set here... that is left for regions... */
			}
				break;
				
			/* 'stack view' - practically the same as list/channel view, except is located in the pos y half instead. 
			 * 	zoom, aspect ratio, and alignment restrictions are set here */
			case V2D_COMMONVIEW_STACK:
			{
				/* zoom + aspect ratio are locked */
				v2d->keepzoom = (V2D_LOCKZOOM_X|V2D_LOCKZOOM_Y|V2D_KEEPZOOM|V2D_KEEPASPECT);
				v2d->minzoom= v2d->maxzoom= 1.0f;
				
				/* tot rect has strictly regulated placement, and must only occur in +/+ quadrant */
				v2d->align = (V2D_ALIGN_NO_NEG_X|V2D_ALIGN_NO_NEG_Y);
				v2d->keeptot = V2D_KEEPTOT_STRICT;
				tot_changed= 1;
				
				/* scroller settings are currently not set here... that is left for regions... */
			}
				break;
				
			/* 'header' regions - zoom, aspect ratio, alignment, and panning restrictions are set here */
			case V2D_COMMONVIEW_HEADER:
			{
				/* zoom + aspect ratio are locked */
				v2d->keepzoom = (V2D_LOCKZOOM_X|V2D_LOCKZOOM_Y|V2D_KEEPZOOM|V2D_KEEPASPECT);
				v2d->minzoom= v2d->maxzoom= 1.0f;
				v2d->min[0]= v2d->max[0]= (float)(winx-1);
				v2d->min[1]= v2d->max[1]= (float)(winy-1);
				
				/* tot rect has strictly regulated placement, and must only occur in +/+ quadrant */
				v2d->align = (V2D_ALIGN_NO_NEG_X|V2D_ALIGN_NO_NEG_Y);
				v2d->keeptot = V2D_KEEPTOT_STRICT;
				tot_changed= 1;
				
				/* panning in y-axis is prohibited */
				v2d->keepofs= V2D_LOCKOFS_Y;
				
				/* absolutely no scrollers allowed */
				v2d->scroll= 0;
				
				/* pixel offsets need to be applied for smooth UI controls */
				v2d->flag |= (V2D_PIXELOFS_X|V2D_PIXELOFS_Y);
			}
				break;
			
			/* panels view, with horizontal/vertical align */
			case V2D_COMMONVIEW_PANELS_UI:
			{
				/* for now, aspect ratio should be maintained, and zoom is clamped within sane default limits */
				v2d->keepzoom= (V2D_KEEPASPECT|V2D_KEEPZOOM);
				v2d->minzoom= 0.5f;
				v2d->maxzoom= 2.0f;
				
				v2d->align= (V2D_ALIGN_NO_NEG_X|V2D_ALIGN_NO_POS_Y);
				v2d->keeptot= V2D_KEEPTOT_BOUNDS;
				
				v2d->tot.xmin= 0.0f;
				v2d->tot.xmax= winx;
				
				v2d->tot.ymax= 0.0f;
				v2d->tot.ymin= -winy;
<<<<<<< HEAD
				
				v2d->cur= v2d->tot;
=======

				v2d->cur.xmin= 0.0f;
				v2d->cur.xmax= winx*style->panelzoom;

				v2d->cur.ymax= 0.0f;
				v2d->cur.ymin= -winy*style->panelzoom;
>>>>>>> b80b581b
			}
				break;
				
				/* other view types are completely defined using their own settings already */
			default:
				/* we don't do anything here, as settings should be fine, but just make sure that rect */
				break;	
		}
	}
	
	/* store view size */
	v2d->winx= winx;
	v2d->winy= winy;
	
	/* set masks */
	view2d_masks(v2d);
	
	/* set 'tot' rect before setting cur? */
	if (tot_changed) 
		UI_view2d_totRect_set(v2d, winx, winy);
	else
		UI_view2d_curRect_validate(v2d);
	
}

/* Ensure View2D rects remain in a viable configuration 
 *	- cur is not allowed to be: larger than max, smaller than min, or outside of tot
 */
// XXX pre2.5 -> this used to be called  test_view2d()
void UI_view2d_curRect_validate(View2D *v2d)
{
	float totwidth, totheight, curwidth, curheight, width, height;
	float winx, winy;
	rctf *cur, *tot;
	
	/* use mask as size of region that View2D resides in, as it takes into account scrollbars already  */
	winx= (float)(v2d->mask.xmax - v2d->mask.xmin + 1);
	winy= (float)(v2d->mask.ymax - v2d->mask.ymin + 1);
	
	/* get pointers to rcts for less typing */
	cur= &v2d->cur;
	tot= &v2d->tot;
	
	/* we must satisfy the following constraints (in decreasing order of importance):
	 *	- alignment restrictions are respected
	 *	- cur must not fall outside of tot
	 *	- axis locks (zoom and offset) must be maintained
	 *	- zoom must not be excessive (check either sizes or zoom values)
	 *	- aspect ratio should be respected (NOTE: this is quite closely realted to zoom too)
	 */
	
	/* Step 1: if keepzoom, adjust the sizes of the rects only
	 *	- firstly, we calculate the sizes of the rects
	 *	- curwidth and curheight are saved as reference... modify width and height values here
	 */
	totwidth= tot->xmax - tot->xmin;
	totheight= tot->ymax - tot->ymin;
	curwidth= width= cur->xmax - cur->xmin;
	curheight= height= cur->ymax - cur->ymin;
	
	/* if zoom is locked, size on the appropriate axis is reset to mask size */
	if (v2d->keepzoom & V2D_LOCKZOOM_X)
		width= winx;
	if (v2d->keepzoom & V2D_LOCKZOOM_Y)
		height= winy;
		
	/* values used to divide, so make it safe */
	if(width<1) width= 1;
	if(height<1) height= 1;
	if(winx<1) winx= 1;
	if(winy<1) winy= 1;
	
	/* keepzoom (V2D_KEEPZOOM set), indicates that zoom level on each axis must not exceed limits 
	 * NOTE: in general, it is not expected that the lock-zoom will be used in conjunction with this
	 */
	if (v2d->keepzoom & V2D_KEEPZOOM) {
		float zoom, fac;
		
		/* check if excessive zoom on x-axis */
		if ((v2d->keepzoom & V2D_LOCKZOOM_X)==0) {
			zoom= winx / width;
			if ((zoom < v2d->minzoom) || (zoom > v2d->maxzoom)) {
				fac= (zoom < v2d->minzoom) ? (zoom / v2d->minzoom) : (zoom / v2d->maxzoom);
				width *= fac;
			}
		}
		
		/* check if excessive zoom on y-axis */
		if ((v2d->keepzoom & V2D_LOCKZOOM_Y)==0) {
			zoom= winy / height;
			if ((zoom < v2d->minzoom) || (zoom > v2d->maxzoom)) {
				fac= (zoom < v2d->minzoom) ? (zoom / v2d->minzoom) : (zoom / v2d->maxzoom);
				height *= fac;
			}
		}
	}
	else {
		/* make sure sizes don't exceed that of the min/max sizes (even though we're not doing zoom clamping) */
		CLAMP(width, v2d->min[0], v2d->max[0]);
		CLAMP(height, v2d->min[1], v2d->max[1]);
	}
	
	/* check if we should restore aspect ratio (if view size changed) */
	if (v2d->keepzoom & V2D_KEEPASPECT) {
		short do_x=0, do_y=0, do_cur, do_win;
		float curRatio, winRatio;
		
		/* when a window edge changes, the aspect ratio can't be used to
		 * find which is the best new 'cur' rect. thats why it stores 'old' 
		 */
		if (winx != v2d->oldwinx) do_x= 1;
		if (winy != v2d->oldwiny) do_y= 1;
		
		curRatio= height / width;
		winRatio= winy / winx;
		
		/* both sizes change (area/region maximised)  */
		if (do_x == do_y) {
			if (do_x && do_y) {
				/* here is 1,1 case, so all others must be 0,0 */
				if (ABS(winx - v2d->oldwinx) > ABS(winy - v2d->oldwiny)) do_y= 0;
				else do_x= 0;
			}
			else if (winRatio > 1.0f) do_x= 0; 
			else do_x= 1;
		}
		do_cur= do_x;
		do_win= do_y;
		
		if (do_cur) {
			if ((v2d->keeptot == V2D_KEEPTOT_STRICT) && (winx != v2d->oldwinx)) {
				/* special exception for Outliner (and later channel-lists):
				 * 	- The view may be moved left to avoid contents being pushed out of view when view shrinks. 
				 *	- The keeptot code will make sure cur->xmin will not be less than tot->xmin (which cannot be allowed)
				 *	- width is not adjusted for changed ratios here...
				 */
				if (winx < v2d->oldwinx) {
					float temp = v2d->oldwinx - winx;
					
					cur->xmin -= temp;
					cur->xmax -= temp;
					
					/* width does not get modified, as keepaspect here is just set to make 
					 * sure visible area adjusts to changing view shape! 
					 */
				}
			}
			else {
				/* portrait window: correct for x */
				width= height / winRatio;
			}
		}
		else {
			if ((v2d->keeptot == V2D_KEEPTOT_STRICT) && (winy != v2d->oldwiny)) {
				/* special exception for Outliner (and later channel-lists):
				 *	- Currently, no actions need to be taken here...
				 */

				if (winy < v2d->oldwiny) {
					float temp = v2d->oldwiny - winy;
					
					cur->ymin += temp;
					cur->ymax += temp;
				}

			}
			else {
				/* landscape window: correct for y */
				height = width * winRatio;
			}
		}
		
		/* store region size for next time */
		v2d->oldwinx= (short)winx; 
		v2d->oldwiny= (short)winy;
	}
	
	/* Step 2: apply new sizes to cur rect, but need to take into account alignment settings here... */
	if ((width != curwidth) || (height != curheight)) {
		float temp, dh;
		
		/* resize from centerpoint */
		if (width != curwidth) {
			if (v2d->keepofs & V2D_LOCKOFS_X) {
				cur->xmax += width - (cur->xmax - cur->xmin);
			}
			else {
				temp= (cur->xmax + cur->xmin) * 0.5f;
				dh= width * 0.5f;
				
				cur->xmin = temp - dh;
				cur->xmax = temp + dh;
			}
		}
		if (height != curheight) {
			if (v2d->keepofs & V2D_LOCKOFS_Y) {
				cur->ymax += height - (cur->ymax - cur->ymin);
			}
			else {
				temp= (cur->ymax + cur->ymin) * 0.5f;
				dh= height * 0.5f;
				
				cur->ymin = temp - dh;
				cur->ymax = temp + dh;
			}
		}
	}
	
	/* Step 3: adjust so that it doesn't fall outside of bounds of 'tot' */
	if (v2d->keeptot) {
		float temp, diff;
		
		/* recalculate extents of cur */
		curwidth= cur->xmax - cur->xmin;
		curheight= cur->ymax - cur->ymin;
		
		/* width */
		if ( (curwidth > totwidth) && !(v2d->keepzoom & (V2D_KEEPZOOM|V2D_LOCKZOOM_X)) ) {
			/* if zoom doesn't have to be maintained, just clamp edges */
			if (cur->xmin < tot->xmin) cur->xmin= tot->xmin;
			if (cur->xmax > tot->xmax) cur->xmax= tot->xmax;
		}
		else if (v2d->keeptot == V2D_KEEPTOT_STRICT) {
			/* This is an exception for the outliner (and later channel-lists, headers) 
			 *	- must clamp within tot rect (absolutely no excuses)
			 *	--> therefore, cur->xmin must not be less than tot->xmin
			 */
			if (cur->xmin < tot->xmin) {
				/* move cur across so that it sits at minimum of tot */
				temp= tot->xmin - cur->xmin;
				
				cur->xmin += temp;
				cur->xmax += temp;
			}
			else if (cur->xmax > tot->xmax) {
				/* - only offset by difference of cur-xmax and tot-xmax if that would not move 
				 * 	cur-xmin to lie past tot-xmin
				 * - otherwise, simply shift to tot-xmin???
				 */
				temp= cur->xmax - tot->xmax;
				
				if ((cur->xmin - temp) < tot->xmin) {
					/* only offset by difference from cur-min and tot-min */
					temp= cur->xmin - tot->xmin;
					
					cur->xmin -= temp;
					cur->xmax -= temp;
				}
				else {
					cur->xmin -= temp;
					cur->xmax -= temp;
				}
			}
		}
		else {
			/* This here occurs when:
			 * 	- width too big, but maintaining zoom (i.e. widths cannot be changed)
			 *	- width is OK, but need to check if outside of boundaries
			 * 
			 * So, resolution is to just shift view by the gap between the extremities.
			 * We favour moving the 'minimum' across, as that's origin for most things
			 * (XXX - in the past, max was favoured... if there are bugs, swap!)
			 */
			if ((cur->ymin < tot->ymin) && (cur->ymax > tot->ymax)) {
				/* outside boundaries on both sides, so take middle-point of tot, and place in balanced way */
				temp= (tot->ymax + tot->ymin) * 0.5f;
				diff= curheight * 0.5f;
				
				cur->ymin= temp - diff;
				cur->ymax= temp + diff;
			}
			else if (cur->xmin < tot->xmin) {
				/* move cur across so that it sits at minimum of tot */
				temp= tot->xmin - cur->xmin;
				
				cur->xmin += temp;
				cur->xmax += temp;
			}
			else if (cur->xmax > tot->xmax) {
				/* - only offset by difference of cur-xmax and tot-xmax if that would not move 
				 * 	cur-xmin to lie past tot-xmin
				 * - otherwise, simply shift to tot-xmin???
				 */
				temp= cur->xmax - tot->xmax;
				
				if ((cur->xmin - temp) < tot->xmin) {
					/* only offset by difference from cur-min and tot-min */
					temp= cur->xmin - tot->xmin;
					
					cur->xmin -= temp;
					cur->xmax -= temp;
				}
				else {
					cur->xmin -= temp;
					cur->xmax -= temp;
				}
			}
		}
		
		/* height */
		if ( (curheight > totheight) && !(v2d->keepzoom & (V2D_KEEPZOOM|V2D_LOCKZOOM_Y)) ) {
			/* if zoom doesn't have to be maintained, just clamp edges */
			if (cur->ymin < tot->ymin) cur->ymin= tot->ymin;
			if (cur->ymax > tot->ymax) cur->ymax= tot->ymax;
		}
		else {
			/* This here occurs when:
			 * 	- height too big, but maintaining zoom (i.e. heights cannot be changed)
			 *	- height is OK, but need to check if outside of boundaries
			 * 
			 * So, resolution is to just shift view by the gap between the extremities.
			 * We favour moving the 'minimum' across, as that's origin for most things
			 */
			if ((cur->ymin < tot->ymin) && (cur->ymax > tot->ymax)) {
				/* outside boundaries on both sides, so take middle-point of tot, and place in balanced way */
				temp= (tot->ymax + tot->ymin) * 0.5f;
				diff= curheight * 0.5f;
				
				cur->ymin= temp - diff;
				cur->ymax= temp + diff;
			}
			else if (cur->ymin < tot->ymin) {
				/* there's still space remaining, so shift up */
				temp= tot->ymin - cur->ymin;
				
				cur->ymin += temp;
				cur->ymax += temp;
			}
			else if (cur->ymax > tot->ymax) {
				/* there's still space remaining, so shift down */
				temp= cur->ymax - tot->ymax;
				
				cur->ymin -= temp;
				cur->ymax -= temp;
			}
		}
	}
	
	/* Step 4: Make sure alignment restrictions are respected */
	if (v2d->align) {
		/* If alignment flags are set (but keeptot is not), they must still be respected, as although
		 * they don't specify any particular bounds to stay within, they do define ranges which are 
		 * invalid.
		 *
		 * Here, we only check to make sure that on each axis, the 'cur' rect doesn't stray into these 
		 * invalid zones, otherwise we offset.
		 */
		
		/* handle width - posx and negx flags are mutually exclusive, so watch out */
		if ((v2d->align & V2D_ALIGN_NO_POS_X) && !(v2d->align & V2D_ALIGN_NO_NEG_X)) {
			/* width is in negative-x half */
			if (v2d->cur.xmax > 0) {
				v2d->cur.xmin -= v2d->cur.xmax;
				v2d->cur.xmax= 0.0f;
			}
		}
		else if ((v2d->align & V2D_ALIGN_NO_NEG_X) && !(v2d->align & V2D_ALIGN_NO_POS_X)) {
			/* width is in positive-x half */
			if (v2d->cur.xmin < 0) {
				v2d->cur.xmax -= v2d->cur.xmin;
				v2d->cur.xmin = 0.0f;
			}
		}
		
		/* handle height - posx and negx flags are mutually exclusive, so watch out */
		if ((v2d->align & V2D_ALIGN_NO_POS_Y) && !(v2d->align & V2D_ALIGN_NO_NEG_Y)) {
			/* height is in negative-y half */
			if (v2d->cur.ymax > 0) {
				v2d->cur.ymin -= v2d->cur.ymax;
				v2d->cur.ymax = 0.0f;
			}
		}
		else if ((v2d->align & V2D_ALIGN_NO_NEG_Y) && !(v2d->align & V2D_ALIGN_NO_POS_Y)) {
			/* height is in positive-y half */
			if (v2d->cur.ymin < 0) {
				v2d->cur.ymax -= v2d->cur.ymin;
				v2d->cur.ymin = 0.0f;
			}
		}
	}
	
	/* set masks */
	view2d_masks(v2d);
}

/* ------------------ */

/* Called by menus to activate it, or by view2d operators to make sure 'related' views stay in synchrony */
void UI_view2d_sync(bScreen *screen, ScrArea *area, View2D *v2dcur, int flag)
{
	ScrArea *sa;
	ARegion *ar;
	
	/* don't continue if no view syncing to be done */
	if ((v2dcur->flag & (V2D_VIEWSYNC_SCREEN_TIME|V2D_VIEWSYNC_AREA_VERTICAL)) == 0)
		return;
		
	/* check if doing within area syncing (i.e. channels/vertical) */
	if ((v2dcur->flag & V2D_VIEWSYNC_AREA_VERTICAL) && (area)) {
		for (ar= area->regionbase.first; ar; ar= ar->next) {
			/* don't operate on self */
			if (v2dcur != &ar->v2d) {
				/* only if view has vertical locks enabled */
				if (ar->v2d.flag & V2D_VIEWSYNC_AREA_VERTICAL) {
					if (flag == V2D_LOCK_COPY) {
						/* other views with locks on must copy active */
						ar->v2d.cur.ymin= v2dcur->cur.ymin;
						ar->v2d.cur.ymax= v2dcur->cur.ymax;
					}
					else { /* V2D_LOCK_SET */
						/* active must copy others */
						v2dcur->cur.ymin= ar->v2d.cur.ymin;
						v2dcur->cur.ymax= ar->v2d.cur.ymax;
					}
					
					/* region possibly changed, so refresh */
					ED_region_tag_redraw(ar);
				}
			}
		}
	}
	
	/* check if doing whole screen syncing (i.e. time/horizontal) */
	if ((v2dcur->flag & V2D_VIEWSYNC_SCREEN_TIME) && (screen)) {
		for (sa= screen->areabase.first; sa; sa= sa->next) {
			for (ar= sa->regionbase.first; ar; ar= ar->next) {
				/* don't operate on self */
				if (v2dcur != &ar->v2d) {
					/* only if view has horizontal locks enabled */
					if (ar->v2d.flag & V2D_VIEWSYNC_SCREEN_TIME) {
						if (flag == V2D_LOCK_COPY) {
							/* other views with locks on must copy active */
							ar->v2d.cur.xmin= v2dcur->cur.xmin;
							ar->v2d.cur.xmax= v2dcur->cur.xmax;
						}
						else { /* V2D_LOCK_SET */
							/* active must copy others */
							v2dcur->cur.xmin= ar->v2d.cur.xmin;
							v2dcur->cur.xmax= ar->v2d.cur.xmax;
						}
						
						/* region possibly changed, so refresh */
						ED_region_tag_redraw(ar);
					}
				}
			}
		}
	}
}


/* Restore 'cur' rect to standard orientation (i.e. optimal maximum view of tot) 
 * This does not take into account if zooming the view on an axis will improve the view (if allowed)
 */
void UI_view2d_curRect_reset (View2D *v2d)
{
	float width, height;
	
	/* assume width and height of 'cur' rect by default, should be same size as mask */
	width= (float)(v2d->mask.xmax - v2d->mask.xmin + 1);
	height= (float)(v2d->mask.ymax - v2d->mask.ymin + 1);
	
	/* handle width - posx and negx flags are mutually exclusive, so watch out */
	if ((v2d->align & V2D_ALIGN_NO_POS_X) && !(v2d->align & V2D_ALIGN_NO_NEG_X)) {
		/* width is in negative-x half */
		v2d->cur.xmin= (float)-width;
		v2d->cur.xmax= 0.0f;
	}
	else if ((v2d->align & V2D_ALIGN_NO_NEG_X) && !(v2d->align & V2D_ALIGN_NO_POS_X)) {
		/* width is in positive-x half */
		v2d->cur.xmin= 0.0f;
		v2d->cur.xmax= (float)width;
	}
	else {
		/* width is centered around x==0 */
		const float dx= (float)width / 2.0f;
		
		v2d->cur.xmin= -dx;
		v2d->cur.xmax= dx;
	}
	
	/* handle height - posx and negx flags are mutually exclusive, so watch out */
	if ((v2d->align & V2D_ALIGN_NO_POS_Y) && !(v2d->align & V2D_ALIGN_NO_NEG_Y)) {
		/* height is in negative-y half */
		v2d->cur.ymin= (float)-height;
		v2d->cur.ymax= 0.0f;
	}
	else if ((v2d->align & V2D_ALIGN_NO_NEG_Y) && !(v2d->align & V2D_ALIGN_NO_POS_Y)) {
		/* height is in positive-y half */
		v2d->cur.ymin= 0.0f;
		v2d->cur.ymax= (float)height;
	}
	else {
		/* height is centered around y==0 */
		const float dy= (float)height / 2.0f;
		
		v2d->cur.ymin= -dy;
		v2d->cur.ymax= dy;
	}
}

/* ------------------ */

/* Change the size of the maximum viewable area (i.e. 'tot' rect) */
void UI_view2d_totRect_set (View2D *v2d, int width, int height)
{
	int scroll= view2d_scroll_mapped(v2d->scroll);
	
	/* don't do anything if either value is 0 */
	width= abs(width);
	height= abs(height);
	
	/* hrumf! */
	if(scroll & V2D_SCROLL_HORIZONTAL) 
		width -= V2D_SCROLL_WIDTH;
	if(scroll & V2D_SCROLL_VERTICAL) 
		height -= V2D_SCROLL_HEIGHT;
	
	if (ELEM3(0, v2d, width, height)) {
		printf("Error: View2D totRect set exiting: v2d=%p width=%d height=%d \n", v2d, width, height); // XXX temp debug info
		return;
	}
	
	/* handle width - posx and negx flags are mutually exclusive, so watch out */
	if ((v2d->align & V2D_ALIGN_NO_POS_X) && !(v2d->align & V2D_ALIGN_NO_NEG_X)) {
		/* width is in negative-x half */
		v2d->tot.xmin= (float)-width;
		v2d->tot.xmax= 0.0f;
	}
	else if ((v2d->align & V2D_ALIGN_NO_NEG_X) && !(v2d->align & V2D_ALIGN_NO_POS_X)) {
		/* width is in positive-x half */
		v2d->tot.xmin= 0.0f;
		v2d->tot.xmax= (float)width;
	}
	else {
		/* width is centered around x==0 */
		const float dx= (float)width / 2.0f;
		
		v2d->tot.xmin= -dx;
		v2d->tot.xmax= dx;
	}
	
	/* handle height - posx and negx flags are mutually exclusive, so watch out */
	if ((v2d->align & V2D_ALIGN_NO_POS_Y) && !(v2d->align & V2D_ALIGN_NO_NEG_Y)) {
		/* height is in negative-y half */
		v2d->tot.ymin= (float)-height;
		v2d->tot.ymax= 0.0f;
	}
	else if ((v2d->align & V2D_ALIGN_NO_NEG_Y) && !(v2d->align & V2D_ALIGN_NO_POS_Y)) {
		/* height is in positive-y half */
		v2d->tot.ymin= 0.0f;
		v2d->tot.ymax= (float)height;
	}
	else {
		/* height is centered around y==0 */
		const float dy= (float)height / 2.0f;
		
		v2d->tot.ymin= -dy;
		v2d->tot.ymax= dy;
	}
	
	/* make sure that 'cur' rect is in a valid state as a result of these changes */
	UI_view2d_curRect_validate(v2d);
}

/* *********************************************************************** */
/* View Matrix Setup */

/* mapping function to ensure 'cur' draws extended over the area where sliders are */
static void view2d_map_cur_using_mask(View2D *v2d, rctf *curmasked)
{
	*curmasked= v2d->cur;
	
	if (view2d_scroll_mapped(v2d->scroll)) {
		float dx= (v2d->cur.xmax-v2d->cur.xmin)/((float)(v2d->mask.xmax-v2d->mask.xmin+1));
		float dy= (v2d->cur.ymax-v2d->cur.ymin)/((float)(v2d->mask.ymax-v2d->mask.ymin+1));
		
		if (v2d->mask.xmin != 0)
			curmasked->xmin -= dx*(float)v2d->mask.xmin;
		if (v2d->mask.xmax+1 != v2d->winx)
			curmasked->xmax += dx*(float)(v2d->winx - v2d->mask.xmax-1);
		
		if (v2d->mask.ymin != 0)
			curmasked->ymin -= dy*(float)v2d->mask.ymin;
		if (v2d->mask.ymax+1 != v2d->winy)
			curmasked->ymax += dy*(float)(v2d->winy - v2d->mask.ymax-1);
		
	}
}

/* Set view matrices to use 'cur' rect as viewing frame for View2D drawing */
void UI_view2d_view_ortho(const bContext *C, View2D *v2d)
{
	rctf curmasked;
	float xofs, yofs;
	
	/* pixel offsets (-0.375f) are needed to get 1:1 correspondance with pixels for smooth UI drawing, 
	 * but only applied where requsted
	 */
	/* XXX ton: fix this! */
	xofs= 0.0; // (v2d->flag & V2D_PIXELOFS_X) ? 0.375f : 0.0f;
	yofs= 0.0; // (v2d->flag & V2D_PIXELOFS_Y) ? 0.375f : 0.0f;

	/* XXX brecht: instead of zero at least use a tiny offset, otherwise
	 * pixel rounding is effectively random due to float inaccuracy */
	xofs= 0.001f;
	yofs= 0.001f;
	
	/* apply mask-based adjustments to cur rect (due to scrollers), to eliminate scaling artifacts */
	view2d_map_cur_using_mask(v2d, &curmasked);
	
	/* set matrix on all appropriate axes */
	wmOrtho2(curmasked.xmin-xofs, curmasked.xmax-xofs, curmasked.ymin-yofs, curmasked.ymax-yofs);
	
	/* XXX is this necessary? */
	wmLoadIdentity();
}

/* Set view matrices to only use one axis of 'cur' only
 *	- xaxis 	= if non-zero, only use cur x-axis, otherwise use cur-yaxis (mostly this will be used for x)
 */
void UI_view2d_view_orthoSpecial(const bContext *C, View2D *v2d, short xaxis)
{
	ARegion *ar= CTX_wm_region(C);
	rctf curmasked;
	float xofs, yofs;
	
	/* pixel offsets (-0.375f) are needed to get 1:1 correspondance with pixels for smooth UI drawing, 
	 * but only applied where requsted
	 */
	/* XXX temp (ton) */
	xofs= 0.0f; // (v2d->flag & V2D_PIXELOFS_X) ? 0.375f : 0.0f;
	yofs= 0.0f; // (v2d->flag & V2D_PIXELOFS_Y) ? 0.375f : 0.0f;
	
	/* apply mask-based adjustments to cur rect (due to scrollers), to eliminate scaling artifacts */
	view2d_map_cur_using_mask(v2d, &curmasked);
	
	/* only set matrix with 'cur' coordinates on relevant axes */
	if (xaxis)
		wmOrtho2(curmasked.xmin-xofs, curmasked.xmax-xofs, -yofs, ar->winy-yofs);
	else
		wmOrtho2(-xofs, ar->winx-xofs, curmasked.ymin-yofs, curmasked.ymax-yofs);
		
	/* XXX is this necessary? */
	wmLoadIdentity();
} 


/* Restore view matrices after drawing */
void UI_view2d_view_restore(const bContext *C)
{
	ARegion *ar= CTX_wm_region(C);
	int width= ar->winrct.xmax-ar->winrct.xmin+1;
	int height= ar->winrct.ymax-ar->winrct.ymin+1;
	
	wmOrtho2(0.0f, (float)width, 0.0f, (float)height);
	wmLoadIdentity();
	
	//	ED_region_pixelspace(CTX_wm_region(C));
}

/* *********************************************************************** */
/* Gridlines */

/* minimum pixels per gridstep */
#define MINGRIDSTEP 	35

/* View2DGrid is typedef'd in UI_view2d.h */
struct View2DGrid {
	float dx, dy;			/* stepsize (in pixels) between gridlines */
	float startx, starty;	/* initial coordinates to start drawing grid from */
	int powerx, powery;		/* step as power of 10 */
};

/* --------------- */

/* try to write step as a power of 10 */
static void step_to_grid(float *step, int *power, int unit)
{
	const float loga= (float)log10(*step);
	float rem;
	
	*power= (int)(loga);
	
	rem= loga - (*power);
	rem= (float)pow(10.0, rem);
	
	if (loga < 0.0f) {
		if (rem < 0.2f) rem= 0.2f;
		else if(rem < 0.5f) rem= 0.5f;
		else rem= 1.0f;
		
		*step= rem * (float)pow(10.0, (*power));
		
		/* for frames, we want 1.0 frame intervals only */
		if (unit == V2D_UNIT_FRAMES) {
			rem = 1.0f;
			*step = 1.0f;
		}
		
		/* prevents printing 1.0 2.0 3.0 etc */
		if (rem == 1.0f) (*power)++;	
	}
	else {
		if (rem < 2.0f) rem= 2.0f;
		else if(rem < 5.0f) rem= 5.0f;
		else rem= 10.0f;
		
		*step= rem * (float)pow(10.0, (*power));
		
		(*power)++;
		/* prevents printing 1.0, 2.0, 3.0, etc. */
		if (rem == 10.0f) (*power)++;	
	}
}

/* Intialise settings necessary for drawing gridlines in a 2d-view 
 *	- Currently, will return pointer to View2DGrid struct that needs to 
 *	  be freed with UI_view2d_grid_free()
 *	- Is used for scrollbar drawing too (for units drawing)
 *	- Units + clamping args will be checked, to make sure they are valid values that can be used
 *	  so it is very possible that we won't return grid at all!
 *	
 *	- xunits,yunits	= V2D_UNIT_*  grid steps in seconds or frames 
 *	- xclamp,yclamp	= V2D_CLAMP_* only show whole-number intervals
 *	- winx			= width of region we're drawing to
 *	- winy			= height of region we're drawing into
 */
View2DGrid *UI_view2d_grid_calc(const bContext *C, View2D *v2d, short xunits, short xclamp, short yunits, short yclamp, int winx, int winy)
{
	Scene *scene= CTX_data_scene(C);
	View2DGrid *grid;
	float space, pixels, seconddiv;
	int secondgrid;
	
	/* check that there are at least some workable args */
	if (ELEM(V2D_ARG_DUMMY, xunits, xclamp) && ELEM(V2D_ARG_DUMMY, yunits, yclamp))
		return NULL;
	
	/* grid here is allocated... */
	grid= MEM_callocN(sizeof(View2DGrid), "View2DGrid");
	
	/* rule: gridstep is minimal GRIDSTEP pixels */
	if (xunits == V2D_UNIT_SECONDS) {
		secondgrid= 1;
		seconddiv= (float)(0.01 * FPS);
	}
	else {
		secondgrid= 0;
		seconddiv= 1.0f;
	}
	
	/* calculate x-axis grid scale (only if both args are valid) */
	if (ELEM(V2D_ARG_DUMMY, xunits, xclamp) == 0) {
		space= v2d->cur.xmax - v2d->cur.xmin;
		pixels= (float)(v2d->mask.xmax - v2d->mask.xmin);
		
		grid->dx= (MINGRIDSTEP * space) / (seconddiv * pixels);
		step_to_grid(&grid->dx, &grid->powerx, xunits);
		grid->dx *= seconddiv;
		
		if (xclamp == V2D_GRID_CLAMP) {
			if (grid->dx < 0.1f) grid->dx= 0.1f;
			grid->powerx-= 2;
			if (grid->powerx < -2) grid->powerx= -2;
		}
	}
	
	/* calculate y-axis grid scale (only if both args are valid) */
	if (ELEM(V2D_ARG_DUMMY, yunits, yclamp) == 0) {
		space= v2d->cur.ymax - v2d->cur.ymin;
		pixels= (float)winy;
		
		grid->dy= MINGRIDSTEP * space / pixels;
		step_to_grid(&grid->dy, &grid->powery, yunits);
		
		if (yclamp == V2D_GRID_CLAMP) {
			if (grid->dy < 1.0f) grid->dy= 1.0f;
			if (grid->powery < 1) grid->powery= 1;
		}
	}
	
	/* calculate start position */
	if (ELEM(V2D_ARG_DUMMY, xunits, xclamp) == 0) {
		grid->startx= seconddiv*(v2d->cur.xmin/seconddiv - (float)fmod(v2d->cur.xmin/seconddiv, grid->dx/seconddiv));
		if (v2d->cur.xmin < 0.0f) grid->startx-= grid->dx;
	}
	else
		grid->startx= v2d->cur.xmin;
		
	if (ELEM(V2D_ARG_DUMMY, yunits, yclamp) == 0) {
		grid->starty= (v2d->cur.ymin - (float)fmod(v2d->cur.ymin, grid->dy));
		if (v2d->cur.ymin < 0.0f) grid->starty-= grid->dy;
	}
	else
		grid->starty= v2d->cur.ymin;
	
	return grid;
}

/* Draw gridlines in the given 2d-region */
void UI_view2d_grid_draw(const bContext *C, View2D *v2d, View2DGrid *grid, int flag)
{
	float vec1[2], vec2[2];
	int a, step;
	
	/* check for grid first, as it may not exist */
	if (grid == NULL)
		return;
	
	/* vertical lines */
	if (flag & V2D_VERTICAL_LINES) {
		/* initialise initial settings */
		vec1[0]= vec2[0]= grid->startx;
		vec1[1]= grid->starty;
		vec2[1]= v2d->cur.ymax;
		
		/* minor gridlines */
		step= (v2d->mask.xmax - v2d->mask.xmin + 1) / MINGRIDSTEP;
		UI_ThemeColor(TH_GRID);
		
		for (a=0; a<step; a++) {
			glBegin(GL_LINE_STRIP);
				glVertex2fv(vec1); 
				glVertex2fv(vec2);
			glEnd();
			
			vec2[0]= vec1[0]+= grid->dx;
		}
		
		/* major gridlines */
		vec2[0]= vec1[0]-= 0.5f*grid->dx;
		UI_ThemeColorShade(TH_GRID, 16);
		
		step++;
		for (a=0; a<=step; a++) {
			glBegin(GL_LINE_STRIP);
				glVertex2fv(vec1); 
				glVertex2fv(vec2);
			glEnd();
			
			vec2[0]= vec1[0]-= grid->dx;
		}
	}
	
	/* horizontal lines */
	if (flag & V2D_HORIZONTAL_LINES) {
		/* only major gridlines */
		vec1[1]= vec2[1]= grid->starty;
		vec1[0]= grid->startx;
		vec2[0]= v2d->cur.xmax;
		
		step= (v2d->mask.ymax - v2d->mask.ymin + 1) / MINGRIDSTEP;
		
		UI_ThemeColor(TH_GRID);
		for (a=0; a<=step; a++) {
			glBegin(GL_LINE_STRIP);
				glVertex2fv(vec1); 
				glVertex2fv(vec2);
			glEnd();
			
			vec2[1]= vec1[1]+= grid->dy;
		}
		
		/* fine grid lines */
		vec2[1]= vec1[1]-= 0.5f*grid->dy;
		step++;
		
		if (flag & V2D_HORIZONTAL_FINELINES) { 
			UI_ThemeColorShade(TH_GRID, 16);
			for (a=0; a<step; a++) {
				glBegin(GL_LINE_STRIP);
					glVertex2fv(vec1); 
					glVertex2fv(vec2);
				glEnd();
				
				vec2[1]= vec1[1]-= grid->dy;
			}
		}
	}
	
	/* Axes are drawn as darker lines */
	UI_ThemeColorShade(TH_GRID, -50);
	
	/* horizontal axis */
	if (flag & V2D_HORIZONTAL_AXIS) {
		vec1[0]= v2d->cur.xmin;
		vec2[0]= v2d->cur.xmax;
		vec1[1]= vec2[1]= 0.0f;
		
		glBegin(GL_LINE_STRIP);
			glVertex2fv(vec1);
			glVertex2fv(vec2);
		glEnd();
	}
	
	/* vertical axis */
	if (flag & V2D_VERTICAL_AXIS) {
		vec1[1]= v2d->cur.ymin;
		vec2[1]= v2d->cur.ymax;
		vec1[0]= vec2[0]= 0.0f;
		
		glBegin(GL_LINE_STRIP);
			glVertex2fv(vec1); 
			glVertex2fv(vec2);
		glEnd();
	}
}

/* Draw a constant grid in given 2d-region */
void UI_view2d_constant_grid_draw(const bContext *C, View2D *v2d)
{
	float start, step= 25.0f;

	UI_ThemeColorShade(TH_BACK, -10);
	
	start= v2d->cur.xmin - (float)fmod(v2d->cur.xmin, step);
	
	glBegin(GL_LINES);
	for(; start<v2d->cur.xmax; start+=step) {
		glVertex2f(start, v2d->cur.ymin);
		glVertex2f(start, v2d->cur.ymax);
	}

	start= v2d->cur.ymin - (float)fmod(v2d->cur.ymin, step);
	for(; start<v2d->cur.ymax; start+=step) {
		glVertex2f(v2d->cur.xmin, start);
		glVertex2f(v2d->cur.xmax, start);
	}
	
	/* X and Y axis */
	UI_ThemeColorShade(TH_BACK, -18);
	glVertex2f(0.0f, v2d->cur.ymin);
	glVertex2f(0.0f, v2d->cur.ymax);
	glVertex2f(v2d->cur.xmin, 0.0f);
	glVertex2f(v2d->cur.xmax, 0.0f);
	
	glEnd();
}

/* free temporary memory used for drawing grid */
void UI_view2d_grid_free(View2DGrid *grid)
{
	/* only free if there's a grid */
	if (grid)
		MEM_freeN(grid);
}

/* *********************************************************************** */
/* Scrollers */

/* View2DScrollers is typedef'd in UI_view2d.h 
 * WARNING: the start of this struct must not change, as view2d_ops.c uses this too. 
 * 		   For now, we don't need to have a separate (internal) header for structs like this...
 */
struct View2DScrollers {
		/* focus bubbles */
	int vert_min, vert_max;	/* vertical scrollbar */
	int hor_min, hor_max;	/* horizontal scrollbar */
	
	rcti hor, vert;			/* exact size of slider backdrop */
	int horfull, vertfull;	/* set if sliders are full, we don't draw them */
	
	/* scales */
	View2DGrid *grid;		/* grid for coordinate drawing */
	short xunits, xclamp;	/* units and clamping options for x-axis */
	short yunits, yclamp;	/* units and clamping options for y-axis */
};

/* Calculate relevant scroller properties */
View2DScrollers *UI_view2d_scrollers_calc(const bContext *C, View2D *v2d, short xunits, short xclamp, short yunits, short yclamp)
{
	View2DScrollers *scrollers;
	rcti vert, hor;
	float fac1, fac2, totsize, scrollsize;
	int scroll= view2d_scroll_mapped(v2d->scroll);
	
	/* scrollers is allocated here... */
	scrollers= MEM_callocN(sizeof(View2DScrollers), "View2DScrollers");
	
	vert= v2d->vert;
	hor= v2d->hor;
	
	/* slider rects smaller than region */
	hor.xmin+=4;
	hor.xmax-=4;
	if (scroll & V2D_SCROLL_BOTTOM)
		hor.ymin+=4;
	else
		hor.ymax-=4;
	
	if (scroll & V2D_SCROLL_LEFT)
		vert.xmin+=4;
	else
		vert.xmax-=4;
	vert.ymin+=4;
	vert.ymax-=4;
	
	/* store in scrollers, used for drawing */
	scrollers->vert= vert;
	scrollers->hor= hor;
	
	/* scroller 'buttons':
	 *	- These should always remain within the visible region of the scrollbar
	 *	- They represent the region of 'tot' that is visible in 'cur'
	 */
	
	/* horizontal scrollers */
	if (scroll & V2D_SCROLL_HORIZONTAL) {
		/* scroller 'button' extents */
		totsize= v2d->tot.xmax - v2d->tot.xmin;
		scrollsize= (float)(hor.xmax - hor.xmin);
		
		fac1= (v2d->cur.xmin - v2d->tot.xmin) / totsize;
		if(fac1<=0.0f)
			scrollers->hor_min= hor.xmin;
		else
			scrollers->hor_min= (int)(hor.xmin + (fac1 * scrollsize));
		
		fac2= (v2d->cur.xmax - v2d->tot.xmin) / totsize;
		if(fac2>=1.0f)
			scrollers->hor_max= hor.xmax;
		else
			scrollers->hor_max= (int)(hor.xmin + (fac2 * scrollsize));
		
		if (scrollers->hor_min > scrollers->hor_max) 
			scrollers->hor_min= scrollers->hor_max;
		
		/* check whether sliders can disappear */
		if(v2d->keeptot)
			if(fac1 <= 0.0f && fac2 >= 1.0f) 
				scrollers->horfull= 1;
	}
	
	/* vertical scrollers */
	if (scroll & V2D_SCROLL_VERTICAL) {
		/* scroller 'button' extents */
		totsize= v2d->tot.ymax - v2d->tot.ymin;
		scrollsize= (float)(vert.ymax - vert.ymin);
		
		fac1= (v2d->cur.ymin- v2d->tot.ymin) / totsize;
		if(fac1<=0.0f)
			scrollers->vert_min= vert.ymin;
		else
			scrollers->vert_min= (int)(vert.ymin + (fac1 * scrollsize));
		
		fac2= (v2d->cur.ymax - v2d->tot.ymin) / totsize;
		if(fac2>=1.0f)
			scrollers->vert_max= vert.ymax;
		else
			scrollers->vert_max= (int)(vert.ymin + (fac2 * scrollsize));
		
		if (scrollers->vert_min > scrollers->vert_max) 
			scrollers->vert_min= scrollers->vert_max;
		
		/* check whether sliders can disappear */
		if(v2d->keeptot)
			if(fac1 <= 0.0f && fac2 >= 1.0f) 
				scrollers->vertfull= 1;
	}
	
	/* grid markings on scrollbars */
	if (scroll & (V2D_SCROLL_SCALE_HORIZONTAL|V2D_SCROLL_SCALE_VERTICAL)) {
		/* store clamping */
		scrollers->xclamp= xclamp;
		scrollers->xunits= xunits;
		scrollers->yclamp= yclamp;
		scrollers->yunits= yunits;
		
		scrollers->grid= UI_view2d_grid_calc(C, v2d, xunits, xclamp, yunits, yclamp, (hor.xmax - hor.xmin), (vert.ymax - vert.ymin));
	}
	
	/* return scrollers */
	return scrollers;
}

/* Print scale marking along a time scrollbar */
static void scroll_printstr(View2DScrollers *scrollers, Scene *scene, float x, float y, float val, int power, short unit, char dir)
{
	int len;
	char str[32];
	
	/* adjust the scale unit to work ok */
	if (dir == 'v') {
		/* here we bump up the power by factor of 10, as 
		 * rotation values (hence 'degrees') are divided by 10 to 
		 * be able to show the curves at the same time
		 */
		if (ELEM(unit, V2D_UNIT_DEGREES, V2D_UNIT_TIME)) {
			power += 1;
			val *= 10;
		}
	}
	
	/* get string to print */
	if (unit == V2D_UNIT_SECONDS) {
		/* Timecode:
		 *	- In general, minutes and seconds should be shown, as most clips will be
		 *	  within this length. Hours will only be included if relevant.
		 *	- Only show frames when zoomed in enough for them to be relevant 
		 *	  (using separator of '!' for frames).
		 *	  When showing frames, use slightly different display to avoid confusion with mm:ss format
		 * TODO: factor into reusable function.
		 * Meanwhile keep in sync:
		 *	  source/blender/editors/animation/anim_draw.c
		 *	  source/blender/editors/interface/view2d.c
		 */
		int hours=0, minutes=0, seconds=0, frames=0;
		char neg[2]= "";
		
		/* get values */
		if (val < 0) {
			/* correction for negative values */
			sprintf(neg, "-");
			val = -val;
		}
		if (val >= 3600) {
			/* hours */
			/* XXX should we only display a single digit for hours since clips are 
			 * 	   VERY UNLIKELY to be more than 1-2 hours max? However, that would 
			 *	   go against conventions...
			 */
			hours= (int)val / 3600;
			val= (float)fmod(val, 3600);
		}
		if (val >= 60) {
			/* minutes */
			minutes= (int)val / 60;
			val= (float)fmod(val, 60);
		}
		if (power <= 0) {
			/* seconds + frames
			 *	Frames are derived from 'fraction' of second. We need to perform some additional rounding
			 *	to cope with 'half' frames, etc., which should be fine in most cases
			 */
			seconds= (int)val;
			frames= (int)floor( ((val - seconds) * FPS) + 0.5f );
		}
		else {
			/* seconds (with pixel offset) */
			seconds= (int)floor(val + 0.375f);
		}
		
		/* print timecode to temp string buffer */
		if (power <= 0) {
			/* include "frames" in display */
			if (hours) sprintf(str, "%s%02d:%02d:%02d!%02d", neg, hours, minutes, seconds, frames);
			else if (minutes) sprintf(str, "%s%02d:%02d!%02d", neg, minutes, seconds, frames);
			else sprintf(str, "%s%d!%02d", neg, seconds, frames);
		}
		else {
			/* don't include 'frames' in display */
			if (hours) sprintf(str, "%s%02d:%02d:%02d", neg, hours, minutes, seconds);
			else sprintf(str, "%s%02d:%02d", neg, minutes, seconds);
		}
	}
	else {
		/* round to whole numbers if power is >= 1 (i.e. scale is coarse) */
		if (power <= 0) sprintf(str, "%.*f", 1-power, val);
		else sprintf(str, "%d", (int)floor(val + 0.375f));
	}
	
	/* get length of string, and adjust printing location to fit it into the horizontal scrollbar */
	len= strlen(str);
	if (dir == 'h') {
		/* seconds/timecode display has slightly longer strings... */
		if (unit == V2D_UNIT_SECONDS)
			x-= 3*len;
		else
			x-= 4*len;
	}
	
	/* Add degree sympbol to end of string for vertical scrollbar? */
	if ((dir == 'v') && (unit == V2D_UNIT_DEGREES)) {
		str[len]= 186;
		str[len+1]= 0;
	}
	
	/* draw it */
	BLF_draw_default(x, y, 0.0f, str);
}

/* local defines for scrollers drawing */
	/* radius of scroller 'button' caps */
#define V2D_SCROLLCAP_RAD		5
	/* shading factor for scroller 'bar' */
#define V2D_SCROLLBAR_SHADE		0.1f
	/* shading factor for scroller 'button' caps */
#define V2D_SCROLLCAP_SHADE		0.2f

/* Draw scrollbars in the given 2d-region */
void UI_view2d_scrollers_draw(const bContext *C, View2D *v2d, View2DScrollers *vs)
{
	Scene *scene= CTX_data_scene(C);
	rcti vert, hor;
	int scroll= view2d_scroll_mapped(v2d->scroll);
	
	/* make copies of rects for less typing */
	vert= vs->vert;
	hor= vs->hor;
	
	/* horizontal scrollbar */
	if (scroll & V2D_SCROLL_HORIZONTAL) {
		
		if(vs->horfull==0) {
			bTheme *btheme= U.themes.first;
			uiWidgetColors wcol= btheme->tui.wcol_scroll;
			rcti slider;
			int state;
			
			slider.xmin= vs->hor_min;
			slider.xmax= vs->hor_max;
			slider.ymin= hor.ymin;
			slider.ymax= hor.ymax;
			
			state= (v2d->scroll_ui & V2D_SCROLL_H_ACTIVE)?UI_SCROLL_PRESSED:0;
			if (!(v2d->keepzoom & V2D_LOCKZOOM_X))
				state |= UI_SCROLL_ARROWS;
			uiWidgetScrollDraw(&wcol, &hor, &slider, state);
		}
		
		/* scale indicators */
		// XXX will need to update the font drawing when the new stuff comes in
		if ((scroll & V2D_SCROLL_SCALE_HORIZONTAL) && (vs->grid)) {
			View2DGrid *grid= vs->grid;
			float fac, dfac, fac2, val;
			
			/* the numbers: convert grid->startx and -dx to scroll coordinates 
			 *	- fac is x-coordinate to draw to
			 *	- dfac is gap between scale markings
			 */
			fac= (grid->startx - v2d->cur.xmin) / (v2d->cur.xmax - v2d->cur.xmin);
			fac= (float)hor.xmin + fac*(hor.xmax - hor.xmin);
			
			dfac= (grid->dx) / (v2d->cur.xmax - v2d->cur.xmin);
			dfac= dfac * (hor.xmax - hor.xmin);
			
			/* set starting value, and text color */
			UI_ThemeColor(TH_TEXT);
			val= grid->startx;
			
			/* if we're clamping to whole numbers only, make sure entries won't be repeated */
			if (vs->xclamp == V2D_GRID_CLAMP) {
				while (grid->dx < 0.9999f) {
					grid->dx *= 2.0f;
					dfac *= 2.0f;
				}
			}
			if (vs->xunits == V2D_UNIT_FRAMES)
				grid->powerx= 1;
			
			/* draw numbers in the appropriate range */
			if (dfac > 0.0f) {
				float h= 2.0f+(float)(hor.ymin);
				
				for (; fac < hor.xmax-10; fac+=dfac, val+=grid->dx) {
					
					/* make prints look nicer for scrollers */
					if(fac < hor.xmin+10)
						continue;
					
					switch (vs->xunits) {							
						case V2D_UNIT_FRAMES:		/* frames (as whole numbers)*/
							scroll_printstr(vs, scene, fac, h, val, grid->powerx, V2D_UNIT_FRAMES, 'h');
							break;
							
						case V2D_UNIT_FRAMESCALE:	/* frames (not always as whole numbers) */
							scroll_printstr(vs, scene, fac, h, val, grid->powerx, V2D_UNIT_FRAMESCALE, 'h');
							break;
						
						case V2D_UNIT_SECONDS:		/* seconds */
							fac2= val/(float)FPS;
							scroll_printstr(vs, scene, fac, h, fac2, grid->powerx, V2D_UNIT_SECONDS, 'h');
							break;
							
						case V2D_UNIT_SECONDSSEQ:	/* seconds with special calculations (only used for sequencer only) */
						{
							float time;
							
							fac2= val/(float)FPS;
							time= (float)floor(fac2);
							fac2= fac2-time;
							
							scroll_printstr(vs, scene, fac, h, time+(float)FPS*fac2/100.0f, grid->powerx, V2D_UNIT_SECONDSSEQ, 'h');
						}
							break;
							
						case V2D_UNIT_DEGREES:		/* Graph Editor for rotation Drivers */
							/* HACK: although we're drawing horizontal, we make this draw as 'vertical', just to get degree signs */
							scroll_printstr(vs, scene, fac, h, val, grid->powerx, V2D_UNIT_DEGREES, 'v');
							break;
					}
				}
			}
		}
	}
	
	/* vertical scrollbar */
	if (scroll & V2D_SCROLL_VERTICAL) {
		
		if(vs->vertfull==0) {
			bTheme *btheme= U.themes.first;
			uiWidgetColors wcol= btheme->tui.wcol_scroll;
			rcti slider;
			int state;
			
			slider.xmin= vert.xmin;
			slider.xmax= vert.xmax;
			slider.ymin= vs->vert_min;
			slider.ymax= vs->vert_max;
			
			state= (v2d->scroll_ui & V2D_SCROLL_V_ACTIVE)?UI_SCROLL_PRESSED:0;
			if (!(v2d->keepzoom & V2D_LOCKZOOM_Y))
				state |= UI_SCROLL_ARROWS;
			uiWidgetScrollDraw(&wcol, &vert, &slider, state);
		}
		
		
		/* scale indiators */
		// XXX will need to update the font drawing when the new stuff comes in
		if ((scroll & V2D_SCROLL_SCALE_VERTICAL) && (vs->grid)) {
			View2DGrid *grid= vs->grid;
			float fac, dfac, val;
			
			/* the numbers: convert grid->starty and dy to scroll coordinates 
			 *	- fac is y-coordinate to draw to
			 *	- dfac is gap between scale markings
			 *	- these involve a correction for horizontal scrollbar
			 *	  NOTE: it's assumed that that scrollbar is there if this is involved!
			 */
			fac= (grid->starty- v2d->cur.ymin) / (v2d->cur.ymax - v2d->cur.ymin);
			fac= (vert.ymin + V2D_SCROLL_HEIGHT) + fac*(vert.ymax - vert.ymin - V2D_SCROLL_HEIGHT);
			
			dfac= (grid->dy) / (v2d->cur.ymax - v2d->cur.ymin);
			dfac= dfac * (vert.ymax - vert.ymin - V2D_SCROLL_HEIGHT);
			
			/* set starting value, and text color */
			UI_ThemeColor(TH_TEXT);
			val= grid->starty;
			
			/* if vertical clamping (to whole numbers) is used (i.e. in Sequencer), apply correction */
			// XXX only relevant to Sequencer, so need to review this when we port that code
			if (vs->yclamp == V2D_GRID_CLAMP)
				fac += 0.5f * dfac;
				
			/* draw vertical steps */
			if (dfac > 0.0f) {
				
				BLF_default_rotation(90.0f);
				
				for (; fac < vert.ymax-10; fac+= dfac, val += grid->dy) {
					
					/* make prints look nicer for scrollers */
					if(fac < vert.ymin+10)
						continue;
					
					scroll_printstr(vs, scene, (float)(vert.xmax)-2.0f, fac, val, grid->powery, vs->yunits, 'v');
				}
				
				BLF_default_rotation(0.0f);
			}
		}	
	}
	
}

/* free temporary memory used for drawing scrollers */
void UI_view2d_scrollers_free(View2DScrollers *scrollers)
{
	/* need to free grid as well... */
	if (scrollers->grid) MEM_freeN(scrollers->grid);
	MEM_freeN(scrollers);
}

/* *********************************************************************** */
/* List View Utilities */

/* Get the view-coordinates of the nominated cell 
 *	- columnwidth, rowheight	= size of each 'cell'
 *	- startx, starty			= coordinates (in 'tot' rect space) that the list starts from
 *							  This should be (0,0) for most views. However, for those where the starting row was offsetted
 *							  (like for Animation Editor channel lists, to make the first entry more visible), these will be 
 *							  the min-coordinates of the first item.
 *	- column, row				= the 2d-corodinates (in 2D-view / 'tot' rect space) the cell exists at
 *	- rect					= coordinates of the cell (passed as single var instead of 4 separate, as it's more useful this way)
 */
void UI_view2d_listview_cell_to_view(View2D *v2d, short columnwidth, short rowheight, float startx, float starty, int column, int row, rctf *rect)
{
	/* sanity checks */
	if ELEM(NULL, v2d, rect)
		return;
	if ((columnwidth <= 0) && (rowheight <= 0)) {
		rect->xmin= rect->xmax= 0.0f;
		rect->ymin= rect->ymax= 0.0f;
		return;
	}
	
	/* x-coordinates */
	rect->xmin= startx + (float)(columnwidth * column);
	rect->xmax= startx + (float)(columnwidth * (column + 1));
	
	if ((v2d->align & V2D_ALIGN_NO_POS_X) && !(v2d->align & V2D_ALIGN_NO_NEG_X)) {
		/* simply negate the values for the coordinates if in negative half */
		rect->xmin = -rect->xmin;
		rect->xmax = -rect->xmax;
	}
	
	/* y-coordinates */
	rect->ymin= starty + (float)(rowheight * row);
	rect->ymax= starty + (float)(rowheight * (row + 1));
	
	if ((v2d->align & V2D_ALIGN_NO_POS_Y) && !(v2d->align & V2D_ALIGN_NO_NEG_Y)) {
		/* simply negate the values for the coordinates if in negative half */
		rect->ymin = -rect->ymin;
		rect->ymax = -rect->ymax;
	}
}

/* Get the 'cell' (row, column) that the given 2D-view coordinates (i.e. in 'tot' rect space) lie in.
 *	- columnwidth, rowheight	= size of each 'cell'
 *	- startx, starty			= coordinates (in 'tot' rect space) that the list starts from
 *							  This should be (0,0) for most views. However, for those where the starting row was offsetted
 *							  (like for Animation Editor channel lists, to make the first entry more visible), these will be 
 *							  the min-coordinates of the first item.
 *	- viewx, viewy			= 2D-coordinates (in 2D-view / 'tot' rect space) to get the cell for
 *	- column, row				= the 'coordinates' of the relevant 'cell'
 */
void UI_view2d_listview_view_to_cell(View2D *v2d, short columnwidth, short rowheight, float startx, float starty, 
						float viewx, float viewy, int *column, int *row)
{
	/* adjust view coordinates to be all positive ints, corrected for the start offset */
	const int x= (int)(floor(fabs(viewx) + 0.5f) - startx); 
	const int y= (int)(floor(fabs(viewy) + 0.5f) - starty);
	
	/* sizes must not be negative */
	if ( (v2d == NULL) || ((columnwidth <= 0) && (rowheight <= 0)) ) {
		if (column) *column= 0;
		if (row) *row= 0;
		
		return;
	}
	
	/* get column */
	if ((column) && (columnwidth > 0))
		*column= x / columnwidth;
	else if (column)
		*column= 0;
	
	/* get row */
	if ((row) && (rowheight > 0))
		*row= y / rowheight;
	else if (row)
		*row= 0;
}

/* Get the 'extreme' (min/max) column and row indices which are visible within the 'cur' rect 
 *	- columnwidth, rowheight	= size of each 'cell'
 *	- startx, starty			= coordinates that the list starts from, which should be (0,0) for most views
 *	- column/row_min/max		= the starting and ending column/row indices
 */
void UI_view2d_listview_visible_cells(View2D *v2d, short columnwidth, short rowheight, float startx, float starty, 
						int *column_min, int *column_max, int *row_min, int *row_max)
{
	/* using 'cur' rect coordinates, call the cell-getting function to get the cells for this */
	if (v2d) {
		/* min */
		UI_view2d_listview_view_to_cell(v2d, columnwidth, rowheight, startx, starty, 
					v2d->cur.xmin, v2d->cur.ymin, column_min, row_min);
					
		/* max*/
		UI_view2d_listview_view_to_cell(v2d, columnwidth, rowheight, startx, starty, 
					v2d->cur.xmax, v2d->cur.ymax, column_max, row_max);
	}
}

/* *********************************************************************** */
/* Coordinate Conversions */

/* Convert from screen/region space to 2d-View space 
 *	
 *	- x,y 			= coordinates to convert
 *	- viewx,viewy		= resultant coordinates
 */
void UI_view2d_region_to_view(View2D *v2d, int x, int y, float *viewx, float *viewy)
{
	float div, ofs;

	if (viewx) {
		div= (float)(v2d->mask.xmax - v2d->mask.xmin);
		ofs= (float)v2d->mask.xmin;
		
		*viewx= v2d->cur.xmin + (v2d->cur.xmax-v2d->cur.xmin) * ((float)x - ofs) / div;
	}

	if (viewy) {
		div= (float)(v2d->mask.ymax - v2d->mask.ymin);
		ofs= (float)v2d->mask.ymin;
		
		*viewy= v2d->cur.ymin + (v2d->cur.ymax - v2d->cur.ymin) * ((float)y - ofs) / div;
	}
}

/* Convert from 2d-View space to screen/region space
 *	- Coordinates are clamped to lie within bounds of region
 *
 *	- x,y 				= coordinates to convert
 *	- regionx,regiony 	= resultant coordinates 
 */
void UI_view2d_view_to_region(View2D *v2d, float x, float y, int *regionx, int *regiony)
{
	/* set initial value in case coordinate lies outside of bounds */
	if (regionx)
		*regionx= V2D_IS_CLIPPED;
	if (regiony)
		*regiony= V2D_IS_CLIPPED;
	
	/* express given coordinates as proportional values */
	x= (x - v2d->cur.xmin) / (v2d->cur.xmax - v2d->cur.xmin);
	y= (y - v2d->cur.ymin) / (v2d->cur.ymax - v2d->cur.ymin);
	
	/* check if values are within bounds */
	if ((x>=0.0f) && (x<=1.0f) && (y>=0.0f) && (y<=1.0f)) {
		if (regionx)
			*regionx= (int)(v2d->mask.xmin + x*(v2d->mask.xmax-v2d->mask.xmin));
		if (regiony)
			*regiony= (int)(v2d->mask.ymin + y*(v2d->mask.ymax-v2d->mask.ymin));
	}
}

/* Convert from 2d-view space to screen/region space
 *	- Coordinates are NOT clamped to lie within bounds of region
 *
 *	- x,y 				= coordinates to convert
 *	- regionx,regiony 	= resultant coordinates 
 */
void UI_view2d_to_region_no_clip(View2D *v2d, float x, float y, int *regionx, int *regiony)
{
	/* step 1: express given coordinates as proportional values */
	x= (x - v2d->cur.xmin) / (v2d->cur.xmax - v2d->cur.xmin);
	y= (y - v2d->cur.ymin) / (v2d->cur.ymax - v2d->cur.ymin);
	
	/* step 2: convert proportional distances to screen coordinates  */
	x= v2d->mask.xmin + x*(v2d->mask.xmax - v2d->mask.xmin);
	y= v2d->mask.ymin + y*(v2d->mask.ymax - v2d->mask.ymin);
	
	/* although we don't clamp to lie within region bounds, we must avoid exceeding size of ints */
	if (regionx) {
		if (x < INT_MIN) *regionx= INT_MIN;
		else if(x > INT_MAX) *regionx= INT_MAX;
		else *regionx= (int)x;
	}
	if (regiony) {
		if (y < INT_MIN) *regiony= INT_MIN;
		else if(y > INT_MAX) *regiony= INT_MAX;
		else *regiony= (int)y;
	}
}

/* *********************************************************************** */
/* Utilities */

/* View2D data by default resides in region, so get from region stored in context */
View2D *UI_view2d_fromcontext(const bContext *C)
{
	ScrArea *area= CTX_wm_area(C);
	ARegion *region= CTX_wm_region(C);

	if (area == NULL) return NULL;
	if (region == NULL) return NULL;
	return &(region->v2d);
}

/* same as above, but it returns regionwindow. Utility for pulldowns or buttons */
View2D *UI_view2d_fromcontext_rwin(const bContext *C)
{
	ScrArea *area= CTX_wm_area(C);
	ARegion *region= CTX_wm_region(C);

	if (area == NULL) return NULL;
	if (region == NULL) return NULL;
	if (region->regiontype!=RGN_TYPE_WINDOW) {
		ARegion *ar= area->regionbase.first;
		for(; ar; ar= ar->next)
			if(ar->regiontype==RGN_TYPE_WINDOW)
				return &(ar->v2d);
		return NULL;
	}
	return &(region->v2d);
}


/* Calculate the scale per-axis of the drawing-area
 *	- Is used to inverse correct drawing of icons, etc. that need to follow view 
 *	  but not be affected by scale
 *
 *	- x,y	= scale on each axis
 */
void UI_view2d_getscale(View2D *v2d, float *x, float *y) 
{
	if (x) *x = (v2d->mask.xmax - v2d->mask.xmin) / (v2d->cur.xmax - v2d->cur.xmin);
	if (y) *y = (v2d->mask.ymax - v2d->mask.ymin) / (v2d->cur.ymax - v2d->cur.ymin);
}

/* Check if mouse is within scrollers
 *	- Returns appropriate code for match
 *		'h' = in horizontal scroller
 *		'v' = in vertical scroller
 *		0 = not in scroller
 *	
 *	- x,y	= mouse coordinates in screen (not region) space
 */
short UI_view2d_mouse_in_scrollers (const bContext *C, View2D *v2d, int x, int y)
{
	ARegion *ar= CTX_wm_region(C);
	int co[2];
	int scroll= view2d_scroll_mapped(v2d->scroll);
	
	/* clamp x,y to region-coordinates first */
	co[0]= x - ar->winrct.xmin;
	co[1]= y - ar->winrct.ymin;
	
	/* check if within scrollbars */
	if (scroll & V2D_SCROLL_HORIZONTAL) {
		if (IN_2D_HORIZ_SCROLL(v2d, co)) return 'h';
	}
	if (scroll & V2D_SCROLL_VERTICAL) {
		if (IN_2D_VERT_SCROLL(v2d, co)) return 'v';
	}	
	
	/* not found */
	return 0;
}

/* ******************* view2d text drawing cache ******************** */

/* assumes caches are used correctly, so for time being no local storage in v2d */
static ListBase strings= {NULL, NULL};

typedef struct View2DString {
	struct View2DString *next, *prev;
	float col[4];
	char str[128]; 
	short mval[2];
	rcti rect;
} View2DString;


void UI_view2d_text_cache_add(View2D *v2d, float x, float y, char *str)
{
	int mval[2];
	
	UI_view2d_view_to_region(v2d, x, y, mval, mval+1);
	
	if(mval[0]!=V2D_IS_CLIPPED && mval[1]!=V2D_IS_CLIPPED) {
		/* use calloc, rect has to be zeroe'd */
		View2DString *v2s= MEM_callocN(sizeof(View2DString), "View2DString");
		
		BLI_addtail(&strings, v2s);
		BLI_strncpy(v2s->str, str, 128);
		v2s->mval[0]= mval[0];
		v2s->mval[1]= mval[1];
		glGetFloatv(GL_CURRENT_COLOR, v2s->col);
	}
}

/* no clip (yet) */
void UI_view2d_text_cache_rectf(View2D *v2d, rctf *rect, char *str)
{
	View2DString *v2s= MEM_callocN(sizeof(View2DString), "View2DString");
	
	UI_view2d_to_region_no_clip(v2d, rect->xmin, rect->ymin, &v2s->rect.xmin, &v2s->rect.ymin);
	UI_view2d_to_region_no_clip(v2d, rect->xmax, rect->ymax, &v2s->rect.xmax, &v2s->rect.ymax);
	
	BLI_addtail(&strings, v2s);
	BLI_strncpy(v2s->str, str, 128);
	glGetFloatv(GL_CURRENT_COLOR, v2s->col);
}


void UI_view2d_text_cache_draw(ARegion *ar)
{
	View2DString *v2s;
	
	//	wmPushMatrix();
	ED_region_pixelspace(ar);
	
	for(v2s= strings.first; v2s; v2s= v2s->next) {
		glColor3fv(v2s->col);
		if(v2s->rect.xmin==v2s->rect.xmax)
			BLF_draw_default((float)v2s->mval[0], (float)v2s->mval[1], 0.0, v2s->str);
		else {
			int xofs=0, yofs;
			
			yofs= ceil( 0.5f*(v2s->rect.ymax - v2s->rect.ymin - BLF_height_default("28")));
			if(yofs<1) yofs= 1;
			
			BLF_clipping(v2s->rect.xmin-4, v2s->rect.ymin-4, v2s->rect.xmax+4, v2s->rect.ymax+4);
			BLF_enable(BLF_CLIPPING);
			
			BLF_draw_default(v2s->rect.xmin+xofs, v2s->rect.ymin+yofs, 0.0f, v2s->str);

			BLF_disable(BLF_CLIPPING);
		}
	}
	
	//	wmPopMatrix();
	
	if(strings.first) 
		BLI_freelistN(&strings);
}


/* ******************************************************** */

<|MERGE_RESOLUTION|>--- conflicted
+++ resolved
@@ -267,17 +267,12 @@
 				
 				v2d->tot.ymax= 0.0f;
 				v2d->tot.ymin= -winy;
-<<<<<<< HEAD
-				
-				v2d->cur= v2d->tot;
-=======
-
+				
 				v2d->cur.xmin= 0.0f;
 				v2d->cur.xmax= winx*style->panelzoom;
 
 				v2d->cur.ymax= 0.0f;
 				v2d->cur.ymin= -winy*style->panelzoom;
->>>>>>> b80b581b
 			}
 				break;
 				
