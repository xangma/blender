/* SPDX-FileCopyrightText: 2004 Blender Authors
 *
 * SPDX-License-Identifier: GPL-2.0-or-later */

/** \file
 * \ingroup edmesh
 */

#include <optional>

#include "MEM_guardedalloc.h"

#include "BLI_bitmap.h"
#include "BLI_heap.h"
#include "BLI_linklist.h"
#include "BLI_listbase.h"
#include "BLI_math_bits.h"
#include "BLI_math_geom.h"
#include "BLI_math_matrix.h"
#include "BLI_math_rotation.h"
#include "BLI_math_vector.h"
#include "BLI_rand.h"
#include "BLI_string.h"
#include "BLI_utildefines_stack.h"
#include "BLI_vector.hh"

#include "BKE_attribute.hh"
#include "BKE_context.hh"
#include "BKE_customdata.hh"
#include "BKE_deform.hh"
#include "BKE_editmesh.hh"
#include "BKE_layer.hh"
#include "BKE_mesh.hh"
#include "BKE_mesh_wrapper.hh"
#include "BKE_object.hh"
#include "BKE_report.hh"

#include "WM_api.hh"
#include "WM_types.hh"

#include "RNA_access.hh"
#include "RNA_define.hh"
#include "RNA_enum_types.hh"

#include "ED_mesh.hh"
#include "ED_object.hh"
#include "ED_screen.hh"
#include "ED_select_utils.hh"
#include "ED_transform.hh"
#include "ED_view3d.hh"

#include "BLT_translation.hh"

#include "DNA_mesh_types.h"
#include "DNA_meshdata_types.h"
#include "DNA_object_types.h"

#include "UI_resources.hh"

#include "bmesh_tools.hh"

#include "DEG_depsgraph.hh"
#include "DEG_depsgraph_query.hh"

#include "DRW_select_buffer.hh"

#include "mesh_intern.hh" /* Own include. */

/** use #BMesh operator flags for a few operators. */
#define BMO_ELE_TAG 1

/* -------------------------------------------------------------------- */
/** \name Common functions to count elements
 * \{ */

enum eElemCountType {
  ELEM_COUNT_LESS = 0,
  ELEM_COUNT_EQUAL,
  ELEM_COUNT_GREATER,
  ELEM_COUNT_NOT_EQUAL,
};

static const EnumPropertyItem elem_count_compare_items[] = {
    {ELEM_COUNT_LESS, "LESS", false, "Less Than", ""},
    {ELEM_COUNT_EQUAL, "EQUAL", false, "Equal To", ""},
    {ELEM_COUNT_GREATER, "GREATER", false, "Greater Than", ""},
    {ELEM_COUNT_NOT_EQUAL, "NOTEQUAL", false, "Not Equal To", ""},
    {0, nullptr, 0, nullptr, nullptr},
};

static inline bool is_count_a_match(const eElemCountType type,
                                    const int value_test,
                                    const int value_reference)
{
  switch (type) {
    case ELEM_COUNT_LESS:
      return (value_test < value_reference);
    case ELEM_COUNT_EQUAL:
      return (value_test == value_reference);
    case ELEM_COUNT_GREATER:
      return (value_test > value_reference);
    case ELEM_COUNT_NOT_EQUAL:
      return (value_test != value_reference);
    default:
      BLI_assert_unreachable(); /* Bad value of selection `type`. */
      return false;
  }
}

/** \} */

using blender::float3;
using blender::Span;
using blender::Vector;

/* -------------------------------------------------------------------- */
/** \name Generic Poll Funcitons
 * \{ */

static bool edbm_vert_or_edge_select_mode_poll(bContext *C)
{
  Object *obedit = CTX_data_edit_object(C);
  if (obedit && obedit->type == OB_MESH) {
    const BMEditMesh *em = BKE_editmesh_from_object(obedit);
    if (em) {
      if (em->selectmode & (SCE_SELECT_VERTEX | SCE_SELECT_EDGE)) {
        return true;
      }
    }
  }

  CTX_wm_operator_poll_msg_set(C, "An edit-mesh with vertex or edge selection mode is required");

  return false;
}

/** \} */

/* -------------------------------------------------------------------- */
/** \name Select Mirror
 * \{ */

void EDBM_select_mirrored(BMEditMesh *em,
                          const Mesh *mesh,
                          const int axis,
                          const bool extend,
                          int *r_totmirr,
                          int *r_totfail)
{
  BMesh *bm = em->bm;
  BMIter iter;
  int totmirr = 0;
  int totfail = 0;
  bool use_topology = mesh->editflag & ME_EDIT_MIRROR_TOPO;

  *r_totmirr = *r_totfail = 0;

  /* Flush (select -> tag). */
  if (bm->selectmode & SCE_SELECT_VERTEX) {
    BMVert *v;
    BM_ITER_MESH (v, &iter, bm, BM_VERTS_OF_MESH) {
      BM_elem_flag_set(v, BM_ELEM_TAG, BM_elem_flag_test(v, BM_ELEM_SELECT));
    }
  }
  else if (em->selectmode & SCE_SELECT_EDGE) {
    BMEdge *e;
    BM_ITER_MESH (e, &iter, bm, BM_EDGES_OF_MESH) {
      BM_elem_flag_set(e, BM_ELEM_TAG, BM_elem_flag_test(e, BM_ELEM_SELECT));
    }
  }
  else {
    BMFace *f;
    BM_ITER_MESH (f, &iter, bm, BM_FACES_OF_MESH) {
      BM_elem_flag_set(f, BM_ELEM_TAG, BM_elem_flag_test(f, BM_ELEM_SELECT));
    }
  }

  EDBM_verts_mirror_cache_begin(em, axis, true, true, false, use_topology);

  if (!extend) {
    EDBM_flag_disable_all(em, BM_ELEM_SELECT);
  }

  if (bm->selectmode & SCE_SELECT_VERTEX) {
    BMVert *v;
    BM_ITER_MESH (v, &iter, bm, BM_VERTS_OF_MESH) {
      if (BM_elem_flag_test(v, BM_ELEM_HIDDEN)) {
        continue;
      }

      if (BM_elem_flag_test(v, BM_ELEM_TAG)) {
        BMVert *v_mirr = EDBM_verts_mirror_get(em, v);
        if (v_mirr && !BM_elem_flag_test(v_mirr, BM_ELEM_HIDDEN)) {
          BM_vert_select_set(bm, v_mirr, true);
          totmirr++;
        }
        else {
          totfail++;
        }
      }
    }
  }
  else if (em->selectmode & SCE_SELECT_EDGE) {
    BMEdge *e;
    BM_ITER_MESH (e, &iter, bm, BM_EDGES_OF_MESH) {
      if (BM_elem_flag_test(e, BM_ELEM_HIDDEN)) {
        continue;
      }

      if (BM_elem_flag_test(e, BM_ELEM_TAG)) {
        BMEdge *e_mirr = EDBM_verts_mirror_get_edge(em, e);
        if (e_mirr && !BM_elem_flag_test(e_mirr, BM_ELEM_HIDDEN)) {
          BM_edge_select_set(bm, e_mirr, true);
          totmirr++;
        }
        else {
          totfail++;
        }
      }
    }
  }
  else {
    BMFace *f;
    BM_ITER_MESH (f, &iter, bm, BM_FACES_OF_MESH) {
      if (BM_elem_flag_test(f, BM_ELEM_HIDDEN)) {
        continue;
      }

      if (BM_elem_flag_test(f, BM_ELEM_TAG)) {
        BMFace *f_mirr = EDBM_verts_mirror_get_face(em, f);
        if (f_mirr && !BM_elem_flag_test(f_mirr, BM_ELEM_HIDDEN)) {
          BM_face_select_set(bm, f_mirr, true);
          totmirr++;
        }
        else {
          totfail++;
        }
      }
    }
  }

  EDBM_verts_mirror_cache_end(em);

  *r_totmirr = totmirr;
  *r_totfail = totfail;
}

/** \} */

/* -------------------------------------------------------------------- */
/** \name Back-Buffer OpenGL Selection
 * \{ */

static BMElem *edbm_select_id_bm_elem_get(const Span<Base *> bases,
                                          const uint sel_id,
                                          uint *r_base_index)
{
  uint elem_id;
  char elem_type = 0;
  bool success = DRW_select_buffer_elem_get(sel_id, &elem_id, r_base_index, &elem_type);

  if (success) {
    Object *obedit = bases[*r_base_index]->object;
    BMEditMesh *em = BKE_editmesh_from_object(obedit);

    switch (elem_type) {
      case SCE_SELECT_FACE:
        return (BMElem *)BM_face_at_index_find_or_table(em->bm, elem_id);
      case SCE_SELECT_EDGE:
        return (BMElem *)BM_edge_at_index_find_or_table(em->bm, elem_id);
      case SCE_SELECT_VERTEX:
        return (BMElem *)BM_vert_at_index_find_or_table(em->bm, elem_id);
      default:
        BLI_assert(0);
        return nullptr;
    }
  }

  return nullptr;
}

/** \} */

/* -------------------------------------------------------------------- */
/** \name Find Nearest Vert/Edge/Face
 *
 * \note Screen-space manhattan distances are used here,
 * since its faster and good enough for the purpose of selection.
 *
 * \note \a dist_bias is used so we can bias against selected items.
 * when choosing between elements of a single type, but return the real distance
 * to avoid the bias interfering with distance comparisons when mixing types.
 * \{ */

#define FIND_NEAR_SELECT_BIAS 5
#define FIND_NEAR_CYCLE_THRESHOLD_MIN 3

struct NearestVertUserData_Hit {
  float dist;
  float dist_bias;
  int index;
  BMVert *vert;
};

struct NearestVertUserData {
  float mval_fl[2];
  bool use_select_bias;
  bool use_cycle;
  int cycle_index_prev;

  NearestVertUserData_Hit hit;
  NearestVertUserData_Hit hit_cycle;
};

static void findnearestvert__doClosest(void *user_data,
                                       BMVert *eve,
                                       const float screen_co[2],
                                       int index)
{
  NearestVertUserData *data = static_cast<NearestVertUserData *>(user_data);
  float dist_test, dist_test_bias;

  dist_test = dist_test_bias = len_manhattan_v2v2(data->mval_fl, screen_co);

  if (data->use_select_bias && BM_elem_flag_test(eve, BM_ELEM_SELECT)) {
    dist_test_bias += FIND_NEAR_SELECT_BIAS;
  }

  if (dist_test_bias < data->hit.dist_bias) {
    data->hit.dist_bias = dist_test_bias;
    data->hit.dist = dist_test;
    data->hit.index = index;
    data->hit.vert = eve;
  }

  if (data->use_cycle) {
    if ((data->hit_cycle.vert == nullptr) && (index > data->cycle_index_prev) &&
        (dist_test_bias < FIND_NEAR_CYCLE_THRESHOLD_MIN))
    {
      data->hit_cycle.dist_bias = dist_test_bias;
      data->hit_cycle.dist = dist_test;
      data->hit_cycle.index = index;
      data->hit_cycle.vert = eve;
    }
  }
}

BMVert *EDBM_vert_find_nearest_ex(ViewContext *vc,
                                  float *dist_px_manhattan_p,
                                  const bool use_select_bias,
                                  bool use_cycle,
                                  const Span<Base *> bases,
                                  uint *r_base_index)
{
  uint base_index = 0;

  if (!XRAY_FLAG_ENABLED(vc->v3d)) {
    uint dist_px_manhattan_test = uint(
        ED_view3d_backbuf_sample_size_clamp(vc->region, *dist_px_manhattan_p));
    uint index;
    BMVert *eve;

    /* No after-queue (yet), so we check it now, otherwise the bm_xxxofs indices are bad. */
    {
      DRW_select_buffer_context_create(vc->depsgraph, bases, SCE_SELECT_VERTEX);

      index = DRW_select_buffer_find_nearest_to_point(
          vc->depsgraph, vc->region, vc->v3d, vc->mval, 1, UINT_MAX, &dist_px_manhattan_test);

      if (index) {
        eve = (BMVert *)edbm_select_id_bm_elem_get(bases, index, &base_index);
      }
      else {
        eve = nullptr;
      }
    }

    if (eve) {
      if (dist_px_manhattan_test < *dist_px_manhattan_p) {
        if (r_base_index) {
          *r_base_index = base_index;
        }
        *dist_px_manhattan_p = dist_px_manhattan_test;
        return eve;
      }
    }
    return nullptr;
  }

  NearestVertUserData data = {{0}};
  const NearestVertUserData_Hit *hit = nullptr;
  const eV3DProjTest clip_flag = RV3D_CLIPPING_ENABLED(vc->v3d, vc->rv3d) ?
                                     V3D_PROJ_TEST_CLIP_DEFAULT :
                                     V3D_PROJ_TEST_CLIP_DEFAULT & ~V3D_PROJ_TEST_CLIP_BB;
  BMesh *prev_select_bm = nullptr;

  static struct {
    int index;
    const BMVert *elem;
    const BMesh *bm;
  } prev_select = {0};

  data.mval_fl[0] = vc->mval[0];
  data.mval_fl[1] = vc->mval[1];
  data.use_select_bias = use_select_bias;
  data.use_cycle = use_cycle;

  for (; base_index < bases.size(); base_index++) {
    Base *base_iter = bases[base_index];
    ED_view3d_viewcontext_init_object(vc, base_iter->object);
    if (use_cycle && prev_select.bm == vc->em->bm &&
        prev_select.elem == BM_vert_at_index_find_or_table(vc->em->bm, prev_select.index))
    {
      data.cycle_index_prev = prev_select.index;
      /* No need to compare in the rest of the loop. */
      use_cycle = false;
    }
    else {
      data.cycle_index_prev = 0;
    }

    data.hit.dist = data.hit_cycle.dist = data.hit.dist_bias = data.hit_cycle.dist_bias =
        *dist_px_manhattan_p;

    ED_view3d_init_mats_rv3d(vc->obedit, vc->rv3d);
    mesh_foreachScreenVert(vc, findnearestvert__doClosest, &data, clip_flag);

    hit = (data.use_cycle && data.hit_cycle.vert) ? &data.hit_cycle : &data.hit;

    if (hit->dist < *dist_px_manhattan_p) {
      if (r_base_index) {
        *r_base_index = base_index;
      }
      *dist_px_manhattan_p = hit->dist;
      prev_select_bm = vc->em->bm;
    }
  }

  if (hit == nullptr) {
    return nullptr;
  }

  prev_select.index = hit->index;
  prev_select.elem = hit->vert;
  prev_select.bm = prev_select_bm;

  return hit->vert;
}

BMVert *EDBM_vert_find_nearest(ViewContext *vc, float *dist_px_manhattan_p)
{
  BKE_view_layer_synced_ensure(vc->scene, vc->view_layer);
  Base *base = BKE_view_layer_base_find(vc->view_layer, vc->obact);
  return EDBM_vert_find_nearest_ex(vc, dist_px_manhattan_p, false, false, {base}, nullptr);
}

/** Find the distance to the edge we already have. */
struct NearestEdgeUserData_ZBuf {
  float mval_fl[2];
  float dist;
  const BMEdge *edge_test;
};

static void find_nearest_edge_center__doZBuf(void *user_data,
                                             BMEdge *eed,
                                             const float screen_co_a[2],
                                             const float screen_co_b[2],
                                             int /*index*/)
{
  NearestEdgeUserData_ZBuf *data = static_cast<NearestEdgeUserData_ZBuf *>(user_data);

  if (eed == data->edge_test) {
    float dist_test;
    float screen_co_mid[2];

    mid_v2_v2v2(screen_co_mid, screen_co_a, screen_co_b);
    dist_test = len_manhattan_v2v2(data->mval_fl, screen_co_mid);

    if (dist_test < data->dist) {
      data->dist = dist_test;
    }
  }
}

struct NearestEdgeUserData_Hit {
  float dist;
  float dist_bias;
  int index;
  BMEdge *edge;

  /**
   * Edges only, un-biased manhattan distance to which ever edge we pick
   * (not used for choosing).
   */
  float dist_center_px_manhattan;
};

struct NearestEdgeUserData {
  ViewContext vc;
  float mval_fl[2];
  bool use_select_bias;
  bool use_cycle;
  int cycle_index_prev;

  NearestEdgeUserData_Hit hit;
  NearestEdgeUserData_Hit hit_cycle;
};

/* NOTE: uses v3d, so needs active 3d window. */
static void find_nearest_edge__doClosest(void *user_data,
                                         BMEdge *eed,
                                         const float screen_co_a[2],
                                         const float screen_co_b[2],
                                         int index)
{
  NearestEdgeUserData *data = static_cast<NearestEdgeUserData *>(user_data);
  float dist_test, dist_test_bias;

  float fac = line_point_factor_v2(data->mval_fl, screen_co_a, screen_co_b);
  float screen_co[2];

  if (fac <= 0.0f) {
    fac = 0.0f;
    copy_v2_v2(screen_co, screen_co_a);
  }
  else if (fac >= 1.0f) {
    fac = 1.0f;
    copy_v2_v2(screen_co, screen_co_b);
  }
  else {
    interp_v2_v2v2(screen_co, screen_co_a, screen_co_b, fac);
  }

  dist_test = dist_test_bias = len_manhattan_v2v2(data->mval_fl, screen_co);

  if (data->use_select_bias && BM_elem_flag_test(eed, BM_ELEM_SELECT)) {
    dist_test_bias += FIND_NEAR_SELECT_BIAS;
  }

  if (data->vc.rv3d->rflag & RV3D_CLIPPING) {
    float vec[3];

    interp_v3_v3v3(vec, eed->v1->co, eed->v2->co, fac);
    if (ED_view3d_clipping_test(data->vc.rv3d, vec, true)) {
      return;
    }
  }

  if (dist_test_bias < data->hit.dist_bias) {
    float screen_co_mid[2];

    data->hit.dist_bias = dist_test_bias;
    data->hit.dist = dist_test;
    data->hit.index = index;
    data->hit.edge = eed;

    mid_v2_v2v2(screen_co_mid, screen_co_a, screen_co_b);
    data->hit.dist_center_px_manhattan = len_manhattan_v2v2(data->mval_fl, screen_co_mid);
  }

  if (data->use_cycle) {
    if ((data->hit_cycle.edge == nullptr) && (index > data->cycle_index_prev) &&
        (dist_test_bias < FIND_NEAR_CYCLE_THRESHOLD_MIN))
    {
      float screen_co_mid[2];

      data->hit_cycle.dist_bias = dist_test_bias;
      data->hit_cycle.dist = dist_test;
      data->hit_cycle.index = index;
      data->hit_cycle.edge = eed;

      mid_v2_v2v2(screen_co_mid, screen_co_a, screen_co_b);
      data->hit_cycle.dist_center_px_manhattan = len_manhattan_v2v2(data->mval_fl, screen_co_mid);
    }
  }
}

BMEdge *EDBM_edge_find_nearest_ex(ViewContext *vc,
                                  float *dist_px_manhattan_p,
                                  float *r_dist_center_px_manhattan,
                                  const bool use_select_bias,
                                  bool use_cycle,
                                  BMEdge **r_eed_zbuf,
                                  const Span<Base *> bases,
                                  uint *r_base_index)
{
  uint base_index = 0;

  if (!XRAY_FLAG_ENABLED(vc->v3d)) {
    uint dist_px_manhattan_test = uint(
        ED_view3d_backbuf_sample_size_clamp(vc->region, *dist_px_manhattan_p));
    uint index;
    BMEdge *eed;

    /* No after-queue (yet), so we check it now, otherwise the bm_xxxofs indices are bad. */
    {
      DRW_select_buffer_context_create(vc->depsgraph, bases, SCE_SELECT_EDGE);

      index = DRW_select_buffer_find_nearest_to_point(
          vc->depsgraph, vc->region, vc->v3d, vc->mval, 1, UINT_MAX, &dist_px_manhattan_test);

      if (index) {
        eed = (BMEdge *)edbm_select_id_bm_elem_get(bases, index, &base_index);
      }
      else {
        eed = nullptr;
      }
    }

    if (r_eed_zbuf) {
      *r_eed_zbuf = eed;
    }

    /* Exception for faces (verts don't need this). */
    if (r_dist_center_px_manhattan && eed) {
      NearestEdgeUserData_ZBuf data;

      data.mval_fl[0] = vc->mval[0];
      data.mval_fl[1] = vc->mval[1];
      data.dist = FLT_MAX;
      data.edge_test = eed;

      ED_view3d_init_mats_rv3d(vc->obedit, vc->rv3d);

      mesh_foreachScreenEdge(vc,
                             find_nearest_edge_center__doZBuf,
                             &data,
                             V3D_PROJ_TEST_CLIP_DEFAULT | V3D_PROJ_TEST_CLIP_CONTENT_DEFAULT);

      *r_dist_center_px_manhattan = data.dist;
    }
    /* End exception. */

    if (eed) {
      if (dist_px_manhattan_test < *dist_px_manhattan_p) {
        if (r_base_index) {
          *r_base_index = base_index;
        }
        *dist_px_manhattan_p = dist_px_manhattan_test;
        return eed;
      }
    }
    return nullptr;
  }

  NearestEdgeUserData data = {{nullptr}};
  const NearestEdgeUserData_Hit *hit = nullptr;
  /* Interpolate along the edge before doing a clipping plane test. */
  const eV3DProjTest clip_flag = V3D_PROJ_TEST_CLIP_DEFAULT & ~V3D_PROJ_TEST_CLIP_BB;
  BMesh *prev_select_bm = nullptr;

  static struct {
    int index;
    const BMEdge *elem;
    const BMesh *bm;
  } prev_select = {0};

  data.vc = *vc;
  data.mval_fl[0] = vc->mval[0];
  data.mval_fl[1] = vc->mval[1];
  data.use_select_bias = use_select_bias;
  data.use_cycle = use_cycle;

  for (; base_index < bases.size(); base_index++) {
    Base *base_iter = bases[base_index];
    ED_view3d_viewcontext_init_object(vc, base_iter->object);
    if (use_cycle && prev_select.bm == vc->em->bm &&
        prev_select.elem == BM_edge_at_index_find_or_table(vc->em->bm, prev_select.index))
    {
      data.cycle_index_prev = prev_select.index;
      /* No need to compare in the rest of the loop. */
      use_cycle = false;
    }
    else {
      data.cycle_index_prev = 0;
    }

    data.hit.dist = data.hit_cycle.dist = data.hit.dist_bias = data.hit_cycle.dist_bias =
        *dist_px_manhattan_p;

    ED_view3d_init_mats_rv3d(vc->obedit, vc->rv3d);
    mesh_foreachScreenEdge(
        vc, find_nearest_edge__doClosest, &data, clip_flag | V3D_PROJ_TEST_CLIP_CONTENT_DEFAULT);

    hit = (data.use_cycle && data.hit_cycle.edge) ? &data.hit_cycle : &data.hit;

    if (hit->dist < *dist_px_manhattan_p) {
      if (r_base_index) {
        *r_base_index = base_index;
      }
      *dist_px_manhattan_p = hit->dist;
      prev_select_bm = vc->em->bm;
    }
  }

  if (hit == nullptr) {
    return nullptr;
  }

  if (r_dist_center_px_manhattan) {
    *r_dist_center_px_manhattan = hit->dist_center_px_manhattan;
  }

  prev_select.index = hit->index;
  prev_select.elem = hit->edge;
  prev_select.bm = prev_select_bm;

  return hit->edge;
}

BMEdge *EDBM_edge_find_nearest(ViewContext *vc, float *dist_px_manhattan_p)
{
  BKE_view_layer_synced_ensure(vc->scene, vc->view_layer);
  Base *base = BKE_view_layer_base_find(vc->view_layer, vc->obact);
  return EDBM_edge_find_nearest_ex(
      vc, dist_px_manhattan_p, nullptr, false, false, nullptr, {base}, nullptr);
}

/** Find the distance to the face we already have. */
struct NearestFaceUserData_ZBuf {
  float mval_fl[2];
  float dist_px_manhattan;
  const BMFace *face_test;
};

static void find_nearest_face_center__doZBuf(void *user_data,
                                             BMFace *efa,
                                             const float screen_co[2],
                                             int /*index*/)
{
  NearestFaceUserData_ZBuf *data = static_cast<NearestFaceUserData_ZBuf *>(user_data);

  if (efa == data->face_test) {
    const float dist_test = len_manhattan_v2v2(data->mval_fl, screen_co);

    if (dist_test < data->dist_px_manhattan) {
      data->dist_px_manhattan = dist_test;
    }
  }
}

struct NearestFaceUserData_Hit {
  float dist;
  float dist_bias;
  int index;
  BMFace *face;
};

struct NearestFaceUserData {
  float mval_fl[2];
  bool use_select_bias;
  bool use_cycle;
  int cycle_index_prev;

  NearestFaceUserData_Hit hit;
  NearestFaceUserData_Hit hit_cycle;
};

static void findnearestface__doClosest(void *user_data,
                                       BMFace *efa,
                                       const float screen_co[2],
                                       int index)
{
  NearestFaceUserData *data = static_cast<NearestFaceUserData *>(user_data);
  float dist_test, dist_test_bias;

  dist_test = dist_test_bias = len_manhattan_v2v2(data->mval_fl, screen_co);

  if (data->use_select_bias && BM_elem_flag_test(efa, BM_ELEM_SELECT)) {
    dist_test_bias += FIND_NEAR_SELECT_BIAS;
  }

  if (dist_test_bias < data->hit.dist_bias) {
    data->hit.dist_bias = dist_test_bias;
    data->hit.dist = dist_test;
    data->hit.index = index;
    data->hit.face = efa;
  }

  if (data->use_cycle) {
    if ((data->hit_cycle.face == nullptr) && (index > data->cycle_index_prev) &&
        (dist_test_bias < FIND_NEAR_CYCLE_THRESHOLD_MIN))
    {
      data->hit_cycle.dist_bias = dist_test_bias;
      data->hit_cycle.dist = dist_test;
      data->hit_cycle.index = index;
      data->hit_cycle.face = efa;
    }
  }
}

BMFace *EDBM_face_find_nearest_ex(ViewContext *vc,
                                  float *dist_px_manhattan_p,
                                  float *r_dist_center,
                                  const bool use_zbuf_single_px,
                                  const bool use_select_bias,
                                  bool use_cycle,
                                  BMFace **r_efa_zbuf,
                                  const Span<Base *> bases,
                                  uint *r_base_index)
{
  uint base_index = 0;

  if (!XRAY_FLAG_ENABLED(vc->v3d)) {
    float dist_test;
    uint index;
    BMFace *efa;

    {
      uint dist_px_manhattan_test = 0;
      if (*dist_px_manhattan_p != 0.0f && (use_zbuf_single_px == false)) {
        dist_px_manhattan_test = uint(
            ED_view3d_backbuf_sample_size_clamp(vc->region, *dist_px_manhattan_p));
      }

      DRW_select_buffer_context_create(vc->depsgraph, bases, SCE_SELECT_FACE);

      if (dist_px_manhattan_test == 0) {
        index = DRW_select_buffer_sample_point(vc->depsgraph, vc->region, vc->v3d, vc->mval);
        dist_test = 0.0f;
      }
      else {
        index = DRW_select_buffer_find_nearest_to_point(
            vc->depsgraph, vc->region, vc->v3d, vc->mval, 1, UINT_MAX, &dist_px_manhattan_test);
        dist_test = dist_px_manhattan_test;
      }

      if (index) {
        efa = (BMFace *)edbm_select_id_bm_elem_get(bases, index, &base_index);
      }
      else {
        efa = nullptr;
      }
    }

    if (r_efa_zbuf) {
      *r_efa_zbuf = efa;
    }

    /* Exception for faces (verts don't need this). */
    if (r_dist_center && efa) {
      NearestFaceUserData_ZBuf data;

      data.mval_fl[0] = vc->mval[0];
      data.mval_fl[1] = vc->mval[1];
      data.dist_px_manhattan = FLT_MAX;
      data.face_test = efa;

      ED_view3d_init_mats_rv3d(vc->obedit, vc->rv3d);

      mesh_foreachScreenFace(
          vc, find_nearest_face_center__doZBuf, &data, V3D_PROJ_TEST_CLIP_DEFAULT);

      *r_dist_center = data.dist_px_manhattan;
    }
    /* End exception. */

    if (efa) {
      if (dist_test < *dist_px_manhattan_p) {
        if (r_base_index) {
          *r_base_index = base_index;
        }
        *dist_px_manhattan_p = dist_test;
        return efa;
      }
    }
    return nullptr;
  }

  NearestFaceUserData data = {{0}};
  const NearestFaceUserData_Hit *hit = nullptr;
  const eV3DProjTest clip_flag = V3D_PROJ_TEST_CLIP_DEFAULT;
  BMesh *prev_select_bm = nullptr;

  static struct {
    int index;
    const BMFace *elem;
    const BMesh *bm;
  } prev_select = {0};

  data.mval_fl[0] = vc->mval[0];
  data.mval_fl[1] = vc->mval[1];
  data.use_select_bias = use_select_bias;
  data.use_cycle = use_cycle;

  for (; base_index < bases.size(); base_index++) {
    Base *base_iter = bases[base_index];
    ED_view3d_viewcontext_init_object(vc, base_iter->object);
    if (use_cycle && prev_select.bm == vc->em->bm &&
        prev_select.elem == BM_face_at_index_find_or_table(vc->em->bm, prev_select.index))
    {
      data.cycle_index_prev = prev_select.index;
      /* No need to compare in the rest of the loop. */
      use_cycle = false;
    }
    else {
      data.cycle_index_prev = 0;
    }

    data.hit.dist = data.hit_cycle.dist = data.hit.dist_bias = data.hit_cycle.dist_bias =
        *dist_px_manhattan_p;

    ED_view3d_init_mats_rv3d(vc->obedit, vc->rv3d);
    mesh_foreachScreenFace(vc, findnearestface__doClosest, &data, clip_flag);

    hit = (data.use_cycle && data.hit_cycle.face) ? &data.hit_cycle : &data.hit;

    if (hit->dist < *dist_px_manhattan_p) {
      if (r_base_index) {
        *r_base_index = base_index;
      }
      *dist_px_manhattan_p = hit->dist;
      prev_select_bm = vc->em->bm;
    }
  }

  if (hit == nullptr) {
    return nullptr;
  }

  if (r_dist_center) {
    *r_dist_center = hit->dist;
  }

  prev_select.index = hit->index;
  prev_select.elem = hit->face;
  prev_select.bm = prev_select_bm;

  return hit->face;
}

BMFace *EDBM_face_find_nearest(ViewContext *vc, float *dist_px_manhattan_p)
{
  BKE_view_layer_synced_ensure(vc->scene, vc->view_layer);
  Base *base = BKE_view_layer_base_find(vc->view_layer, vc->obact);
  return EDBM_face_find_nearest_ex(
      vc, dist_px_manhattan_p, nullptr, false, false, false, nullptr, {base}, nullptr);
}

#undef FIND_NEAR_SELECT_BIAS
#undef FIND_NEAR_CYCLE_THRESHOLD_MIN

/**
 * Find the nearest using the best distance based on screen coords.
 * Use `em->selectmode` to define how to use selected vertices and edges get disadvantage.
 *
 * \return true if found one.
 */
static bool unified_findnearest(ViewContext *vc,
                                const Span<Base *> bases,
                                int *r_base_index,
                                BMVert **r_eve,
                                BMEdge **r_eed,
                                BMFace **r_efa)
{
  BMEditMesh *em = vc->em;

  const bool use_cycle = !WM_cursor_test_motion_and_update(vc->mval);
  const float dist_init = ED_view3d_select_dist_px();
  /* Since edges select lines, we give dots advantage of ~20 pix. */
  const float dist_margin = (dist_init / 2);
  float dist = dist_init;

  struct {
    struct {
      BMVert *ele;
      int base_index;
    } v;
    struct {
      BMEdge *ele;
      int base_index;
    } e, e_zbuf;
    struct {
      BMFace *ele;
      int base_index;
    } f, f_zbuf;
  } hit = {{nullptr}};

  /* No after-queue (yet), so we check it now, otherwise the em_xxxofs indices are bad. */

  if ((dist > 0.0f) && (em->selectmode & SCE_SELECT_FACE)) {
    float dist_center = 0.0f;
    float *dist_center_p = (em->selectmode & (SCE_SELECT_EDGE | SCE_SELECT_VERTEX)) ?
                               &dist_center :
                               nullptr;

    uint base_index = 0;
    BMFace *efa_zbuf = nullptr;
    BMFace *efa_test = EDBM_face_find_nearest_ex(
        vc, &dist, dist_center_p, true, true, use_cycle, &efa_zbuf, bases, &base_index);

    if (efa_test && dist_center_p) {
      dist = min_ff(dist_margin, dist_center);
    }
    if (efa_test) {
      hit.f.base_index = base_index;
      hit.f.ele = efa_test;
    }
    if (efa_zbuf) {
      hit.f_zbuf.base_index = base_index;
      hit.f_zbuf.ele = efa_zbuf;
    }
  }

  if ((dist > 0.0f) && (em->selectmode & SCE_SELECT_EDGE)) {
    float dist_center = 0.0f;
    float *dist_center_p = (em->selectmode & SCE_SELECT_VERTEX) ? &dist_center : nullptr;

    uint base_index = 0;
    BMEdge *eed_zbuf = nullptr;
    BMEdge *eed_test = EDBM_edge_find_nearest_ex(
        vc, &dist, dist_center_p, true, use_cycle, &eed_zbuf, bases, &base_index);

    if (eed_test && dist_center_p) {
      dist = min_ff(dist_margin, dist_center);
    }
    if (eed_test) {
      hit.e.base_index = base_index;
      hit.e.ele = eed_test;
    }
    if (eed_zbuf) {
      hit.e_zbuf.base_index = base_index;
      hit.e_zbuf.ele = eed_zbuf;
    }
  }

  if ((dist > 0.0f) && (em->selectmode & SCE_SELECT_VERTEX)) {
    uint base_index = 0;
    BMVert *eve_test = EDBM_vert_find_nearest_ex(vc, &dist, true, use_cycle, bases, &base_index);

    if (eve_test) {
      hit.v.base_index = base_index;
      hit.v.ele = eve_test;
    }
  }

  /* Return only one of 3 pointers, for front-buffer redraws. */
  if (hit.v.ele) {
    hit.f.ele = nullptr;
    hit.e.ele = nullptr;
  }
  else if (hit.e.ele) {
    hit.f.ele = nullptr;
  }

  /* There may be a face under the cursor, who's center if too far away
   * use this if all else fails, it makes sense to select this. */
  if ((hit.v.ele || hit.e.ele || hit.f.ele) == 0) {
    if (hit.e_zbuf.ele) {
      hit.e.base_index = hit.e_zbuf.base_index;
      hit.e.ele = hit.e_zbuf.ele;
    }
    else if (hit.f_zbuf.ele) {
      hit.f.base_index = hit.f_zbuf.base_index;
      hit.f.ele = hit.f_zbuf.ele;
    }
  }

  /* Only one element type will be non-null. */
  BLI_assert(((hit.v.ele != nullptr) + (hit.e.ele != nullptr) + (hit.f.ele != nullptr)) <= 1);

  if (hit.v.ele) {
    *r_base_index = hit.v.base_index;
  }
  if (hit.e.ele) {
    *r_base_index = hit.e.base_index;
  }
  if (hit.f.ele) {
    *r_base_index = hit.f.base_index;
  }

  *r_eve = hit.v.ele;
  *r_eed = hit.e.ele;
  *r_efa = hit.f.ele;

  return (hit.v.ele || hit.e.ele || hit.f.ele);
}

#undef FAKE_SELECT_MODE_BEGIN
#undef FAKE_SELECT_MODE_END

bool EDBM_unified_findnearest(ViewContext *vc,
                              const Span<Base *> bases,
                              int *r_base_index,
                              BMVert **r_eve,
                              BMEdge **r_eed,
                              BMFace **r_efa)
{
  return unified_findnearest(vc, bases, r_base_index, r_eve, r_eed, r_efa);
}

/** \} */

/* -------------------------------------------------------------------- */
/** \name Alternate Find Nearest Vert/Edge (optional boundary)
 *
 * \note This uses ray-cast method instead of back-buffer,
 * currently used for poly-build.
 * \{ */

bool EDBM_unified_findnearest_from_raycast(ViewContext *vc,
                                           const Span<Base *> bases,
                                           bool use_boundary_vertices,
                                           bool use_boundary_edges,
                                           int *r_base_index_vert,
                                           int *r_base_index_edge,
                                           int *r_base_index_face,
                                           BMVert **r_eve,
                                           BMEdge **r_eed,
                                           BMFace **r_efa)
{
  const float mval_fl[2] = {float(vc->mval[0]), float(vc->mval[1])};
  float ray_origin[3], ray_direction[3];

  struct {
    uint base_index;
    BMElem *ele;
  } best = {0, nullptr};
  /* Currently unused, keep since we may want to pick the best. */
  UNUSED_VARS(best);

  struct {
    uint base_index;
    BMElem *ele;
  } best_vert = {0, nullptr};

  struct {
    uint base_index;
    BMElem *ele;
  } best_edge = {0, nullptr};

  struct {
    uint base_index;
    BMElem *ele;
  } best_face = {0, nullptr};

  if (ED_view3d_win_to_ray_clipped(
          vc->depsgraph, vc->region, vc->v3d, mval_fl, ray_origin, ray_direction, true))
  {
    float dist_sq_best = FLT_MAX;
    float dist_sq_best_vert = FLT_MAX;
    float dist_sq_best_edge = FLT_MAX;
    float dist_sq_best_face = FLT_MAX;

    const bool use_vert = (r_eve != nullptr);
    const bool use_edge = (r_eed != nullptr);
    const bool use_face = (r_efa != nullptr);

    for (const int base_index : bases.index_range()) {
      Base *base_iter = bases[base_index];
      Object *obedit = base_iter->object;

      BMEditMesh *em = BKE_editmesh_from_object(obedit);
      BMesh *bm = em->bm;
      float imat3[3][3];

      ED_view3d_viewcontext_init_object(vc, obedit);
      copy_m3_m4(imat3, obedit->object_to_world().ptr());
      invert_m3(imat3);

      Span<float3> vert_positions;
      {
        const Object *obedit_eval = DEG_get_evaluated_object(vc->depsgraph, obedit);
        const Mesh *mesh_eval = BKE_object_get_editmesh_eval_cage(obedit_eval);
        if (BKE_mesh_wrapper_vert_len(mesh_eval) == bm->totvert) {
          vert_positions = BKE_mesh_wrapper_vert_coords(mesh_eval);
        }
      }

      if (!vert_positions.is_empty()) {
        BM_mesh_elem_index_ensure(bm, BM_VERT);
      }

      if ((use_boundary_vertices || use_boundary_edges) && (use_vert || use_edge)) {
        BMEdge *e;
        BMIter eiter;
        BM_ITER_MESH (e, &eiter, bm, BM_EDGES_OF_MESH) {
          if (BM_elem_flag_test(e, BM_ELEM_HIDDEN)) {
            continue;
          }

          if (BM_edge_is_boundary(e)) {
            if (use_vert && use_boundary_vertices) {
              for (uint j = 0; j < 2; j++) {
                BMVert *v = *((&e->v1) + j);
                float point[3];
                mul_v3_m4v3(point,
                            obedit->object_to_world().ptr(),
                            !vert_positions.is_empty() ? vert_positions[BM_elem_index_get(v)] :
                                                         v->co);
                const float dist_sq_test = dist_squared_to_ray_v3_normalized(
                    ray_origin, ray_direction, point);
                if (dist_sq_test < dist_sq_best_vert) {
                  dist_sq_best_vert = dist_sq_test;
                  best_vert.base_index = base_index;
                  best_vert.ele = (BMElem *)v;
                }
                if (dist_sq_test < dist_sq_best) {
                  dist_sq_best = dist_sq_test;
                  best.base_index = base_index;
                  best.ele = (BMElem *)v;
                }
              }
            }

            if (use_edge && use_boundary_edges) {
              float point[3];
#if 0
              const float dist_sq_test = dist_squared_ray_to_seg_v3(
                  ray_origin, ray_direction, e->v1->co, e->v2->co, point, &depth);
#else
              if (!vert_positions.is_empty()) {
                mid_v3_v3v3(point,
                            vert_positions[BM_elem_index_get(e->v1)],
                            vert_positions[BM_elem_index_get(e->v2)]);
              }
              else {
                mid_v3_v3v3(point, e->v1->co, e->v2->co);
              }
              mul_m4_v3(obedit->object_to_world().ptr(), point);
              const float dist_sq_test = dist_squared_to_ray_v3_normalized(
                  ray_origin, ray_direction, point);
              if (dist_sq_test < dist_sq_best_edge) {
                dist_sq_best_edge = dist_sq_test;
                best_edge.base_index = base_index;
                best_edge.ele = (BMElem *)e;
              }
              if (dist_sq_test < dist_sq_best) {
                dist_sq_best = dist_sq_test;
                best.base_index = base_index;
                best.ele = (BMElem *)e;
              }
#endif
            }
          }
        }
      }
      /* Non boundary case. */
      if (use_vert && !use_boundary_vertices) {
        BMVert *v;
        BMIter viter;
        BM_ITER_MESH (v, &viter, bm, BM_VERTS_OF_MESH) {
          if (BM_elem_flag_test(v, BM_ELEM_HIDDEN)) {
            continue;
          }

          float point[3];
          mul_v3_m4v3(point,
                      obedit->object_to_world().ptr(),
                      !vert_positions.is_empty() ? vert_positions[BM_elem_index_get(v)] : v->co);
          const float dist_sq_test = dist_squared_to_ray_v3_normalized(
              ray_origin, ray_direction, point);
          if (dist_sq_test < dist_sq_best_vert) {
            dist_sq_best_vert = dist_sq_test;
            best_vert.base_index = base_index;
            best_vert.ele = (BMElem *)v;
          }
          if (dist_sq_test < dist_sq_best) {
            dist_sq_best = dist_sq_test;
            best.base_index = base_index;
            best.ele = (BMElem *)v;
          }
        }
      }

      if (use_edge && !use_boundary_edges) {
        BMEdge *e;
        BMIter eiter;
        BM_ITER_MESH (e, &eiter, bm, BM_EDGES_OF_MESH) {
          if (BM_elem_flag_test(e, BM_ELEM_HIDDEN)) {
            continue;
          }

          float point[3];
          if (!vert_positions.is_empty()) {
            mid_v3_v3v3(point,
                        vert_positions[BM_elem_index_get(e->v1)],
                        vert_positions[BM_elem_index_get(e->v2)]);
          }
          else {
            mid_v3_v3v3(point, e->v1->co, e->v2->co);
          }
          mul_m4_v3(obedit->object_to_world().ptr(), point);
          const float dist_sq_test = dist_squared_to_ray_v3_normalized(
              ray_origin, ray_direction, point);
          if (dist_sq_test < dist_sq_best_edge) {
            dist_sq_best_edge = dist_sq_test;
            best_edge.base_index = base_index;
            best_edge.ele = (BMElem *)e;
          }
          if (dist_sq_test < dist_sq_best) {
            dist_sq_best = dist_sq_test;
            best.base_index = base_index;
            best.ele = (BMElem *)e;
          }
        }
      }

      if (use_face) {
        BMFace *f;
        BMIter fiter;
        BM_ITER_MESH (f, &fiter, bm, BM_FACES_OF_MESH) {
          if (BM_elem_flag_test(f, BM_ELEM_HIDDEN)) {
            continue;
          }

          float point[3];
          if (!vert_positions.is_empty()) {
            BM_face_calc_center_median_vcos(bm, f, point, vert_positions);
          }
          else {
            BM_face_calc_center_median(f, point);
          }
          mul_m4_v3(obedit->object_to_world().ptr(), point);
          const float dist_sq_test = dist_squared_to_ray_v3_normalized(
              ray_origin, ray_direction, point);
          if (dist_sq_test < dist_sq_best_face) {
            dist_sq_best_face = dist_sq_test;
            best_face.base_index = base_index;
            best_face.ele = (BMElem *)f;
          }
          if (dist_sq_test < dist_sq_best) {
            dist_sq_best = dist_sq_test;
            best.base_index = base_index;
            best.ele = (BMElem *)f;
          }
        }
      }
    }
  }

  *r_base_index_vert = best_vert.base_index;
  *r_base_index_edge = best_edge.base_index;
  *r_base_index_face = best_face.base_index;

  if (r_eve) {
    *r_eve = nullptr;
  }
  if (r_eed) {
    *r_eed = nullptr;
  }
  if (r_efa) {
    *r_efa = nullptr;
  }

  if (best_vert.ele) {
    *r_eve = (BMVert *)best_vert.ele;
  }
  if (best_edge.ele) {
    *r_eed = (BMEdge *)best_edge.ele;
  }
  if (best_face.ele) {
    *r_efa = (BMFace *)best_face.ele;
  }

  return (best_vert.ele != nullptr || best_edge.ele != nullptr || best_face.ele != nullptr);
}

/** \} */

/* -------------------------------------------------------------------- */
/** \name Select Similar Region Operator
 * \{ */

static int edbm_select_similar_region_exec(bContext *C, wmOperator *op)
{
  Object *obedit = CTX_data_edit_object(C);
  BMEditMesh *em = BKE_editmesh_from_object(obedit);
  BMesh *bm = em->bm;
  bool changed = false;

  /* Group variables. */
  int(*group_index)[2];
  int group_tot;
  int i;

  if (bm->totfacesel < 2) {
    BKE_report(op->reports, RPT_ERROR, "No face regions selected");
    return OPERATOR_CANCELLED;
  }

  int *groups_array = static_cast<int *>(
      MEM_mallocN(sizeof(*groups_array) * bm->totfacesel, __func__));
  group_tot = BM_mesh_calc_face_groups(
      bm, groups_array, &group_index, nullptr, nullptr, nullptr, BM_ELEM_SELECT, BM_VERT);

  BM_mesh_elem_table_ensure(bm, BM_FACE);

  for (i = 0; i < group_tot; i++) {
    ListBase faces_regions;
    int tot;

    const int fg_sta = group_index[i][0];
    const int fg_len = group_index[i][1];
    int j;
    BMFace **fg = static_cast<BMFace **>(MEM_mallocN(sizeof(*fg) * fg_len, __func__));

    for (j = 0; j < fg_len; j++) {
      fg[j] = BM_face_at_index(bm, groups_array[fg_sta + j]);
    }

    tot = BM_mesh_region_match(bm, fg, fg_len, &faces_regions);

    MEM_freeN(fg);

    if (tot) {
      while (LinkData *link = static_cast<LinkData *>(BLI_pophead(&faces_regions))) {
        BMFace **faces = static_cast<BMFace **>(link->data);
        while (BMFace *f = *(faces++)) {
          BM_face_select_set(bm, f, true);
        }
        MEM_freeN(link->data);
        MEM_freeN(link);

        changed = true;
      }
    }
  }

  MEM_freeN(groups_array);
  MEM_freeN(group_index);

  if (changed) {
    DEG_id_tag_update(static_cast<ID *>(obedit->data), ID_RECALC_SELECT);
    WM_event_add_notifier(C, NC_GEOM | ND_SELECT, obedit->data);
  }
  else {
    BKE_report(op->reports, RPT_WARNING, "No matching face regions found");
  }

  return OPERATOR_FINISHED;
}

void MESH_OT_select_similar_region(wmOperatorType *ot)
{
  /* Identifiers. */
  ot->name = "Select Similar Regions";
  ot->idname = "MESH_OT_select_similar_region";
  ot->description = "Select similar face regions to the current selection";

  /* API callbacks. */
  ot->exec = edbm_select_similar_region_exec;
  ot->poll = ED_operator_editmesh;

  /* Flags. */
  ot->flag = OPTYPE_REGISTER | OPTYPE_UNDO;
}

/** \} */

/* -------------------------------------------------------------------- */
/** \name Select Mode Vert/Edge/Face Operator
 * \{ */

static int edbm_select_mode_exec(bContext *C, wmOperator *op)
{
  const int type = RNA_enum_get(op->ptr, "type");
  const int action = RNA_enum_get(op->ptr, "action");
  const bool use_extend = RNA_boolean_get(op->ptr, "use_extend");
  const bool use_expand = RNA_boolean_get(op->ptr, "use_expand");

  if (EDBM_selectmode_toggle_multi(C, type, action, use_extend, use_expand)) {
    return OPERATOR_FINISHED;
  }
  return OPERATOR_CANCELLED;
}

static int edbm_select_mode_invoke(bContext *C, wmOperator *op, const wmEvent *event)
{
  /* Bypass when in UV non sync-select mode, fall through to keymap that edits. */
  if (CTX_wm_space_image(C)) {
    ToolSettings *ts = CTX_data_tool_settings(C);
    if ((ts->uv_flag & UV_SYNC_SELECTION) == 0) {
      return OPERATOR_PASS_THROUGH;
    }
    /* Bypass when no action is needed. */
    if (!RNA_struct_property_is_set(op->ptr, "type")) {
      return OPERATOR_CANCELLED;
    }
  }

  /* Detecting these options based on shift/control here is weak, but it's done
   * to make this work when clicking buttons or menus. */
  if (!RNA_struct_property_is_set(op->ptr, "use_extend")) {
    RNA_boolean_set(op->ptr, "use_extend", event->modifier & KM_SHIFT);
  }
  if (!RNA_struct_property_is_set(op->ptr, "use_expand")) {
    RNA_boolean_set(op->ptr, "use_expand", event->modifier & KM_CTRL);
  }

  return edbm_select_mode_exec(C, op);
}

static std::string edbm_select_mode_get_description(bContext * /*C*/,
                                                    wmOperatorType * /*ot*/,
                                                    PointerRNA *ptr)
{
  const int type = RNA_enum_get(ptr, "type");

  /* Because the special behavior for shift and ctrl click depend on user input, they may be
   * incorrect if the operator is used from a script or from a special button. So only return the
   * specialized descriptions if only the "type" is set, which conveys that the operator is meant
   * to be used with the logic in the `invoke` method. */
  if (RNA_struct_property_is_set(ptr, "type") && !RNA_struct_property_is_set(ptr, "use_extend") &&
      !RNA_struct_property_is_set(ptr, "use_expand") && !RNA_struct_property_is_set(ptr, "action"))
  {
    switch (type) {
      case SCE_SELECT_VERTEX:
        return TIP_(
            "Vertex select - Shift-Click for multiple modes, Ctrl-Click contracts selection");
      case SCE_SELECT_EDGE:
        return TIP_(
            "Edge select - Shift-Click for multiple modes, "
            "Ctrl-Click expands/contracts selection depending on the current mode");
      case SCE_SELECT_FACE:
        return TIP_("Face select - Shift-Click for multiple modes, Ctrl-Click expands selection");
    }
  }

  return "";
}

void MESH_OT_select_mode(wmOperatorType *ot)
{
  PropertyRNA *prop;

  static const EnumPropertyItem actions_items[] = {
      {0, "DISABLE", false, "Disable", "Disable selected markers"},
      {1, "ENABLE", false, "Enable", "Enable selected markers"},
      {2, "TOGGLE", false, "Toggle", "Toggle disabled flag for selected markers"},
      {0, nullptr, 0, nullptr, nullptr},
  };

  /* Identifiers. */
  ot->name = "Select Mode";
  ot->idname = "MESH_OT_select_mode";
  ot->description = "Change selection mode";

  /* API callbacks. */
  ot->invoke = edbm_select_mode_invoke;
  ot->exec = edbm_select_mode_exec;
  ot->poll = ED_operator_editmesh;
  ot->get_description = edbm_select_mode_get_description;

  /* Flags. */
  ot->flag = OPTYPE_REGISTER | OPTYPE_UNDO;

  /* Properties. */
  /* Hide all, not to show redo panel. */
  prop = RNA_def_boolean(ot->srna, "use_extend", false, "Extend", "");
  RNA_def_property_flag(prop, PropertyFlag(PROP_HIDDEN | PROP_SKIP_SAVE));
  prop = RNA_def_boolean(ot->srna, "use_expand", false, "Expand", "");
  RNA_def_property_flag(prop, PropertyFlag(PROP_HIDDEN | PROP_SKIP_SAVE));
  ot->prop = prop = RNA_def_enum(ot->srna, "type", rna_enum_mesh_select_mode_items, 0, "Type", "");
  RNA_def_property_flag(prop, PropertyFlag(PROP_HIDDEN | PROP_SKIP_SAVE));

  prop = RNA_def_enum(
      ot->srna, "action", actions_items, 2, "Action", "Selection action to execute");
  RNA_def_property_flag(prop, PROP_HIDDEN);
}

/** \} */

/* -------------------------------------------------------------------- */
/** \name Select Loop (Non Modal) Operator
 * \{ */

static void walker_select_count(BMEditMesh *em,
                                int walkercode,
                                void *start,
                                int r_count_by_select[2])
{
  BMesh *bm = em->bm;
  BMElem *ele;
  BMWalker walker;

  r_count_by_select[0] = r_count_by_select[1] = 0;

  BMW_init(&walker,
           bm,
           walkercode,
           BMW_MASK_NOP,
           BMW_MASK_NOP,
           BMW_MASK_NOP,
           BMW_FLAG_TEST_HIDDEN,
           BMW_NIL_LAY);

  for (ele = static_cast<BMElem *>(BMW_begin(&walker, start)); ele;
       ele = static_cast<BMElem *>(BMW_step(&walker)))
  {
    r_count_by_select[BM_elem_flag_test(ele, BM_ELEM_SELECT) ? 1 : 0] += 1;

    /* Early exit when mixed (could be optional if needed. */
    if (r_count_by_select[0] && r_count_by_select[1]) {
      r_count_by_select[0] = r_count_by_select[1] = -1;
      break;
    }
  }

  BMW_end(&walker);
}

static bool walker_select(BMEditMesh *em, int walkercode, void *start, const bool select)
{
  BMesh *bm = em->bm;
  BMElem *ele;
  BMWalker walker;
  bool changed = false;

  BMW_init(&walker,
           bm,
           walkercode,
           BMW_MASK_NOP,
           BMW_MASK_NOP,
           BMW_MASK_NOP,
           BMW_FLAG_TEST_HIDDEN,
           BMW_NIL_LAY);

  for (ele = static_cast<BMElem *>(BMW_begin(&walker, start)); ele;
       ele = static_cast<BMElem *>(BMW_step(&walker)))
  {
    if (!select) {
      BM_select_history_remove(bm, ele);
    }
    BM_elem_select_set(bm, ele, select);
    changed = true;
  }
  BMW_end(&walker);
  return changed;
}

static int edbm_loop_multiselect_exec(bContext *C, wmOperator *op)
{
  const bool is_ring = RNA_boolean_get(op->ptr, "ring");
  const Scene *scene = CTX_data_scene(C);
  ViewLayer *view_layer = CTX_data_view_layer(C);
  const Vector<Object *> objects = BKE_view_layer_array_from_objects_in_edit_mode_unique_data(
      scene, view_layer, CTX_wm_view3d(C));
  for (Object *obedit : objects) {
    BMEditMesh *em = BKE_editmesh_from_object(obedit);

    if (em->bm->totedgesel == 0) {
      continue;
    }

    BMEdge *eed;
    int edindex;
    BMIter iter;
    int totedgesel = 0;

    BM_ITER_MESH (eed, &iter, em->bm, BM_EDGES_OF_MESH) {
      if (BM_elem_flag_test(eed, BM_ELEM_SELECT)) {
        totedgesel++;
      }
    }

    BMEdge **edarray = static_cast<BMEdge **>(
        MEM_mallocN(sizeof(BMEdge *) * totedgesel, "edge array"));
    edindex = 0;

    BM_ITER_MESH (eed, &iter, em->bm, BM_EDGES_OF_MESH) {
      if (BM_elem_flag_test(eed, BM_ELEM_SELECT)) {
        edarray[edindex] = eed;
        edindex++;
      }
    }

    bool changed = false;
    if (is_ring) {
      for (edindex = 0; edindex < totedgesel; edindex += 1) {
        eed = edarray[edindex];
        changed |= walker_select(em, BMW_EDGERING, eed, true);
      }
      if (changed) {
        EDBM_selectmode_flush(em);
      }
    }
    else {
      for (edindex = 0; edindex < totedgesel; edindex += 1) {
        eed = edarray[edindex];
        bool non_manifold = BM_edge_face_count_is_over(eed, 2);
        if (non_manifold) {
          changed |= walker_select(em, BMW_EDGELOOP_NONMANIFOLD, eed, true);
        }
        else {
          walker_select(em, BMW_EDGELOOP, eed, true);
        }
      }
      if (changed) {
        EDBM_selectmode_flush(em);
      }
    }
    MEM_freeN(edarray);

    if (changed) {
      DEG_id_tag_update(static_cast<ID *>(obedit->data), ID_RECALC_SELECT);
      WM_event_add_notifier(C, NC_GEOM | ND_SELECT, obedit->data);
    }
  }

  return OPERATOR_FINISHED;
}

void MESH_OT_loop_multi_select(wmOperatorType *ot)
{
  /* Identifiers. */
  ot->name = "Multi Select Loops";
  ot->idname = "MESH_OT_loop_multi_select";
  ot->description = "Select a loop of connected edges by connection type";

  /* API callbacks. */
  ot->exec = edbm_loop_multiselect_exec;
  ot->poll = ED_operator_editmesh;

  /* Flags. */
  ot->flag = OPTYPE_REGISTER | OPTYPE_UNDO;

  /* Properties. */
  RNA_def_boolean(ot->srna, "ring", false, "Ring", "");
}

/** \} */

/* -------------------------------------------------------------------- */
/** \name Select Loop (Cursor Pick) Operator
 * \{ */

static void mouse_mesh_loop_face(BMEditMesh *em, BMEdge *eed, bool select, bool select_clear)
{
  if (select_clear) {
    EDBM_flag_disable_all(em, BM_ELEM_SELECT);
  }

  walker_select(em, BMW_FACELOOP, eed, select);
}

static void mouse_mesh_loop_edge_ring(BMEditMesh *em, BMEdge *eed, bool select, bool select_clear)
{
  if (select_clear) {
    EDBM_flag_disable_all(em, BM_ELEM_SELECT);
  }

  walker_select(em, BMW_EDGERING, eed, select);
}

static void mouse_mesh_loop_edge(
    BMEditMesh *em, BMEdge *eed, bool select, bool select_clear, bool select_cycle)
{
  bool edge_boundary = false;
  bool non_manifold = BM_edge_face_count_is_over(eed, 2);

  /* Cycle between BMW_EDGELOOP / BMW_EDGEBOUNDARY. */
  if (select_cycle && BM_edge_is_boundary(eed)) {
    int count_by_select[2];

    /* If the loops selected toggle the boundaries. */
    walker_select_count(em, BMW_EDGELOOP, eed, count_by_select);
    if (count_by_select[!select] == 0) {
      edge_boundary = true;

      /* If the boundaries selected, toggle back to the loop. */
      walker_select_count(em, BMW_EDGEBOUNDARY, eed, count_by_select);
      if (count_by_select[!select] == 0) {
        edge_boundary = false;
      }
    }
  }

  if (select_clear) {
    EDBM_flag_disable_all(em, BM_ELEM_SELECT);
  }

  if (edge_boundary) {
    walker_select(em, BMW_EDGEBOUNDARY, eed, select);
  }
  else if (non_manifold) {
    walker_select(em, BMW_EDGELOOP_NONMANIFOLD, eed, select);
  }
  else {
    walker_select(em, BMW_EDGELOOP, eed, select);
  }
}

static bool mouse_mesh_loop(
    bContext *C, const int mval[2], bool extend, bool deselect, bool toggle, bool ring)
{
  Base *basact = nullptr;
  BMVert *eve = nullptr;
  BMEdge *eed = nullptr;
  BMFace *efa = nullptr;

  BMEditMesh *em;
  bool select = true;
  bool select_clear = false;
  bool select_cycle = true;
  float mvalf[2];

  ViewContext vc = em_setup_viewcontext(C);
  mvalf[0] = float(vc.mval[0] = mval[0]);
  mvalf[1] = float(vc.mval[1] = mval[1]);

  BMEditMesh *em_original = vc.em;
  const short selectmode = em_original->selectmode;
  em_original->selectmode = SCE_SELECT_EDGE;

  Vector<Base *> bases = BKE_view_layer_array_from_bases_in_edit_mode(
      vc.scene, vc.view_layer, vc.v3d);

  {
    int base_index = -1;
    if (EDBM_unified_findnearest(&vc, bases, &base_index, &eve, &eed, &efa)) {
      basact = bases[base_index];
      ED_view3d_viewcontext_init_object(&vc, basact->object);
      em = vc.em;
    }
    else {
      em = nullptr;
    }
  }

  em_original->selectmode = selectmode;

  if (em == nullptr || eed == nullptr) {
    return false;
  }

  if (extend == false && deselect == false && toggle == false) {
    select_clear = true;
  }

  if (extend) {
    select = true;
  }
  else if (deselect) {
    select = false;
  }
  else if (select_clear || (BM_elem_flag_test(eed, BM_ELEM_SELECT) == 0)) {
    select = true;
  }
  else if (toggle) {
    select = false;
    select_cycle = false;
  }

  if (select_clear) {
    for (Base *base_iter : bases) {
      Object *ob_iter = base_iter->object;
      BMEditMesh *em_iter = BKE_editmesh_from_object(ob_iter);

      if (em_iter->bm->totvertsel == 0) {
        continue;
      }

      if (em_iter == em) {
        continue;
      }

      EDBM_flag_disable_all(em_iter, BM_ELEM_SELECT);
      DEG_id_tag_update(static_cast<ID *>(ob_iter->data), ID_RECALC_SELECT);
    }
  }

  if (em->selectmode & SCE_SELECT_FACE) {
    mouse_mesh_loop_face(em, eed, select, select_clear);
  }
  else {
    if (ring) {
      mouse_mesh_loop_edge_ring(em, eed, select, select_clear);
    }
    else {
      mouse_mesh_loop_edge(em, eed, select, select_clear, select_cycle);
    }
  }

  EDBM_selectmode_flush(em);

  /* Sets as active, useful for other tools. */
  if (select) {
    if (em->selectmode & SCE_SELECT_VERTEX) {
      /* Find nearest vert from mouse
       * (initialize to large values in case only one vertex can be projected). */
      float v1_co[2], v2_co[2];
      float length_1 = FLT_MAX;
      float length_2 = FLT_MAX;

      /* We can't be sure this has already been set... */
      ED_view3d_init_mats_rv3d(vc.obedit, vc.rv3d);

      if (ED_view3d_project_float_object(vc.region, eed->v1->co, v1_co, V3D_PROJ_TEST_CLIP_NEAR) ==
          V3D_PROJ_RET_OK)
      {
        length_1 = len_squared_v2v2(mvalf, v1_co);
      }

      if (ED_view3d_project_float_object(vc.region, eed->v2->co, v2_co, V3D_PROJ_TEST_CLIP_NEAR) ==
          V3D_PROJ_RET_OK)
      {
        length_2 = len_squared_v2v2(mvalf, v2_co);
      }
#if 0
      printf("mouse to v1: %f\nmouse to v2: %f\n",
             len_squared_v2v2(mvalf, v1_co),
             len_squared_v2v2(mvalf, v2_co));
#endif
      BM_select_history_store(em->bm, (length_1 < length_2) ? eed->v1 : eed->v2);
    }
    else if (em->selectmode & SCE_SELECT_EDGE) {
      BM_select_history_store(em->bm, eed);
    }
    else if (em->selectmode & SCE_SELECT_FACE) {
      /* Select the face of eed which is the nearest of mouse. */
      BMFace *f;
      BMIter iterf;
      float best_dist = FLT_MAX;
      efa = nullptr;

      /* We can't be sure this has already been set... */
      ED_view3d_init_mats_rv3d(vc.obedit, vc.rv3d);

      BM_ITER_ELEM (f, &iterf, eed, BM_FACES_OF_EDGE) {
        if (BM_elem_flag_test(f, BM_ELEM_SELECT)) {
          float cent[3];
          float co[2], tdist;

          BM_face_calc_center_median(f, cent);
          if (ED_view3d_project_float_object(vc.region, cent, co, V3D_PROJ_TEST_CLIP_NEAR) ==
              V3D_PROJ_RET_OK)
          {
            tdist = len_squared_v2v2(mvalf, co);
            if (tdist < best_dist) {
              // printf("Best face: %p (%f)\n", f, tdist);
              best_dist = tdist;
              efa = f;
            }
          }
        }
      }
      if (efa) {
        BM_mesh_active_face_set(em->bm, efa);
        BM_select_history_store(em->bm, efa);
      }
    }
  }

  DEG_id_tag_update(static_cast<ID *>(vc.obedit->data), ID_RECALC_SELECT);
  WM_event_add_notifier(C, NC_GEOM | ND_SELECT, vc.obedit->data);

  return true;
}

static int edbm_select_loop_invoke(bContext *C, wmOperator *op, const wmEvent *event)
{

  view3d_operator_needs_opengl(C);

  if (mouse_mesh_loop(C,
                      event->mval,
                      RNA_boolean_get(op->ptr, "extend"),
                      RNA_boolean_get(op->ptr, "deselect"),
                      RNA_boolean_get(op->ptr, "toggle"),
                      RNA_boolean_get(op->ptr, "ring")))
  {
    return OPERATOR_FINISHED;
  }
  return OPERATOR_CANCELLED;
}

void MESH_OT_loop_select(wmOperatorType *ot)
{
  /* Identifiers. */
  ot->name = "Loop Select";
  ot->idname = "MESH_OT_loop_select";
  ot->description = "Select a loop of connected edges";

  /* API callbacks. */
  ot->invoke = edbm_select_loop_invoke;
  ot->poll = ED_operator_editmesh_region_view3d;

  /* Flags. */
  ot->flag = OPTYPE_UNDO;

  /* Properties. */
  PropertyRNA *prop;

  prop = RNA_def_boolean(ot->srna, "extend", false, "Extend Select", "Extend the selection");
  RNA_def_property_flag(prop, PROP_SKIP_SAVE);
  prop = RNA_def_boolean(ot->srna, "deselect", false, "Deselect", "Remove from the selection");
  RNA_def_property_flag(prop, PROP_SKIP_SAVE);
  prop = RNA_def_boolean(ot->srna, "toggle", false, "Toggle Select", "Toggle the selection");
  RNA_def_property_flag(prop, PROP_SKIP_SAVE);
  prop = RNA_def_boolean(ot->srna, "ring", false, "Select Ring", "Select ring");
  RNA_def_property_flag(prop, PROP_SKIP_SAVE);
}

void MESH_OT_edgering_select(wmOperatorType *ot)
{
  /* Description. */
  ot->name = "Edge Ring Select";
  ot->idname = "MESH_OT_edgering_select";
  ot->description = "Select an edge ring";

  /* Callbacks. */
  ot->invoke = edbm_select_loop_invoke;
  ot->poll = ED_operator_editmesh_region_view3d;

  /* Flags. */
  ot->flag = OPTYPE_UNDO;

  /* Properties. */
  PropertyRNA *prop;
  prop = RNA_def_boolean(ot->srna, "extend", false, "Extend", "Extend the selection");
  RNA_def_property_flag(prop, PROP_SKIP_SAVE);
  prop = RNA_def_boolean(ot->srna, "deselect", false, "Deselect", "Remove from the selection");
  RNA_def_property_flag(prop, PROP_SKIP_SAVE);
  prop = RNA_def_boolean(ot->srna, "toggle", false, "Toggle Select", "Toggle the selection");
  RNA_def_property_flag(prop, PROP_SKIP_SAVE);
  prop = RNA_def_boolean(ot->srna, "ring", true, "Select Ring", "Select ring");
  RNA_def_property_flag(prop, PROP_SKIP_SAVE);
}

/** \} */

/* -------------------------------------------------------------------- */
/** \name (De)Select All Operator
 * \{ */

static int edbm_select_all_exec(bContext *C, wmOperator *op)
{
  const Scene *scene = CTX_data_scene(C);
  ViewLayer *view_layer = CTX_data_view_layer(C);
  int action = RNA_enum_get(op->ptr, "action");

  const Vector<Object *> objects = BKE_view_layer_array_from_objects_in_edit_mode_unique_data(
      scene, view_layer, CTX_wm_view3d(C));

  if (action == SEL_TOGGLE) {
    action = SEL_SELECT;
    for (Object *obedit : objects) {
      BMEditMesh *em = BKE_editmesh_from_object(obedit);
      if (em->bm->totvertsel || em->bm->totedgesel || em->bm->totfacesel) {
        action = SEL_DESELECT;
        break;
      }
    }
  }

  for (Object *obedit : objects) {
    BMEditMesh *em = BKE_editmesh_from_object(obedit);
    switch (action) {
      case SEL_SELECT:
        EDBM_flag_enable_all(em, BM_ELEM_SELECT);
        break;
      case SEL_DESELECT:
        EDBM_flag_disable_all(em, BM_ELEM_SELECT);
        break;
      case SEL_INVERT:
        EDBM_select_swap(em);
        EDBM_selectmode_flush(em);
        break;
    }
    DEG_id_tag_update(static_cast<ID *>(obedit->data), ID_RECALC_SELECT);
    WM_event_add_notifier(C, NC_GEOM | ND_SELECT, obedit->data);
  }

  return OPERATOR_FINISHED;
}

void MESH_OT_select_all(wmOperatorType *ot)
{
  /* Identifiers. */
  ot->name = "(De)select All";
  ot->idname = "MESH_OT_select_all";
  ot->description = "(De)select all vertices, edges or faces";

  /* API callbacks. */
  ot->exec = edbm_select_all_exec;
  ot->poll = ED_operator_editmesh;

  /* Flags. */
  ot->flag = OPTYPE_REGISTER | OPTYPE_UNDO;

  WM_operator_properties_select_all(ot);
}

/** \} */

/* -------------------------------------------------------------------- */
/** \name Select Interior Faces Operator
 * \{ */

static int edbm_faces_select_interior_exec(bContext *C, wmOperator * /*op*/)
{
  const Scene *scene = CTX_data_scene(C);
  ViewLayer *view_layer = CTX_data_view_layer(C);
  const Vector<Object *> objects = BKE_view_layer_array_from_objects_in_edit_mode_unique_data(
      scene, view_layer, CTX_wm_view3d(C));

  for (Object *obedit : objects) {
    BMEditMesh *em = BKE_editmesh_from_object(obedit);

    if (!EDBM_select_interior_faces(em)) {
      continue;
    }

    DEG_id_tag_update(static_cast<ID *>(obedit->data), ID_RECALC_SELECT);
    WM_event_add_notifier(C, NC_GEOM | ND_SELECT, obedit->data);
  }

  return OPERATOR_FINISHED;
}

void MESH_OT_select_interior_faces(wmOperatorType *ot)
{
  /* Identifiers. */
  ot->name = "Select Interior Faces";
  ot->idname = "MESH_OT_select_interior_faces";
  ot->description = "Select faces where all edges have more than 2 face users";

  /* API callbacks. */
  ot->exec = edbm_faces_select_interior_exec;
  ot->poll = ED_operator_editmesh;

  /* Flags. */
  ot->flag = OPTYPE_REGISTER | OPTYPE_UNDO;
}

/** \} */

/* -------------------------------------------------------------------- */
/** \name Select Picking API
 *
 * Here actual select happens,
 * Gets called via generic mouse select operator.
 * \{ */

bool EDBM_select_pick(bContext *C, const int mval[2], const SelectPick_Params *params)
{
  int base_index_active = -1;
  BMVert *eve = nullptr;
  BMEdge *eed = nullptr;
  BMFace *efa = nullptr;

  /* Setup view context for argument to callbacks. */
  ViewContext vc = em_setup_viewcontext(C);
  vc.mval[0] = mval[0];
  vc.mval[1] = mval[1];

  Vector<Base *> bases = BKE_view_layer_array_from_bases_in_edit_mode(
      vc.scene, vc.view_layer, vc.v3d);

  bool changed = false;
  bool found = unified_findnearest(&vc, bases, &base_index_active, &eve, &eed, &efa);

  if (params->sel_op == SEL_OP_SET) {
    BMElem *ele = efa ? (BMElem *)efa : (eed ? (BMElem *)eed : (BMElem *)eve);
    if ((found && params->select_passthrough) && BM_elem_flag_test(ele, BM_ELEM_SELECT)) {
      found = false;
    }
    else if (found || params->deselect_all) {
      /* Deselect everything. */
      for (Base *base_iter : bases) {
        Object *ob_iter = base_iter->object;
        EDBM_flag_disable_all(BKE_editmesh_from_object(ob_iter), BM_ELEM_SELECT);
        DEG_id_tag_update(static_cast<ID *>(ob_iter->data), ID_RECALC_SELECT);
        WM_event_add_notifier(C, NC_GEOM | ND_SELECT, ob_iter->data);
      }
      changed = true;
    }
  }

  if (found) {
    Base *basact = bases[base_index_active];
    ED_view3d_viewcontext_init_object(&vc, basact->object);

    if (efa) {
      switch (params->sel_op) {
        case SEL_OP_ADD: {
          BM_mesh_active_face_set(vc.em->bm, efa);

          /* Work-around: deselect first, so we can guarantee it will
           * be active even if it was already selected. */
          BM_select_history_remove(vc.em->bm, efa);
          BM_face_select_set(vc.em->bm, efa, false);
          BM_select_history_store(vc.em->bm, efa);
          BM_face_select_set(vc.em->bm, efa, true);
          break;
        }
        case SEL_OP_SUB: {
          BM_select_history_remove(vc.em->bm, efa);
          BM_face_select_set(vc.em->bm, efa, false);
          break;
        }
        case SEL_OP_XOR: {
          BM_mesh_active_face_set(vc.em->bm, efa);
          if (!BM_elem_flag_test(efa, BM_ELEM_SELECT)) {
            BM_select_history_store(vc.em->bm, efa);
            BM_face_select_set(vc.em->bm, efa, true);
          }
          else {
            BM_select_history_remove(vc.em->bm, efa);
            BM_face_select_set(vc.em->bm, efa, false);
          }
          break;
        }
        case SEL_OP_SET: {
          BM_mesh_active_face_set(vc.em->bm, efa);
          if (!BM_elem_flag_test(efa, BM_ELEM_SELECT)) {
            BM_select_history_store(vc.em->bm, efa);
            BM_face_select_set(vc.em->bm, efa, true);
          }
          break;
        }
        case SEL_OP_AND: {
          BLI_assert_unreachable(); /* Doesn't make sense for picking. */
          break;
        }
      }
    }
    else if (eed) {

      switch (params->sel_op) {
        case SEL_OP_ADD: {
          /* Work-around: deselect first, so we can guarantee it will
           * be active even if it was already selected. */
          BM_select_history_remove(vc.em->bm, eed);
          BM_edge_select_set(vc.em->bm, eed, false);
          BM_select_history_store(vc.em->bm, eed);
          BM_edge_select_set(vc.em->bm, eed, true);
          break;
        }
        case SEL_OP_SUB: {
          BM_select_history_remove(vc.em->bm, eed);
          BM_edge_select_set(vc.em->bm, eed, false);
          break;
        }
        case SEL_OP_XOR: {
          if (!BM_elem_flag_test(eed, BM_ELEM_SELECT)) {
            BM_select_history_store(vc.em->bm, eed);
            BM_edge_select_set(vc.em->bm, eed, true);
          }
          else {
            BM_select_history_remove(vc.em->bm, eed);
            BM_edge_select_set(vc.em->bm, eed, false);
          }
          break;
        }
        case SEL_OP_SET: {
          if (!BM_elem_flag_test(eed, BM_ELEM_SELECT)) {
            BM_select_history_store(vc.em->bm, eed);
            BM_edge_select_set(vc.em->bm, eed, true);
          }
          break;
        }
        case SEL_OP_AND: {
          BLI_assert_unreachable(); /* Doesn't make sense for picking. */
          break;
        }
      }
    }
    else if (eve) {
      switch (params->sel_op) {
        case SEL_OP_ADD: {
          /* Work-around: deselect first, so we can guarantee it will
           * be active even if it was already selected. */
          BM_select_history_remove(vc.em->bm, eve);
          BM_vert_select_set(vc.em->bm, eve, false);
          BM_select_history_store(vc.em->bm, eve);
          BM_vert_select_set(vc.em->bm, eve, true);
          break;
        }
        case SEL_OP_SUB: {
          BM_select_history_remove(vc.em->bm, eve);
          BM_vert_select_set(vc.em->bm, eve, false);
          break;
        }
        case SEL_OP_XOR: {
          if (!BM_elem_flag_test(eve, BM_ELEM_SELECT)) {
            BM_select_history_store(vc.em->bm, eve);
            BM_vert_select_set(vc.em->bm, eve, true);
          }
          else {
            BM_select_history_remove(vc.em->bm, eve);
            BM_vert_select_set(vc.em->bm, eve, false);
          }
          break;
        }
        case SEL_OP_SET: {
          if (!BM_elem_flag_test(eve, BM_ELEM_SELECT)) {
            BM_select_history_store(vc.em->bm, eve);
            BM_vert_select_set(vc.em->bm, eve, true);
          }
          break;
        }
        case SEL_OP_AND: {
          BLI_assert_unreachable(); /* Doesn't make sense for picking. */
          break;
        }
      }
    }

    EDBM_selectmode_flush(vc.em);

    if (efa) {
      /* Change active material on object. */
      if (efa->mat_nr != vc.obedit->actcol - 1) {
        vc.obedit->actcol = efa->mat_nr + 1;
        vc.em->mat_nr = efa->mat_nr;
        WM_event_add_notifier(C, NC_MATERIAL | ND_SHADING_LINKS, nullptr);
      }
    }

    /* Changing active object is handy since it allows us to
     * switch UV layers, vgroups for eg. */
    BKE_view_layer_synced_ensure(vc.scene, vc.view_layer);
    if (BKE_view_layer_active_base_get(vc.view_layer) != basact) {
      blender::ed::object::base_activate(C, basact);
    }

    DEG_id_tag_update(static_cast<ID *>(vc.obedit->data), ID_RECALC_SELECT);
    WM_event_add_notifier(C, NC_GEOM | ND_SELECT, vc.obedit->data);

    changed = true;
  }

  return changed;
}

/** \} */

/* -------------------------------------------------------------------- */
/** \name Select Mode Utilities
 * \{ */

static void edbm_strip_selections(BMEditMesh *em)
{
  BMEditSelection *ese, *nextese;

  if (!(em->selectmode & SCE_SELECT_VERTEX)) {
    ese = static_cast<BMEditSelection *>(em->bm->selected.first);
    while (ese) {
      nextese = ese->next;
      if (ese->htype == BM_VERT) {
        BLI_freelinkN(&(em->bm->selected), ese);
      }
      ese = nextese;
    }
  }
  if (!(em->selectmode & SCE_SELECT_EDGE)) {
    ese = static_cast<BMEditSelection *>(em->bm->selected.first);
    while (ese) {
      nextese = ese->next;
      if (ese->htype == BM_EDGE) {
        BLI_freelinkN(&(em->bm->selected), ese);
      }
      ese = nextese;
    }
  }
  if (!(em->selectmode & SCE_SELECT_FACE)) {
    ese = static_cast<BMEditSelection *>(em->bm->selected.first);
    while (ese) {
      nextese = ese->next;
      if (ese->htype == BM_FACE) {
        BLI_freelinkN(&(em->bm->selected), ese);
      }
      ese = nextese;
    }
  }
}

void EDBM_selectmode_set(BMEditMesh *em)
{
  BMVert *eve;
  BMEdge *eed;
  BMFace *efa;
  BMIter iter;

  em->bm->selectmode = em->selectmode;

  /* Strip stored selection isn't relevant to the new mode. */
  edbm_strip_selections(em);

  if (em->bm->totvertsel == 0 && em->bm->totedgesel == 0 && em->bm->totfacesel == 0) {
    return;
  }

  if (em->selectmode & SCE_SELECT_VERTEX) {
    if (em->bm->totvertsel) {
      EDBM_select_flush(em);
    }
  }
  else if (em->selectmode & SCE_SELECT_EDGE) {
    /* Deselect vertices, and select again based on edge select. */
    BM_ITER_MESH (eve, &iter, em->bm, BM_VERTS_OF_MESH) {
      BM_vert_select_set(em->bm, eve, false);
    }

    if (em->bm->totedgesel) {
      BM_ITER_MESH (eed, &iter, em->bm, BM_EDGES_OF_MESH) {
        if (BM_elem_flag_test(eed, BM_ELEM_SELECT)) {
          BM_edge_select_set(em->bm, eed, true);
        }
      }

      /* Selects faces based on edge status. */
      EDBM_selectmode_flush(em);
    }
  }
  else if (em->selectmode & SCE_SELECT_FACE) {
    /* Deselect edges, and select again based on face select. */
    BM_ITER_MESH (eed, &iter, em->bm, BM_EDGES_OF_MESH) {
      BM_edge_select_set(em->bm, eed, false);
    }

    if (em->bm->totfacesel) {
      BM_ITER_MESH (efa, &iter, em->bm, BM_FACES_OF_MESH) {
        if (BM_elem_flag_test(efa, BM_ELEM_SELECT)) {
          BM_face_select_set(em->bm, efa, true);
        }
      }
    }
  }
}

void EDBM_selectmode_convert(BMEditMesh *em,
                             const short selectmode_old,
                             const short selectmode_new)
{
  BMesh *bm = em->bm;

  BMVert *eve;
  BMEdge *eed;
  BMFace *efa;
  BMIter iter;

  /* First tag-to-select, then select.
   * This avoids a feedback loop. */

  /* Have to find out what the selection-mode was previously. */
  if (selectmode_old == SCE_SELECT_VERTEX) {
    if (bm->totvertsel == 0) {
      /* Pass. */
    }
    else if (selectmode_new == SCE_SELECT_EDGE) {
      /* Flush up (vert -> edge). */

      /* Select all edges associated with every selected vert. */
      BM_ITER_MESH (eed, &iter, bm, BM_EDGES_OF_MESH) {
        BM_elem_flag_set(eed, BM_ELEM_TAG, BM_edge_is_any_vert_flag_test(eed, BM_ELEM_SELECT));
      }

      BM_ITER_MESH (eed, &iter, bm, BM_EDGES_OF_MESH) {
        if (BM_elem_flag_test(eed, BM_ELEM_TAG)) {
          BM_edge_select_set(bm, eed, true);
        }
      }
    }
    else if (selectmode_new == SCE_SELECT_FACE) {
      /* Flush up (vert -> face). */

      /* Select all faces associated with every selected vert. */
      BM_ITER_MESH (efa, &iter, bm, BM_FACES_OF_MESH) {
        BM_elem_flag_set(efa, BM_ELEM_TAG, BM_face_is_any_vert_flag_test(efa, BM_ELEM_SELECT));
      }

      BM_ITER_MESH (efa, &iter, bm, BM_FACES_OF_MESH) {
        if (BM_elem_flag_test(efa, BM_ELEM_TAG)) {
          BM_face_select_set(bm, efa, true);
        }
      }
    }
  }
  else if (selectmode_old == SCE_SELECT_EDGE) {
    if (bm->totedgesel == 0) {
      /* Pass. */
    }
    else if (selectmode_new == SCE_SELECT_FACE) {
      /* Flush up (edge -> face). */

      /* Select all faces associated with every selected edge. */
      BM_ITER_MESH (efa, &iter, bm, BM_FACES_OF_MESH) {
        BM_elem_flag_set(efa, BM_ELEM_TAG, BM_face_is_any_edge_flag_test(efa, BM_ELEM_SELECT));
      }

      BM_ITER_MESH (efa, &iter, bm, BM_FACES_OF_MESH) {
        if (BM_elem_flag_test(efa, BM_ELEM_TAG)) {
          BM_face_select_set(bm, efa, true);
        }
      }
    }
    else if (selectmode_new == SCE_SELECT_VERTEX) {
      /* Flush down (edge -> vert). */

      BM_ITER_MESH (eve, &iter, bm, BM_VERTS_OF_MESH) {
        if (!BM_vert_is_all_edge_flag_test(eve, BM_ELEM_SELECT, true)) {
          BM_vert_select_set(bm, eve, false);
        }
      }
      /* Deselect edges without both verts selected. */
      BM_mesh_deselect_flush(bm);
    }
  }
  else if (selectmode_old == SCE_SELECT_FACE) {
    if (bm->totfacesel == 0) {
      /* Pass. */
    }
    else if (selectmode_new == SCE_SELECT_EDGE) {
      /* Flush down (face -> edge). */

      BM_ITER_MESH (eed, &iter, bm, BM_EDGES_OF_MESH) {
        if (!BM_edge_is_all_face_flag_test(eed, BM_ELEM_SELECT, true)) {
          BM_edge_select_set(bm, eed, false);
        }
      }
      /* Deselect faces without edges selected. */
      BM_mesh_deselect_flush(bm);
    }
    else if (selectmode_new == SCE_SELECT_VERTEX) {
      /* Flush down (face -> vert). */

      BM_ITER_MESH (eve, &iter, bm, BM_VERTS_OF_MESH) {
        if (!BM_vert_is_all_face_flag_test(eve, BM_ELEM_SELECT, true)) {
          BM_vert_select_set(bm, eve, false);
        }
      }
      /* Deselect faces without verts selected. */
      BM_mesh_deselect_flush(bm);
    }
  }
}

bool EDBM_selectmode_toggle_multi(bContext *C,
                                  const short selectmode_new,
                                  const int action,
                                  const bool use_extend,
                                  const bool use_expand)
{
  Scene *scene = CTX_data_scene(C);
  ViewLayer *view_layer = CTX_data_view_layer(C);
  ToolSettings *ts = CTX_data_tool_settings(C);
  Object *obedit = CTX_data_edit_object(C);
  BMEditMesh *em = nullptr;
  bool ret = false;

  if (obedit && obedit->type == OB_MESH) {
    em = BKE_editmesh_from_object(obedit);
  }

  if (em == nullptr) {
    return ret;
  }

  bool only_update = false;
  switch (action) {
    case -1:
      /* Already set. */
      break;
    case 0: /* Disable. */
      /* Check we have something to do. */
      if ((em->selectmode & selectmode_new) == 0) {
        only_update = true;
        break;
      }
      em->selectmode &= ~selectmode_new;
      break;
    case 1: /* Enable. */
      /* Check we have something to do. */
      if ((em->selectmode & selectmode_new) != 0) {
        only_update = true;
        break;
      }
      em->selectmode |= selectmode_new;
      break;
    case 2: /* Toggle. */
      /* Can't disable this flag if its the only one set. */
      if (em->selectmode == selectmode_new) {
        only_update = true;
        break;
      }
      em->selectmode ^= selectmode_new;
      break;
    default:
      BLI_assert(0);
      break;
  }

  const Vector<Object *> objects = BKE_view_layer_array_from_objects_in_edit_mode_unique_data(
      scene, view_layer, CTX_wm_view3d(C));

  for (Object *ob_iter : objects) {
    BMEditMesh *em_iter = BKE_editmesh_from_object(ob_iter);
    if (em_iter != em) {
      em_iter->selectmode = em->selectmode;
    }
  }

  if (only_update) {
    return false;
  }

  if (use_extend == 0 || em->selectmode == 0) {
    if (use_expand) {
      const short selmode_max = highest_order_bit_s(ts->selectmode);
      for (Object *ob_iter : objects) {
        BMEditMesh *em_iter = BKE_editmesh_from_object(ob_iter);
        EDBM_selectmode_convert(em_iter, selmode_max, selectmode_new);
      }
    }
  }

  switch (selectmode_new) {
    case SCE_SELECT_VERTEX:
      if (use_extend == 0 || em->selectmode == 0) {
        em->selectmode = SCE_SELECT_VERTEX;
      }
      ret = true;
      break;
    case SCE_SELECT_EDGE:
      if (use_extend == 0 || em->selectmode == 0) {
        em->selectmode = SCE_SELECT_EDGE;
      }
      ret = true;
      break;
    case SCE_SELECT_FACE:
      if (use_extend == 0 || em->selectmode == 0) {
        em->selectmode = SCE_SELECT_FACE;
      }
      ret = true;
      break;
    default:
      BLI_assert(0);
      break;
  }

  if (ret == true) {
    ts->selectmode = em->selectmode;
    em = nullptr;
    for (Object *ob_iter : objects) {
      BMEditMesh *em_iter = BKE_editmesh_from_object(ob_iter);
      em_iter->selectmode = ts->selectmode;
      EDBM_selectmode_set(em_iter);
      DEG_id_tag_update(static_cast<ID *>(ob_iter->data),
                        ID_RECALC_SYNC_TO_EVAL | ID_RECALC_SELECT);
      WM_event_add_notifier(C, NC_GEOM | ND_SELECT, ob_iter->data);
    }
    WM_main_add_notifier(NC_SCENE | ND_TOOLSETTINGS, nullptr);
    DEG_id_tag_update(&scene->id, ID_RECALC_SYNC_TO_EVAL);
  }

  return ret;
}

bool EDBM_selectmode_set_multi(bContext *C, const short selectmode)
{
  BLI_assert(selectmode != 0);
  bool changed = false;

  {
    Object *obedit = CTX_data_edit_object(C);
    BMEditMesh *em = nullptr;
    if (obedit && obedit->type == OB_MESH) {
      em = BKE_editmesh_from_object(obedit);
    }
    if (em == nullptr) {
      return changed;
    }
  }

  ViewLayer *view_layer = CTX_data_view_layer(C);
  Scene *scene = CTX_data_scene(C);
  ToolSettings *ts = scene->toolsettings;

  if (ts->selectmode != selectmode) {
    ts->selectmode = selectmode;
    changed = true;
  }

  const Vector<Object *> objects = BKE_view_layer_array_from_objects_in_edit_mode_unique_data(
      scene, view_layer, CTX_wm_view3d(C));

  for (Object *ob_iter : objects) {
    BMEditMesh *em_iter = BKE_editmesh_from_object(ob_iter);
    if (em_iter->selectmode != ts->selectmode) {
      em_iter->selectmode = ts->selectmode;
      EDBM_selectmode_set(em_iter);
      DEG_id_tag_update(static_cast<ID *>(ob_iter->data),
                        ID_RECALC_SYNC_TO_EVAL | ID_RECALC_SELECT);
      WM_event_add_notifier(C, NC_GEOM | ND_SELECT, ob_iter->data);
      changed = true;
    }
  }

  if (changed) {
    WM_main_add_notifier(NC_SCENE | ND_TOOLSETTINGS, nullptr);
    DEG_id_tag_update(&scene->id, ID_RECALC_SYNC_TO_EVAL);
  }
  return changed;
}

/**
 * Ensure all edit-meshes have the same select-mode.
 *
 * While this is almost always the case as the UI syncs the values when set,
 * it's not guaranteed because objects can be shared across scenes and each
 * scene has it's own select-mode which is applied to the object when entering edit-mode.
 *
 * This function should only be used when the an operation would cause errors
 * when applied in the wrong selection mode.
 *
 * \return True when a change was made.
 */
static bool edbm_selectmode_sync_multi_ex(Span<Object *> objects)
{
  if (objects.size() <= 1) {
    return false;
  }

  bool changed = false;
  BMEditMesh *em_active = BKE_editmesh_from_object(objects[0]);
  for (Object *obedit : objects) {
    BMEditMesh *em = BKE_editmesh_from_object(obedit);
    if (em_active->selectmode == em->selectmode) {
      continue;
    }
    em->selectmode = em_active->selectmode;
    EDBM_selectmode_set(em);
    changed = true;

    DEG_id_tag_update(static_cast<ID *>(obedit->data), ID_RECALC_SYNC_TO_EVAL | ID_RECALC_SELECT);
    WM_main_add_notifier(NC_GEOM | ND_SELECT, obedit->data);
  }

  return changed;
}

bool EDBM_selectmode_disable(Scene *scene,
                             BMEditMesh *em,
                             const short selectmode_disable,
                             const short selectmode_fallback)
{
  /* Not essential, but switch out of vertex mode since the
   * selected regions won't be nicely isolated after flushing. */
  if (em->selectmode & selectmode_disable) {
    if (em->selectmode == selectmode_disable) {
      em->selectmode = selectmode_fallback;
    }
    else {
      em->selectmode &= ~selectmode_disable;
    }
    scene->toolsettings->selectmode = em->selectmode;
    EDBM_selectmode_set(em);

    WM_main_add_notifier(NC_SCENE | ND_TOOLSETTINGS, scene);

    return true;
  }
  return false;
}

/** \} */

/* -------------------------------------------------------------------- */
/** \name Select Toggle
 * \{ */

bool EDBM_deselect_by_material(BMEditMesh *em, const short index, const bool select)
{
  BMIter iter;
  BMFace *efa;
  bool changed = false;

  BM_ITER_MESH (efa, &iter, em->bm, BM_FACES_OF_MESH) {
    if (BM_elem_flag_test(efa, BM_ELEM_HIDDEN)) {
      continue;
    }
    if (efa->mat_nr == index) {
      changed = true;
      BM_face_select_set(em->bm, efa, select);
    }
  }
  return changed;
}

void EDBM_select_toggle_all(BMEditMesh *em) /* Exported for UV. */
{
  if (em->bm->totvertsel || em->bm->totedgesel || em->bm->totfacesel) {
    EDBM_flag_disable_all(em, BM_ELEM_SELECT);
  }
  else {
    EDBM_flag_enable_all(em, BM_ELEM_SELECT);
  }
}

void EDBM_select_swap(BMEditMesh *em) /* Exported for UV. */
{
  BMIter iter;
  BMVert *eve;
  BMEdge *eed;
  BMFace *efa;

  if (em->bm->selectmode & SCE_SELECT_VERTEX) {
    BM_ITER_MESH (eve, &iter, em->bm, BM_VERTS_OF_MESH) {
      if (BM_elem_flag_test(eve, BM_ELEM_HIDDEN)) {
        continue;
      }
      BM_vert_select_set(em->bm, eve, !BM_elem_flag_test(eve, BM_ELEM_SELECT));
    }
  }
  else if (em->selectmode & SCE_SELECT_EDGE) {
    BM_ITER_MESH (eed, &iter, em->bm, BM_EDGES_OF_MESH) {
      if (BM_elem_flag_test(eed, BM_ELEM_HIDDEN)) {
        continue;
      }
      BM_edge_select_set(em->bm, eed, !BM_elem_flag_test(eed, BM_ELEM_SELECT));
    }
  }
  else {
    BM_ITER_MESH (efa, &iter, em->bm, BM_FACES_OF_MESH) {
      if (BM_elem_flag_test(efa, BM_ELEM_HIDDEN)) {
        continue;
      }
      BM_face_select_set(em->bm, efa, !BM_elem_flag_test(efa, BM_ELEM_SELECT));
    }
  }
}

bool EDBM_mesh_deselect_all_multi_ex(const Span<Base *> bases)
{
  bool changed_multi = false;
  for (Base *base_iter : bases) {
    Object *ob_iter = base_iter->object;
    BMEditMesh *em_iter = BKE_editmesh_from_object(ob_iter);

    if (em_iter->bm->totvertsel == 0) {
      continue;
    }

    EDBM_flag_disable_all(em_iter, BM_ELEM_SELECT);
    DEG_id_tag_update(static_cast<ID *>(ob_iter->data), ID_RECALC_SELECT);
    changed_multi = true;
  }
  return changed_multi;
}

bool EDBM_mesh_deselect_all_multi(bContext *C)
{
  Depsgraph *depsgraph = CTX_data_ensure_evaluated_depsgraph(C);
  ViewContext vc = ED_view3d_viewcontext_init(C, depsgraph);
  Vector<Base *> bases = BKE_view_layer_array_from_bases_in_edit_mode_unique_data(
      vc.scene, vc.view_layer, vc.v3d);
  return EDBM_mesh_deselect_all_multi_ex(bases);
}

bool EDBM_selectmode_disable_multi_ex(Scene *scene,
                                      const Span<Base *> bases,
                                      const short selectmode_disable,
                                      const short selectmode_fallback)
{
  bool changed_multi = false;
  for (Base *base_iter : bases) {
    Object *ob_iter = base_iter->object;
    BMEditMesh *em_iter = BKE_editmesh_from_object(ob_iter);

    if (EDBM_selectmode_disable(scene, em_iter, selectmode_disable, selectmode_fallback)) {
      changed_multi = true;
    }
  }
  return changed_multi;
}

bool EDBM_selectmode_disable_multi(bContext *C,
                                   const short selectmode_disable,
                                   const short selectmode_fallback)
{
  Depsgraph *depsgraph = CTX_data_ensure_evaluated_depsgraph(C);
  Scene *scene = CTX_data_scene(C);
  ViewContext vc = ED_view3d_viewcontext_init(C, depsgraph);
  Vector<Base *> bases = BKE_view_layer_array_from_bases_in_edit_mode_unique_data(
      vc.scene, vc.view_layer, nullptr);
  return EDBM_selectmode_disable_multi_ex(scene, bases, selectmode_disable, selectmode_fallback);
}

/** \} */

/* -------------------------------------------------------------------- */
/** \name Select Interior Faces
 *
 * Overview of the algorithm:
 * - Groups faces surrounded by edges with 3+ faces using them.
 * - Calculates a cost of each face group comparing its angle with the faces
 *   connected to its non-manifold edges.
 * - Mark the face group as interior, and mark connected face groups for recalculation.
 * - Continue to remove the face groups with the highest 'cost'.
 *
 * \{ */

struct BMFaceLink {
  BMFaceLink *next, *prev;
  BMFace *face;
  float area;
};

static bool bm_interior_loop_filter_fn(const BMLoop *l, void * /*user_data*/)
{
  if (BM_elem_flag_test(l->e, BM_ELEM_TAG)) {
    return false;
  }
  return true;
}
static bool bm_interior_edge_is_manifold_except_face_index(BMEdge *e,
                                                           int face_index,
                                                           BMLoop *r_l_pair[2])
{

  BMLoop *l_iter = e->l;
  int loop_index = 0;
  do {
    BMFace *f = l_iter->f;
    int i = BM_elem_index_get(f);
    if (!ELEM(i, -1, face_index)) {
      if (loop_index == 2) {
        return false;
      }
      r_l_pair[loop_index++] = l_iter;
    }
  } while ((l_iter = l_iter->radial_next) != e->l);
  return (loop_index == 2);
}

/**
 * Calculate the cost of the face group.
 * A higher value means it's more likely to remove first.
 */
static float bm_interior_face_group_calc_cost(ListBase *ls, const float *edge_lengths)
{
  /* Dividing by the area is important so larger face groups (which will become the outer shell)
   * aren't detected as having a high cost. */
  float area = 0.0f;
  float cost = 0.0f;
  bool found = false;
  LISTBASE_FOREACH (BMFaceLink *, f_link, ls) {
    BMFace *f = f_link->face;
    area += f_link->area;
    int i = BM_elem_index_get(f);
    BLI_assert(i != -1);
    BMLoop *l_iter, *l_first;
    l_iter = l_first = BM_FACE_FIRST_LOOP(f);
    do {
      if (BM_elem_flag_test(l_iter->e, BM_ELEM_TAG)) {
        float cost_test = 0.0f;
        int cost_count = 0;
        /* All other faces. */
        BMLoop *l_radial_iter = l_iter;
        do {
          int i_other = BM_elem_index_get(l_radial_iter->f);
          if (!ELEM(i_other, -1, i)) {
            float angle = angle_normalized_v3v3(f->no, l_radial_iter->f->no);
            /* Ignore face direction since in the case on non-manifold faces connecting edges,
             * the face flipping may not be meaningful. */
            if (angle > DEG2RADF(90)) {
              angle = DEG2RADF(180) - angle;
            }
            /* Avoid calculating it inline, pass in pre-calculated edge lengths. */
#if 0
            cost_test += BM_edge_calc_length(l_iter->e) * angle;
#else
            BLI_assert(edge_lengths[BM_elem_index_get(l_iter->e)] != -1.0f);
            cost_test += edge_lengths[BM_elem_index_get(l_iter->e)] * angle;
#endif
            cost_count += 1;
          }
        } while ((l_radial_iter = l_radial_iter->radial_next) != l_iter);

        if (cost_count >= 2) {
          cost += cost_test;
          found = true;
        }
      }
    } while ((l_iter = l_iter->next) != l_first);
  }
  return found ? cost / area : FLT_MAX;
}

bool EDBM_select_interior_faces(BMEditMesh *em)
{
  BMesh *bm = em->bm;
  BMIter iter;
  bool changed = false;

  float *edge_lengths = static_cast<float *>(
      MEM_mallocN(sizeof(*edge_lengths) * bm->totedge, __func__));

  {
    bool has_nonmanifold = false;
    BMEdge *e;
    int i;
    BM_ITER_MESH_INDEX (e, &iter, bm, BM_EDGES_OF_MESH, i) {
      const bool is_over = BM_edge_face_count_is_over(e, 2);
      if (is_over) {
        BM_elem_flag_enable(e, BM_ELEM_TAG);
        has_nonmanifold = true;
        edge_lengths[i] = BM_edge_calc_length(e);
      }
      else {
        BM_elem_flag_disable(e, BM_ELEM_TAG);
        edge_lengths[i] = -1.0;
      }

      BM_elem_index_set(e, i); /* set_inline */
    }
    bm->elem_index_dirty &= ~BM_EDGE;

    if (has_nonmanifold == false) {
      MEM_freeN(edge_lengths);
      return false;
    }
  }

  /* Group variables. */
  int(*fgroup_index)[2];
  int fgroup_len;

  int *fgroup_array = static_cast<int *>(
      MEM_mallocN(sizeof(*fgroup_array) * bm->totface, __func__));
  fgroup_len = BM_mesh_calc_face_groups(
      bm, fgroup_array, &fgroup_index, bm_interior_loop_filter_fn, nullptr, nullptr, 0, BM_EDGE);

  int *fgroup_recalc_stack = static_cast<int *>(
      MEM_mallocN(sizeof(*fgroup_recalc_stack) * fgroup_len, __func__));
  STACK_DECLARE(fgroup_recalc_stack);
  STACK_INIT(fgroup_recalc_stack, fgroup_len);

  BM_mesh_elem_table_ensure(bm, BM_FACE);

  {
    BMFace *f;
    BM_ITER_MESH (f, &iter, em->bm, BM_FACES_OF_MESH) {
      BM_elem_index_set(f, -1); /* set_dirty! */
    }
  }
  bm->elem_index_dirty |= BM_FACE;

  ListBase *fgroup_listbase = static_cast<ListBase *>(
      MEM_callocN(sizeof(*fgroup_listbase) * fgroup_len, __func__));
  BMFaceLink *f_link_array = static_cast<BMFaceLink *>(
      MEM_callocN(sizeof(*f_link_array) * bm->totface, __func__));

  for (int i = 0; i < fgroup_len; i++) {
    const int fg_sta = fgroup_index[i][0];
    const int fg_len = fgroup_index[i][1];
    for (int j = 0; j < fg_len; j++) {
      const int face_index = fgroup_array[fg_sta + j];
      BMFace *f = BM_face_at_index(bm, face_index);
      BM_elem_index_set(f, i);

      BMFaceLink *f_link = &f_link_array[face_index];
      f_link->face = f;
      f_link->area = BM_face_calc_area(f);
      BLI_addtail(&fgroup_listbase[i], f_link);
    }
  }

  MEM_freeN(fgroup_array);
  MEM_freeN(fgroup_index);

  Heap *fgroup_heap = BLI_heap_new_ex(fgroup_len);
  HeapNode **fgroup_table = static_cast<HeapNode **>(
      MEM_mallocN(sizeof(*fgroup_table) * fgroup_len, __func__));
  bool *fgroup_dirty = static_cast<bool *>(
      MEM_callocN(sizeof(*fgroup_dirty) * fgroup_len, __func__));

  for (int i = 0; i < fgroup_len; i++) {
    const float cost = bm_interior_face_group_calc_cost(&fgroup_listbase[i], edge_lengths);
    if (cost != FLT_MAX) {
      fgroup_table[i] = BLI_heap_insert(fgroup_heap, -cost, POINTER_FROM_INT(i));
    }
    else {
      fgroup_table[i] = nullptr;
    }
  }

  /* Avoid re-running cost calculations for large face-groups which will end up forming the
   * outer shell and not be considered interior.
   * As these face groups become increasingly bigger - their chance of being considered
   * interior reduces as does the time to calculate their cost.
   *
   * This delays recalculating them until they are considered can dates to remove
   * which becomes less and less likely as they increase in area. */

#define USE_DELAY_FACE_GROUP_COST_CALC

  while (true) {

#if defined(USE_DELAY_FACE_GROUP_COST_CALC)
    while (!BLI_heap_is_empty(fgroup_heap)) {
      HeapNode *node_min = BLI_heap_top(fgroup_heap);
      const int i = POINTER_AS_INT(BLI_heap_node_ptr(node_min));
      if (fgroup_dirty[i]) {
        const float cost = bm_interior_face_group_calc_cost(&fgroup_listbase[i], edge_lengths);
        if (cost != FLT_MAX) {
          /* The cost may have improves (we may be able to skip this),
           * however the cost should _never_ make this a choice. */
          BLI_assert(-BLI_heap_node_value(node_min) >= cost);
          BLI_heap_node_value_update(fgroup_heap, fgroup_table[i], -cost);
        }
        else {
          BLI_heap_remove(fgroup_heap, fgroup_table[i]);
          fgroup_table[i] = nullptr;
        }
        fgroup_dirty[i] = false;
      }
      else {
        break;
      }
    }
#endif

    if (BLI_heap_is_empty(fgroup_heap)) {
      break;
    }

    const int i_min = POINTER_AS_INT(BLI_heap_pop_min(fgroup_heap));
    BLI_assert(fgroup_table[i_min] != nullptr);
    BLI_assert(fgroup_dirty[i_min] == false);
    fgroup_table[i_min] = nullptr;
    changed = true;

    while (BMFaceLink *f_link = static_cast<BMFaceLink *>(BLI_pophead(&fgroup_listbase[i_min]))) {
      BMFace *f = f_link->face;
      BM_face_select_set(bm, f, true);
      BM_elem_index_set(f, -1); /* set_dirty */

      BMLoop *l_iter, *l_first;

      /* Loop over edges face edges, merging groups which are no longer separated
       * by non-manifold edges (when manifold check ignores faces from this group). */
      l_iter = l_first = BM_FACE_FIRST_LOOP(f);
      do {
        BMLoop *l_pair[2];
        if (bm_interior_edge_is_manifold_except_face_index(l_iter->e, i_min, l_pair)) {
          BM_elem_flag_disable(l_iter->e, BM_ELEM_TAG);

          int i_a = BM_elem_index_get(l_pair[0]->f);
          int i_b = BM_elem_index_get(l_pair[1]->f);
          if (i_a != i_b) {
            /* Only for predictable results that don't depend on the order of radial loops,
             * not essential. */
            if (i_a > i_b) {
              std::swap(i_a, i_b);
            }

            /* Merge the groups. */
            LISTBASE_FOREACH (LinkData *, n, &fgroup_listbase[i_b]) {
              BMFace *f_iter = static_cast<BMFace *>(n->data);
              BM_elem_index_set(f_iter, i_a);
            }
            BLI_movelisttolist(&fgroup_listbase[i_a], &fgroup_listbase[i_b]);

            /* This may have been added to 'fgroup_recalc_stack', instead of removing it,
             * just check the heap node isn't nullptr before recalculating. */
            BLI_heap_remove(fgroup_heap, fgroup_table[i_b]);
            fgroup_table[i_b] = nullptr;
            /* Keep the dirty flag as-is for 'i_b', because it may be in the 'fgroup_recalc_stack'
             * and we don't want to add it again.
             * Instead rely on the 'fgroup_table[i_b]' being nullptr as a secondary check. */

            if (fgroup_dirty[i_a] == false) {
              BLI_assert(fgroup_table[i_a] != nullptr);
              STACK_PUSH(fgroup_recalc_stack, i_a);
              fgroup_dirty[i_a] = true;
            }
          }
        }

        /* Mark all connected groups for re-calculation. */
        BMLoop *l_radial_iter = l_iter->radial_next;
        if (l_radial_iter != l_iter) {
          do {
            int i_other = BM_elem_index_get(l_radial_iter->f);
            if (!ELEM(i_other, -1, i_min)) {
              if ((fgroup_table[i_other] != nullptr) && (fgroup_dirty[i_other] == false)) {
#if !defined(USE_DELAY_FACE_GROUP_COST_CALC)
                STACK_PUSH(fgroup_recalc_stack, i_other);
#endif
                fgroup_dirty[i_other] = true;
              }
            }
          } while ((l_radial_iter = l_radial_iter->radial_next) != l_iter);
        }

      } while ((l_iter = l_iter->next) != l_first);
    }

    for (int index = 0; index < STACK_SIZE(fgroup_recalc_stack); index++) {
      const int i = fgroup_recalc_stack[index];
      if (fgroup_table[i] != nullptr && fgroup_dirty[i] == true) {
        /* First update edge tags. */
        const float cost = bm_interior_face_group_calc_cost(&fgroup_listbase[i], edge_lengths);
        if (cost != FLT_MAX) {
          BLI_heap_node_value_update(fgroup_heap, fgroup_table[i], -cost);
        }
        else {
          BLI_heap_remove(fgroup_heap, fgroup_table[i]);
          fgroup_table[i] = nullptr;
        }
      }
      fgroup_dirty[i] = false;
    }
    STACK_CLEAR(fgroup_recalc_stack);
  }

  MEM_freeN(edge_lengths);
  MEM_freeN(f_link_array);
  MEM_freeN(fgroup_listbase);
  MEM_freeN(fgroup_recalc_stack);
  MEM_freeN(fgroup_table);
  MEM_freeN(fgroup_dirty);

  BLI_heap_free(fgroup_heap, nullptr);

  return changed;
}

/** \} */

/* -------------------------------------------------------------------- */
/** \name Select Linked Operator
 *
 * Support delimiting on different edge properties.
 * \{ */

/** So we can have last-used default depend on selection mode (rare exception!). */
#define USE_LINKED_SELECT_DEFAULT_HACK

struct DelimitData {
  eCustomDataType cd_loop_type;
  int cd_loop_offset;
};

static bool select_linked_delimit_test(BMEdge *e, int delimit, const DelimitData *delimit_data)
{
  BLI_assert(delimit);

  if (delimit & BMO_DELIM_SEAM) {
    if (BM_elem_flag_test(e, BM_ELEM_SEAM)) {
      return true;
    }
  }

  if (delimit & BMO_DELIM_SHARP) {
    if (BM_elem_flag_test(e, BM_ELEM_SMOOTH) == 0) {
      return true;
    }
  }

  if (delimit & BMO_DELIM_NORMAL) {
    if (!BM_edge_is_contiguous(e)) {
      return true;
    }
  }

  if (delimit & BMO_DELIM_MATERIAL) {
    if (e->l && e->l->radial_next != e->l) {
      const short mat_nr = e->l->f->mat_nr;
      BMLoop *l_iter = e->l->radial_next;
      do {
        if (l_iter->f->mat_nr != mat_nr) {
          return true;
        }
      } while ((l_iter = l_iter->radial_next) != e->l);
    }
  }

  if (delimit & BMO_DELIM_UV) {
    if (BM_edge_is_contiguous_loop_cd(
            e, delimit_data->cd_loop_type, delimit_data->cd_loop_offset) == 0)
    {
      return true;
    }
  }

  return false;
}

#ifdef USE_LINKED_SELECT_DEFAULT_HACK
/**
 * Gets the default from the operator fallback to own last-used value
 * (selected based on mode)
 */
static int select_linked_delimit_default_from_op(wmOperator *op, const int select_mode)
{
  static char delimit_last_store[2] = {0, BMO_DELIM_SEAM};
  int delimit_last_index = (select_mode & (SCE_SELECT_VERTEX | SCE_SELECT_EDGE)) == 0;
  char *delimit_last = &delimit_last_store[delimit_last_index];
  PropertyRNA *prop_delimit = RNA_struct_find_property(op->ptr, "delimit");
  int delimit;

  if (RNA_property_is_set(op->ptr, prop_delimit)) {
    delimit = RNA_property_enum_get(op->ptr, prop_delimit);
    *delimit_last = delimit;
  }
  else {
    delimit = *delimit_last;
    RNA_property_enum_set(op->ptr, prop_delimit, delimit);
  }
  return delimit;
}
#endif

static void select_linked_delimit_validate(BMesh *bm, int *delimit)
{
  if ((*delimit) & BMO_DELIM_UV) {
    if (!CustomData_has_layer(&bm->ldata, CD_PROP_FLOAT2)) {
      (*delimit) &= ~BMO_DELIM_UV;
    }
  }
}

static void select_linked_delimit_begin(BMesh *bm, int delimit)
{
  DelimitData delimit_data{};

  if (delimit & BMO_DELIM_UV) {
    delimit_data.cd_loop_type = CD_PROP_FLOAT2;
    delimit_data.cd_loop_offset = CustomData_get_offset(&bm->ldata, delimit_data.cd_loop_type);
    if (delimit_data.cd_loop_offset == -1) {
      delimit &= ~BMO_DELIM_UV;
    }
  }

  /* Shouldn't need to allocated BMO flags here (sigh). */
  BM_mesh_elem_toolflags_ensure(bm);

  {
    BMIter iter;
    BMEdge *e;

    BM_ITER_MESH (e, &iter, bm, BM_EDGES_OF_MESH) {
      const bool is_walk_ok = (select_linked_delimit_test(e, delimit, &delimit_data) == false);

      BMO_edge_flag_set(bm, e, BMO_ELE_TAG, is_walk_ok);
    }
  }
}

static void select_linked_delimit_end(BMEditMesh *em)
{
  BMesh *bm = em->bm;

  BM_mesh_elem_toolflags_clear(bm);
}

static int edbm_select_linked_exec(bContext *C, wmOperator *op)
{
  Scene *scene = CTX_data_scene(C);
  ViewLayer *view_layer = CTX_data_view_layer(C);

#ifdef USE_LINKED_SELECT_DEFAULT_HACK
  const int delimit_init = select_linked_delimit_default_from_op(op,
                                                                 scene->toolsettings->selectmode);
#else
  const int delimit_init = RNA_enum_get(op->ptr, "delimit");
#endif

  const Vector<Object *> objects = BKE_view_layer_array_from_objects_in_edit_mode_unique_data(
      scene, view_layer, CTX_wm_view3d(C));

  for (Object *obedit : objects) {

    BMEditMesh *em = BKE_editmesh_from_object(obedit);
    BMesh *bm = em->bm;
    BMIter iter;
    BMWalker walker;

    int delimit = delimit_init;

    select_linked_delimit_validate(bm, &delimit);

    if (delimit) {
      select_linked_delimit_begin(em->bm, delimit);
    }

    if (em->selectmode & SCE_SELECT_VERTEX) {
      BMVert *v;

      BM_ITER_MESH (v, &iter, em->bm, BM_VERTS_OF_MESH) {
        BM_elem_flag_set(v, BM_ELEM_TAG, BM_elem_flag_test(v, BM_ELEM_SELECT));
      }

      /* Exclude all delimited verts. */
      if (delimit) {
        BMEdge *e;
        BM_ITER_MESH (e, &iter, em->bm, BM_EDGES_OF_MESH) {
          if (!BMO_edge_flag_test(bm, e, BMO_ELE_TAG)) {
            /* Check the edge for selected faces,
             * this supports stepping off isolated vertices which would otherwise be ignored. */
            if (BM_edge_is_any_face_flag_test(e, BM_ELEM_SELECT)) {
              BM_elem_flag_disable(e->v1, BM_ELEM_TAG);
              BM_elem_flag_disable(e->v2, BM_ELEM_TAG);
            }
          }
        }
      }

      BMW_init(&walker,
               em->bm,
               delimit ? BMW_LOOP_SHELL_WIRE : BMW_VERT_SHELL,
               BMW_MASK_NOP,
               delimit ? BMO_ELE_TAG : BMW_MASK_NOP,
               BMW_MASK_NOP,
               BMW_FLAG_TEST_HIDDEN,
               BMW_NIL_LAY);

      if (delimit) {
        BM_ITER_MESH (v, &iter, em->bm, BM_VERTS_OF_MESH) {
          if (BM_elem_flag_test(v, BM_ELEM_TAG)) {
            BMElem *ele_walk;
            BMW_ITER (ele_walk, &walker, v) {
              if (ele_walk->head.htype == BM_LOOP) {
                BMVert *v_step = ((BMLoop *)ele_walk)->v;
                BM_vert_select_set(em->bm, v_step, true);
                BM_elem_flag_disable(v_step, BM_ELEM_TAG);
              }
              else {
                BMEdge *e_step = (BMEdge *)ele_walk;
                BLI_assert(ele_walk->head.htype == BM_EDGE);
                BM_edge_select_set(em->bm, e_step, true);
                BM_elem_flag_disable(e_step->v1, BM_ELEM_TAG);
                BM_elem_flag_disable(e_step->v2, BM_ELEM_TAG);
              }
            }
          }
        }
      }
      else {
        BM_ITER_MESH (v, &iter, em->bm, BM_VERTS_OF_MESH) {
          if (BM_elem_flag_test(v, BM_ELEM_TAG)) {
            BMEdge *e_walk;
            BMW_ITER (e_walk, &walker, v) {
              BM_edge_select_set(em->bm, e_walk, true);
              BM_elem_flag_disable(e_walk, BM_ELEM_TAG);
            }
          }
        }
      }

      BMW_end(&walker);

      EDBM_selectmode_flush(em);
    }
    else if (em->selectmode & SCE_SELECT_EDGE) {
      BMEdge *e;

      if (delimit) {
        BM_ITER_MESH (e, &iter, em->bm, BM_EDGES_OF_MESH) {
          /* Check the edge for selected faces,
           * this supports stepping off isolated edges which would otherwise be ignored. */
          BM_elem_flag_set(e,
                           BM_ELEM_TAG,
                           (BM_elem_flag_test(e, BM_ELEM_SELECT) &&
                            (BMO_edge_flag_test(bm, e, BMO_ELE_TAG) ||
                             !BM_edge_is_any_face_flag_test(e, BM_ELEM_SELECT))));
        }
      }
      else {
        BM_ITER_MESH (e, &iter, em->bm, BM_EDGES_OF_MESH) {
          BM_elem_flag_set(e, BM_ELEM_TAG, BM_elem_flag_test(e, BM_ELEM_SELECT));
        }
      }

      BMW_init(&walker,
               em->bm,
               delimit ? BMW_LOOP_SHELL_WIRE : BMW_VERT_SHELL,
               BMW_MASK_NOP,
               delimit ? BMO_ELE_TAG : BMW_MASK_NOP,
               BMW_MASK_NOP,
               BMW_FLAG_TEST_HIDDEN,
               BMW_NIL_LAY);

      if (delimit) {
        BM_ITER_MESH (e, &iter, em->bm, BM_EDGES_OF_MESH) {
          if (BM_elem_flag_test(e, BM_ELEM_TAG)) {
            BMElem *ele_walk;
            BMW_ITER (ele_walk, &walker, e) {
              if (ele_walk->head.htype == BM_LOOP) {
                BMLoop *l_step = (BMLoop *)ele_walk;
                BM_edge_select_set(em->bm, l_step->e, true);
                BM_edge_select_set(em->bm, l_step->prev->e, true);
                BM_elem_flag_disable(l_step->e, BM_ELEM_TAG);
              }
              else {
                BMEdge *e_step = (BMEdge *)ele_walk;
                BLI_assert(ele_walk->head.htype == BM_EDGE);
                BM_edge_select_set(em->bm, e_step, true);
                BM_elem_flag_disable(e_step, BM_ELEM_TAG);
              }
            }
          }
        }
      }
      else {
        BM_ITER_MESH (e, &iter, em->bm, BM_EDGES_OF_MESH) {
          if (BM_elem_flag_test(e, BM_ELEM_TAG)) {
            BMEdge *e_walk;
            BMW_ITER (e_walk, &walker, e) {
              BM_edge_select_set(em->bm, e_walk, true);
              BM_elem_flag_disable(e_walk, BM_ELEM_TAG);
            }
          }
        }
      }

      BMW_end(&walker);

      EDBM_selectmode_flush(em);
    }
    else {
      BMFace *f;

      BM_ITER_MESH (f, &iter, em->bm, BM_FACES_OF_MESH) {
        BM_elem_flag_set(f, BM_ELEM_TAG, BM_elem_flag_test(f, BM_ELEM_SELECT));
      }

      BMW_init(&walker,
               bm,
               BMW_ISLAND,
               BMW_MASK_NOP,
               delimit ? BMO_ELE_TAG : BMW_MASK_NOP,
               BMW_MASK_NOP,
               BMW_FLAG_TEST_HIDDEN,
               BMW_NIL_LAY);

      BM_ITER_MESH (f, &iter, em->bm, BM_FACES_OF_MESH) {
        if (BM_elem_flag_test(f, BM_ELEM_TAG)) {
          BMFace *f_walk;
          BMW_ITER (f_walk, &walker, f) {
            BM_face_select_set(bm, f_walk, true);
            BM_elem_flag_disable(f_walk, BM_ELEM_TAG);
          }
        }
      }

      BMW_end(&walker);
    }

    if (delimit) {
      select_linked_delimit_end(em);
    }

    DEG_id_tag_update(static_cast<ID *>(obedit->data), ID_RECALC_SELECT);
    WM_event_add_notifier(C, NC_GEOM | ND_SELECT, obedit->data);
  }

  return OPERATOR_FINISHED;
}

void MESH_OT_select_linked(wmOperatorType *ot)
{
  PropertyRNA *prop;

  /* Identifiers. */
  ot->name = "Select Linked All";
  ot->idname = "MESH_OT_select_linked";
  ot->description = "Select all vertices connected to the current selection";

  /* API callbacks. */
  ot->exec = edbm_select_linked_exec;
  ot->poll = ED_operator_editmesh;

  /* Flags. */
  ot->flag = OPTYPE_REGISTER | OPTYPE_UNDO;

  prop = RNA_def_enum_flag(ot->srna,
                           "delimit",
                           rna_enum_mesh_delimit_mode_items,
                           BMO_DELIM_SEAM,
                           "Delimit",
                           "Delimit selected region");
#ifdef USE_LINKED_SELECT_DEFAULT_HACK
  RNA_def_property_flag(prop, PROP_SKIP_SAVE);
#else
  UNUSED_VARS(prop);
#endif
}

/** \} */

/* -------------------------------------------------------------------- */
/** \name Select Linked (Cursor Pick) Operator
 * \{ */

static int edbm_select_linked_pick_exec(bContext *C, wmOperator *op);

static void edbm_select_linked_pick_ex(BMEditMesh *em, BMElem *ele, bool sel, int delimit)
{
  BMesh *bm = em->bm;
  BMWalker walker;

  select_linked_delimit_validate(bm, &delimit);

  if (delimit) {
    select_linked_delimit_begin(bm, delimit);
  }

  /* NOTE: logic closely matches #edbm_select_linked_exec, keep in sync. */

  if (ele->head.htype == BM_VERT) {
    BMVert *eve = (BMVert *)ele;

    BMW_init(&walker,
             bm,
             delimit ? BMW_LOOP_SHELL_WIRE : BMW_VERT_SHELL,
             BMW_MASK_NOP,
             delimit ? BMO_ELE_TAG : BMW_MASK_NOP,
             BMW_MASK_NOP,
             BMW_FLAG_TEST_HIDDEN,
             BMW_NIL_LAY);

    if (delimit) {
      BMElem *ele_walk;
      BMW_ITER (ele_walk, &walker, eve) {
        if (ele_walk->head.htype == BM_LOOP) {
          BMVert *v_step = ((BMLoop *)ele_walk)->v;
          BM_vert_select_set(bm, v_step, sel);
        }
        else {
          BMEdge *e_step = (BMEdge *)ele_walk;
          BLI_assert(ele_walk->head.htype == BM_EDGE);
          BM_edge_select_set(bm, e_step, sel);
        }
      }
    }
    else {
      BMEdge *e_walk;
      BMW_ITER (e_walk, &walker, eve) {
        BM_edge_select_set(bm, e_walk, sel);
      }
    }

    BMW_end(&walker);

    EDBM_selectmode_flush(em);
  }
  else if (ele->head.htype == BM_EDGE) {
    BMEdge *eed = (BMEdge *)ele;

    BMW_init(&walker,
             bm,
             delimit ? BMW_LOOP_SHELL_WIRE : BMW_VERT_SHELL,
             BMW_MASK_NOP,
             delimit ? BMO_ELE_TAG : BMW_MASK_NOP,
             BMW_MASK_NOP,
             BMW_FLAG_TEST_HIDDEN,
             BMW_NIL_LAY);

    if (delimit) {
      BMElem *ele_walk;
      BMW_ITER (ele_walk, &walker, eed) {
        if (ele_walk->head.htype == BM_LOOP) {
          BMEdge *e_step = ((BMLoop *)ele_walk)->e;
          BM_edge_select_set(bm, e_step, sel);
        }
        else {
          BMEdge *e_step = (BMEdge *)ele_walk;
          BLI_assert(ele_walk->head.htype == BM_EDGE);
          BM_edge_select_set(bm, e_step, sel);
        }
      }
    }
    else {
      BMEdge *e_walk;
      BMW_ITER (e_walk, &walker, eed) {
        BM_edge_select_set(bm, e_walk, sel);
      }
    }

    BMW_end(&walker);

    EDBM_selectmode_flush(em);
  }
  else if (ele->head.htype == BM_FACE) {
    BMFace *efa = (BMFace *)ele;

    BMW_init(&walker,
             bm,
             BMW_ISLAND,
             BMW_MASK_NOP,
             delimit ? BMO_ELE_TAG : BMW_MASK_NOP,
             BMW_MASK_NOP,
             BMW_FLAG_TEST_HIDDEN,
             BMW_NIL_LAY);

    {
      BMFace *f_walk;
      BMW_ITER (f_walk, &walker, efa) {
        BM_face_select_set(bm, f_walk, sel);
        BM_elem_flag_disable(f_walk, BM_ELEM_TAG);
      }
    }

    BMW_end(&walker);
  }

  if (delimit) {
    select_linked_delimit_end(em);
  }
}

static int edbm_select_linked_pick_invoke(bContext *C, wmOperator *op, const wmEvent *event)
{
  Base *basact = nullptr;
  BMVert *eve;
  BMEdge *eed;
  BMFace *efa;
  const bool sel = !RNA_boolean_get(op->ptr, "deselect");
  int index;

  if (RNA_struct_property_is_set(op->ptr, "index")) {
    return edbm_select_linked_pick_exec(C, op);
  }

  /* #unified_findnearest needs OpenGL. */
  view3d_operator_needs_opengl(C);

  /* Setup view context for argument to callbacks. */
  ViewContext vc = em_setup_viewcontext(C);

  Vector<Base *> bases = BKE_view_layer_array_from_bases_in_edit_mode(
      vc.scene, vc.view_layer, vc.v3d);

  {
    bool has_edges = false;
    for (Base *base : bases) {
      Object *ob_iter = base->object;
      ED_view3d_viewcontext_init_object(&vc, ob_iter);
      if (vc.em->bm->totedge) {
        has_edges = true;
      }
    }
    if (has_edges == false) {
      return OPERATOR_CANCELLED;
    }
  }

  vc.mval[0] = event->mval[0];
  vc.mval[1] = event->mval[1];

  /* Return warning. */
  {
    int base_index = -1;
    const bool ok = unified_findnearest(&vc, bases, &base_index, &eve, &eed, &efa);
    if (!ok) {
      return OPERATOR_CANCELLED;
    }
    basact = bases[base_index];
  }

  ED_view3d_viewcontext_init_object(&vc, basact->object);
  BMEditMesh *em = vc.em;
  BMesh *bm = em->bm;

#ifdef USE_LINKED_SELECT_DEFAULT_HACK
  int delimit = select_linked_delimit_default_from_op(op, vc.scene->toolsettings->selectmode);
#else
  int delimit = RNA_enum_get(op->ptr, "delimit");
#endif

  BMElem *ele = EDBM_elem_from_selectmode(em, eve, eed, efa);

  edbm_select_linked_pick_ex(em, ele, sel, delimit);

  /* To support redo. */
  {
    /* Note that the `base_index` can't be used as the index depends on the 3D Viewport
     * which might not be available on redo. */
    BM_mesh_elem_index_ensure(bm, ele->head.htype);
    int object_index;
    index = EDBM_elem_to_index_any_multi(vc.scene, vc.view_layer, em, ele, &object_index);
    BLI_assert(object_index >= 0);
    RNA_int_set(op->ptr, "object_index", object_index);
    RNA_int_set(op->ptr, "index", index);
  }

  DEG_id_tag_update(static_cast<ID *>(basact->object->data), ID_RECALC_SELECT);
  WM_event_add_notifier(C, NC_GEOM | ND_SELECT, basact->object->data);

  return OPERATOR_FINISHED;
}

static int edbm_select_linked_pick_exec(bContext *C, wmOperator *op)
{
  Object *obedit = nullptr;
  BMElem *ele;

  {
    const Scene *scene = CTX_data_scene(C);
    ViewLayer *view_layer = CTX_data_view_layer(C);
    /* Intentionally wrap negative values so the lookup fails. */
    const uint object_index = uint(RNA_int_get(op->ptr, "object_index"));
    const uint index = uint(RNA_int_get(op->ptr, "index"));
    ele = EDBM_elem_from_index_any_multi(scene, view_layer, object_index, index, &obedit);
  }

  if (ele == nullptr) {
    return OPERATOR_CANCELLED;
  }

  BMEditMesh *em = BKE_editmesh_from_object(obedit);
  const bool sel = !RNA_boolean_get(op->ptr, "deselect");

#ifdef USE_LINKED_SELECT_DEFAULT_HACK
  int delimit = select_linked_delimit_default_from_op(op, em->selectmode);
#else
  int delimit = RNA_enum_get(op->ptr, "delimit");
#endif

  edbm_select_linked_pick_ex(em, ele, sel, delimit);

  DEG_id_tag_update(static_cast<ID *>(obedit->data), ID_RECALC_SELECT);
  WM_event_add_notifier(C, NC_GEOM | ND_SELECT, obedit->data);

  return OPERATOR_FINISHED;
}

void MESH_OT_select_linked_pick(wmOperatorType *ot)
{
  PropertyRNA *prop;

  /* Identifiers. */
  ot->name = "Select Linked";
  ot->idname = "MESH_OT_select_linked_pick";
  ot->description = "(De)select all vertices linked to the edge under the mouse cursor";

  /* API callbacks. */
  ot->invoke = edbm_select_linked_pick_invoke;
  ot->exec = edbm_select_linked_pick_exec;
  ot->poll = ED_operator_editmesh;

  /* Flags. */
  ot->flag = OPTYPE_REGISTER | OPTYPE_UNDO;

  RNA_def_boolean(ot->srna, "deselect", false, "Deselect", "");
  prop = RNA_def_enum_flag(ot->srna,
                           "delimit",
                           rna_enum_mesh_delimit_mode_items,
                           BMO_DELIM_SEAM,
                           "Delimit",
                           "Delimit selected region");
#ifdef USE_LINKED_SELECT_DEFAULT_HACK
  RNA_def_property_flag(prop, PROP_SKIP_SAVE);
#endif

  /* Use for redo. */
  prop = RNA_def_int(ot->srna, "object_index", -1, -1, INT_MAX, "", "", 0, INT_MAX);
  RNA_def_property_flag(prop, PropertyFlag(PROP_HIDDEN | PROP_SKIP_SAVE));
  prop = RNA_def_int(ot->srna, "index", -1, -1, INT_MAX, "", "", 0, INT_MAX);
  RNA_def_property_flag(prop, PropertyFlag(PROP_HIDDEN | PROP_SKIP_SAVE));
}

/** \} */

/* -------------------------------------------------------------------- */
/** \name Select by Pole Count Operator
 * \{ */

static int edbm_select_by_pole_count_exec(bContext *C, wmOperator *op)
{
  const Scene *scene = CTX_data_scene(C);
  ViewLayer *view_layer = CTX_data_view_layer(C);
  const bool extend = RNA_boolean_get(op->ptr, "extend");
  const bool exclude_nonmanifold = RNA_boolean_get(op->ptr, "exclude_nonmanifold");
  const int pole_count = RNA_int_get(op->ptr, "pole_count");
  const eElemCountType type = eElemCountType(RNA_enum_get(op->ptr, "type"));
  const Vector<Object *> objects = BKE_view_layer_array_from_objects_in_edit_mode_unique_data(
      scene, view_layer, CTX_wm_view3d(C));

  for (Object *obedit : objects) {
    BMEditMesh *em = BKE_editmesh_from_object(obedit);
    bool changed = false;

    BMIter iter;
    BMVert *v;

    if (!extend) {
      EDBM_flag_disable_all(em, BM_ELEM_SELECT);
      changed = true;
    }

    BM_ITER_MESH (v, &iter, em->bm, BM_VERTS_OF_MESH) {
      if (BM_elem_flag_test(v, BM_ELEM_HIDDEN)) {
        continue;
      }

      const int v_edge_count = BM_vert_edge_count_at_most(v, pole_count + 1);
      if (!is_count_a_match(type, v_edge_count, pole_count)) {
        continue;
      }

      if (exclude_nonmanifold) {
        /* Exclude non-manifold vertices (no edges). */
        if (BM_vert_is_manifold(v) == false) {
          continue;
        }

        /* Exclude vertices connected to non-manifold edges. */
        BMIter eiter;
        BMEdge *e;
        bool all_edges_manifold = true;
        BM_ITER_ELEM (e, &eiter, v, BM_EDGES_OF_VERT) {
          if (BM_edge_is_manifold(e) == false) {
            all_edges_manifold = false;
            break;
          }
        }

        if (all_edges_manifold == false) {
          continue;
        }
      }

      /* All tests passed, perform the selection. */

      /* Multiple selection modes may be active.
       * Select elements per the finest-grained choice. */
      changed = true;

      if (em->selectmode & SCE_SELECT_VERTEX) {
        BM_vert_select_set(em->bm, v, true);
      }
      else if (em->selectmode & SCE_SELECT_EDGE) {
        BMIter eiter;
        BMEdge *e;
        BM_ITER_ELEM (e, &eiter, v, BM_EDGES_OF_VERT) {
          BM_edge_select_set(em->bm, e, true);
        }
      }
      else if (em->selectmode & SCE_SELECT_FACE) {
        BMIter fiter;
        BMFace *f;
        BM_ITER_ELEM (f, &fiter, v, BM_FACES_OF_VERT) {
          BM_face_select_set(em->bm, f, true);
        }
      }
      else {
        BLI_assert_unreachable();
      }
    }

    if (changed) {
      EDBM_selectmode_flush(em);
      DEG_id_tag_update(static_cast<ID *>(obedit->data), ID_RECALC_SELECT);
      WM_event_add_notifier(C, NC_GEOM | ND_SELECT, obedit->data);
    }
  }

  return OPERATOR_FINISHED;
}

void MESH_OT_select_by_pole_count(wmOperatorType *ot)
{
  /* Identifiers. */
  ot->name = "Select By Pole Count";
  ot->description =
      "Select all elements that are connected to a pole, by the pole count.\n"
      "In vertex selection mode, each pole vertex is selected.\n"
      "In edge selection mode, each pole vertex and all their connected edges are selected.\n"
      "In face selection mode, each pole vertex and all their connected faces are selected.";
  ot->idname = "MESH_OT_select_by_pole_count";

  /* API callbacks. */
  ot->exec = edbm_select_by_pole_count_exec;
  ot->poll = ED_operator_editmesh;

  /* Flags. */
  ot->flag = OPTYPE_REGISTER | OPTYPE_UNDO;

  /* Properties. */
  RNA_def_int(ot->srna, "pole_count", 4, 0, INT_MAX, "Pole Count", "", 0, INT_MAX);
  RNA_def_enum(ot->srna,
               "type",
               elem_count_compare_items,
               ELEM_COUNT_NOT_EQUAL,
               "Type",
               "Type of comparison to make");
  RNA_def_boolean(ot->srna, "extend", false, "Extend", "Extend the selection");
  RNA_def_boolean(
      ot->srna, "exclude_nonmanifold", true, "Exclude Non Manifold", "Exclude non-manifold poles");
}

/** \} */

/* -------------------------------------------------------------------- */
/** \name Select Face by Sides Operator
 * \{ */

static int edbm_select_face_by_sides_exec(bContext *C, wmOperator *op)
{
  const Scene *scene = CTX_data_scene(C);
  ViewLayer *view_layer = CTX_data_view_layer(C);
  const bool extend = RNA_boolean_get(op->ptr, "extend");
  const int numverts = RNA_int_get(op->ptr, "number");
  const eElemCountType type = eElemCountType(RNA_enum_get(op->ptr, "type"));
  const Vector<Object *> objects = BKE_view_layer_array_from_objects_in_edit_mode_unique_data(
      scene, view_layer, CTX_wm_view3d(C));

  for (Object *obedit : objects) {
    BMEditMesh *em = BKE_editmesh_from_object(obedit);
    bool changed = false;

    BMFace *efa;
    BMIter iter;

    if (!extend) {
      EDBM_flag_disable_all(em, BM_ELEM_SELECT);
      changed = true;
    }

    BM_ITER_MESH (efa, &iter, em->bm, BM_FACES_OF_MESH) {
      if (BM_elem_flag_test(efa, BM_ELEM_HIDDEN)) {
        continue;
      }

      if (is_count_a_match(type, efa->len, numverts)) {
        changed = true;
        BM_face_select_set(em->bm, efa, true);
      }
    }

    if (changed) {
      EDBM_selectmode_flush(em);
      DEG_id_tag_update(static_cast<ID *>(obedit->data), ID_RECALC_SELECT);
      WM_event_add_notifier(C, NC_GEOM | ND_SELECT, obedit->data);
    }
  }

  return OPERATOR_FINISHED;
}

void MESH_OT_select_face_by_sides(wmOperatorType *ot)
{

  /* Identifiers. */
  ot->name = "Select Faces by Sides";
  ot->description = "Select vertices or faces by the number of face sides";
  ot->idname = "MESH_OT_select_face_by_sides";

  /* API callbacks. */
  ot->exec = edbm_select_face_by_sides_exec;
  ot->poll = ED_operator_editmesh;

  /* Flags. */
  ot->flag = OPTYPE_REGISTER | OPTYPE_UNDO;

  /* Properties. */
  RNA_def_int(ot->srna, "number", 4, 3, INT_MAX, "Number of Vertices", "", 3, INT_MAX);
  RNA_def_enum(ot->srna,
               "type",
               elem_count_compare_items,
               ELEM_COUNT_EQUAL,
               "Type",
               "Type of comparison to make");
  RNA_def_boolean(ot->srna, "extend", true, "Extend", "Extend the selection");
}

/** \} */

/* -------------------------------------------------------------------- */
/** \name Select Loose Operator
 * \{ */

static int edbm_select_loose_exec(bContext *C, wmOperator *op)
{
  const Scene *scene = CTX_data_scene(C);
  ViewLayer *view_layer = CTX_data_view_layer(C);
  const bool extend = RNA_boolean_get(op->ptr, "extend");

  const Vector<Object *> objects = BKE_view_layer_array_from_objects_in_edit_mode_unique_data(
      scene, view_layer, CTX_wm_view3d(C));

  for (Object *obedit : objects) {
    BMEditMesh *em = BKE_editmesh_from_object(obedit);
    BMesh *bm = em->bm;
    BMIter iter;

    bool changed = false;

    if (!extend) {
      EDBM_flag_disable_all(em, BM_ELEM_SELECT);
      changed = true;
    }

    if (em->selectmode & SCE_SELECT_VERTEX) {
      BMVert *eve;
      BM_ITER_MESH (eve, &iter, bm, BM_VERTS_OF_MESH) {
        if (BM_elem_flag_test(eve, BM_ELEM_HIDDEN)) {
          continue;
        }
        if (!eve->e) {
          BM_vert_select_set(bm, eve, true);
          changed = true;
        }
      }
    }

    if (em->selectmode & SCE_SELECT_EDGE) {
      BMEdge *eed;
      BM_ITER_MESH (eed, &iter, bm, BM_EDGES_OF_MESH) {
        if (BM_elem_flag_test(eed, BM_ELEM_HIDDEN)) {
          continue;
        }
        if (BM_edge_is_wire(eed)) {
          BM_edge_select_set(bm, eed, true);
          changed = true;
        }
      }
    }

    if (em->selectmode & SCE_SELECT_FACE) {
      BMFace *efa;
      BM_ITER_MESH (efa, &iter, bm, BM_FACES_OF_MESH) {
        if (BM_elem_flag_test(efa, BM_ELEM_HIDDEN)) {
          continue;
        }
        BMIter liter;
        BMLoop *l;
        bool is_loose = true;
        BM_ITER_ELEM (l, &liter, efa, BM_LOOPS_OF_FACE) {
          if (!BM_edge_is_boundary(l->e)) {
            is_loose = false;
            break;
          }
        }
        if (is_loose) {
          BM_face_select_set(bm, efa, true);
          changed = true;
        }
      }
    }

    if (changed) {
      EDBM_selectmode_flush(em);

      DEG_id_tag_update(static_cast<ID *>(obedit->data), ID_RECALC_SELECT);
      WM_event_add_notifier(C, NC_GEOM | ND_SELECT, obedit->data);
    }
  }

  return OPERATOR_FINISHED;
}

void MESH_OT_select_loose(wmOperatorType *ot)
{
  /* Identifiers. */
  ot->name = "Select Loose Geometry";
  ot->description = "Select loose geometry based on the selection mode";
  ot->idname = "MESH_OT_select_loose";

  /* API callbacks. */
  ot->exec = edbm_select_loose_exec;
  ot->poll = ED_operator_editmesh;

  /* Flags. */
  ot->flag = OPTYPE_REGISTER | OPTYPE_UNDO;

  /* Props. */
  RNA_def_boolean(ot->srna, "extend", false, "Extend", "Extend the selection");
}

/** \} */

/* -------------------------------------------------------------------- */
/** \name Select Mirror Operator
 * \{ */

static int edbm_select_mirror_exec(bContext *C, wmOperator *op)
{
  const Scene *scene = CTX_data_scene(C);
  ViewLayer *view_layer = CTX_data_view_layer(C);
  const int axis_flag = RNA_enum_get(op->ptr, "axis");
  const bool extend = RNA_boolean_get(op->ptr, "extend");
  Object *obedit_active = CTX_data_edit_object(C);
  BMEditMesh *em_active = BKE_editmesh_from_object(obedit_active);
  const int select_mode = em_active->bm->selectmode;
  int tot_mirr = 0, tot_fail = 0;

  const Vector<Object *> objects = BKE_view_layer_array_from_objects_in_edit_mode_unique_data(
      scene, view_layer, CTX_wm_view3d(C));

  for (Object *obedit : objects) {
    BMEditMesh *em = BKE_editmesh_from_object(obedit);

    if (em->bm->totvertsel == 0) {
      continue;
    }

    int tot_mirr_iter = 0, tot_fail_iter = 0;

    for (int axis = 0; axis < 3; axis++) {
      if ((1 << axis) & axis_flag) {
        EDBM_select_mirrored(em,
                             static_cast<const Mesh *>(obedit->data),
                             axis,
                             extend,
                             &tot_mirr_iter,
                             &tot_fail_iter);
      }
    }

    if (tot_mirr_iter) {
      EDBM_selectmode_flush(em);

      DEG_id_tag_update(static_cast<ID *>(obedit->data), ID_RECALC_SELECT);
      WM_event_add_notifier(C, NC_GEOM | ND_SELECT, obedit->data);
    }

    tot_fail += tot_fail_iter;
    tot_mirr += tot_mirr_iter;
  }

  if (tot_mirr || tot_fail) {
    ED_mesh_report_mirror_ex(op, tot_mirr, tot_fail, select_mode);
  }
  return OPERATOR_FINISHED;
}

void MESH_OT_select_mirror(wmOperatorType *ot)
{
  /* Identifiers. */
  ot->name = "Select Mirror";
  ot->description = "Select mesh items at mirrored locations";
  ot->idname = "MESH_OT_select_mirror";

  /* API callbacks. */
  ot->exec = edbm_select_mirror_exec;
  ot->poll = ED_operator_editmesh;

  /* Flags. */
  ot->flag = OPTYPE_REGISTER | OPTYPE_UNDO;

  /* Props. */
  RNA_def_enum_flag(ot->srna, "axis", rna_enum_axis_flag_xyz_items, (1 << 0), "Axis", "");

  RNA_def_boolean(ot->srna, "extend", false, "Extend", "Extend the existing selection");
}

/** \} */

/* -------------------------------------------------------------------- */
/** \name Select More Operator
 * \{ */

static int edbm_select_more_exec(bContext *C, wmOperator *op)
{
  const Scene *scene = CTX_data_scene(C);
  ViewLayer *view_layer = CTX_data_view_layer(C);
  const bool use_face_step = RNA_boolean_get(op->ptr, "use_face_step");

  const Vector<Object *> objects = BKE_view_layer_array_from_objects_in_edit_mode_unique_data(
      scene, view_layer, CTX_wm_view3d(C));
  for (Object *obedit : objects) {
    BMEditMesh *em = BKE_editmesh_from_object(obedit);
    BMesh *bm = em->bm;

    if ((bm->totvertsel == 0) && (bm->totedgesel == 0) && (bm->totfacesel == 0)) {
      continue;
    }

    EDBM_select_more(em, use_face_step);
    DEG_id_tag_update(static_cast<ID *>(obedit->data), ID_RECALC_SELECT);
    WM_event_add_notifier(C, NC_GEOM | ND_SELECT, obedit->data);
  }

  return OPERATOR_FINISHED;
}

void MESH_OT_select_more(wmOperatorType *ot)
{
  /* Identifiers. */
  ot->name = "Select More";
  ot->idname = "MESH_OT_select_more";
  ot->description = "Select more vertices, edges or faces connected to initial selection";

  /* API callbacks */
  ot->exec = edbm_select_more_exec;
  ot->poll = ED_operator_editmesh;

  /* Flags. */
  ot->flag = OPTYPE_REGISTER | OPTYPE_UNDO;

  RNA_def_boolean(
      ot->srna, "use_face_step", true, "Face Step", "Connected faces (instead of edges)");
}

/** \} */

/* -------------------------------------------------------------------- */
/** \name Select More Operator
 * \{ */

static int edbm_select_less_exec(bContext *C, wmOperator *op)
{
  const Scene *scene = CTX_data_scene(C);
  ViewLayer *view_layer = CTX_data_view_layer(C);
  const bool use_face_step = RNA_boolean_get(op->ptr, "use_face_step");

  const Vector<Object *> objects = BKE_view_layer_array_from_objects_in_edit_mode_unique_data(
      scene, view_layer, CTX_wm_view3d(C));
  for (Object *obedit : objects) {
    BMEditMesh *em = BKE_editmesh_from_object(obedit);
    BMesh *bm = em->bm;

    if ((bm->totvertsel == 0) && (bm->totedgesel == 0) && (bm->totfacesel == 0)) {
      continue;
    }

    EDBM_select_less(em, use_face_step);
    DEG_id_tag_update(static_cast<ID *>(obedit->data), ID_RECALC_SELECT);
    WM_event_add_notifier(C, NC_GEOM | ND_SELECT, obedit->data);
  }

  return OPERATOR_FINISHED;
}

void MESH_OT_select_less(wmOperatorType *ot)
{
  /* Identifiers. */
  ot->name = "Select Less";
  ot->idname = "MESH_OT_select_less";
  ot->description = "Deselect vertices, edges or faces at the boundary of each selection region";

  /* API callbacks */
  ot->exec = edbm_select_less_exec;
  ot->poll = ED_operator_editmesh;

  /* Flags. */
  ot->flag = OPTYPE_REGISTER | OPTYPE_UNDO;

  RNA_def_boolean(
      ot->srna, "use_face_step", true, "Face Step", "Connected faces (instead of edges)");
}

/** \} */

/* -------------------------------------------------------------------- */
/** \name Select N'th Operator
 * \{ */

/**
 * Check if we're connected to another selected edge.
 */
static bool bm_edge_is_select_isolated(BMEdge *e)
{
  BMIter viter;
  BMVert *v;

  BM_ITER_ELEM (v, &viter, e, BM_VERTS_OF_EDGE) {
    BMIter eiter;
    BMEdge *e_other;

    BM_ITER_ELEM (e_other, &eiter, v, BM_EDGES_OF_VERT) {
      if ((e_other != e) && BM_elem_flag_test(e_other, BM_ELEM_SELECT)) {
        return false;
      }
    }
  }
  return true;
}

/* Walk all reachable elements of the same type as h_act in breadth-first
 * order, starting from h_act. Deselects elements if the depth when they
 * are reached is not a multiple of "nth". */
static void walker_deselect_nth(BMEditMesh *em,
                                const CheckerIntervalParams *op_params,
                                BMHeader *h_act)
{
  BMElem *ele;
  BMesh *bm = em->bm;
  BMWalker walker;
  BMIter iter;
  int walktype = 0, itertype = 0, flushtype = 0;
  short mask_vert = 0, mask_edge = 0, mask_face = 0;

  /* No active element from which to start - nothing to do. */
  if (h_act == nullptr) {
    return;
  }

  /* Determine which type of iterator, walker, and select flush to use
   * based on type of the elements being deselected. */
  switch (h_act->htype) {
    case BM_VERT:
      itertype = BM_VERTS_OF_MESH;
      walktype = BMW_CONNECTED_VERTEX;
      flushtype = SCE_SELECT_VERTEX;
      mask_vert = BMO_ELE_TAG;
      break;
    case BM_EDGE:
      /* When an edge has no connected-selected edges,
       * use face-stepping (supports edge-rings). */
      itertype = BM_EDGES_OF_MESH;
      walktype = bm_edge_is_select_isolated((BMEdge *)h_act) ? BMW_FACE_SHELL : BMW_VERT_SHELL;
      flushtype = SCE_SELECT_EDGE;
      mask_edge = BMO_ELE_TAG;
      break;
    case BM_FACE:
      itertype = BM_FACES_OF_MESH;
      walktype = BMW_ISLAND;
      flushtype = SCE_SELECT_FACE;
      mask_face = BMO_ELE_TAG;
      break;
  }

  /* Shouldn't need to allocate BMO flags here (sigh). */
  BM_mesh_elem_toolflags_ensure(bm);

  /* Walker restrictions uses BMO flags, not header flags,
   * so transfer BM_ELEM_SELECT from HFlags onto a BMO flag layer. */
  BMO_push(bm, nullptr);
  BM_ITER_MESH (ele, &iter, bm, itertype) {
    if (BM_elem_flag_test(ele, BM_ELEM_SELECT)) {
      BMO_elem_flag_enable(bm, (BMElemF *)ele, BMO_ELE_TAG);
    }
  }

  /* Walk over selected elements starting at active. */
  BMW_init(&walker,
           bm,
           walktype,
           mask_vert,
           mask_edge,
           mask_face,
           BMW_FLAG_NOP, /* Don't use #BMW_FLAG_TEST_HIDDEN here since we want to deselect all. */
           BMW_NIL_LAY);

  /* Use tag to avoid touching the same verts twice. */
  BM_ITER_MESH (ele, &iter, bm, itertype) {
    BM_elem_flag_disable(ele, BM_ELEM_TAG);
  }

  BLI_assert(walker.order == BMW_BREADTH_FIRST);
  for (ele = static_cast<BMElem *>(BMW_begin(&walker, h_act)); ele != nullptr;
       ele = static_cast<BMElem *>(BMW_step(&walker)))
  {
    if (!BM_elem_flag_test(ele, BM_ELEM_TAG)) {
      /* Deselect elements that aren't at "nth" depth from active. */
      const int depth = BMW_current_depth(&walker) - 1;
      if (!WM_operator_properties_checker_interval_test(op_params, depth)) {
        BM_elem_select_set(bm, ele, false);
      }
      BM_elem_flag_enable(ele, BM_ELEM_TAG);
    }
  }
  BMW_end(&walker);

  BMO_pop(bm);

  /* Flush selection up. */
  EDBM_selectmode_flush_ex(em, flushtype);
}

static void deselect_nth_active(BMEditMesh *em, BMVert **r_eve, BMEdge **r_eed, BMFace **r_efa)
{
  BMIter iter;
  BMElem *ele;

  *r_eve = nullptr;
  *r_eed = nullptr;
  *r_efa = nullptr;

  EDBM_selectmode_flush(em);
  ele = BM_mesh_active_elem_get(em->bm);

  if (ele && BM_elem_flag_test(ele, BM_ELEM_SELECT)) {
    switch (ele->head.htype) {
      case BM_VERT:
        *r_eve = (BMVert *)ele;
        return;
      case BM_EDGE:
        *r_eed = (BMEdge *)ele;
        return;
      case BM_FACE:
        *r_efa = (BMFace *)ele;
        return;
    }
  }

  if (em->selectmode & SCE_SELECT_VERTEX) {
    BMVert *v;
    BM_ITER_MESH (v, &iter, em->bm, BM_VERTS_OF_MESH) {
      if (BM_elem_flag_test(v, BM_ELEM_SELECT)) {
        *r_eve = v;
        return;
      }
    }
  }
  else if (em->selectmode & SCE_SELECT_EDGE) {
    BMEdge *e;
    BM_ITER_MESH (e, &iter, em->bm, BM_EDGES_OF_MESH) {
      if (BM_elem_flag_test(e, BM_ELEM_SELECT)) {
        *r_eed = e;
        return;
      }
    }
  }
  else if (em->selectmode & SCE_SELECT_FACE) {
    BMFace *f = BM_mesh_active_face_get(em->bm, true, false);
    if (f && BM_elem_flag_test(f, BM_ELEM_SELECT)) {
      *r_efa = f;
      return;
    }
  }
}

static bool edbm_deselect_nth(BMEditMesh *em, const CheckerIntervalParams *op_params)
{
  BMVert *v;
  BMEdge *e;
  BMFace *f;

  deselect_nth_active(em, &v, &e, &f);

  if (v) {
    walker_deselect_nth(em, op_params, &v->head);
    return true;
  }
  if (e) {
    walker_deselect_nth(em, op_params, &e->head);
    return true;
  }
  if (f) {
    walker_deselect_nth(em, op_params, &f->head);
    return true;
  }

  return false;
}

static int edbm_select_nth_exec(bContext *C, wmOperator *op)
{
  const Scene *scene = CTX_data_scene(C);
  ViewLayer *view_layer = CTX_data_view_layer(C);
  CheckerIntervalParams op_params;
  WM_operator_properties_checker_interval_from_op(op, &op_params);
  bool found_active_elt = false;

  const Vector<Object *> objects = BKE_view_layer_array_from_objects_in_edit_mode_unique_data(
      scene, view_layer, CTX_wm_view3d(C));

  for (Object *obedit : objects) {
    BMEditMesh *em = BKE_editmesh_from_object(obedit);

    if ((em->bm->totvertsel == 0) && (em->bm->totedgesel == 0) && (em->bm->totfacesel == 0)) {
      continue;
    }

    if (edbm_deselect_nth(em, &op_params) == true) {
      found_active_elt = true;
      EDBMUpdate_Params params{};
      params.calc_looptris = false;
      params.calc_normals = false;
      params.is_destructive = false;
      EDBM_update(static_cast<Mesh *>(obedit->data), &params);
    }
  }

  if (!found_active_elt) {
    BKE_report(op->reports, RPT_ERROR, "Mesh object(s) have no active vertex/edge/face");
    return OPERATOR_CANCELLED;
  }

  return OPERATOR_FINISHED;
}

void MESH_OT_select_nth(wmOperatorType *ot)
{
  /* Identifiers. */
  ot->name = "Checker Deselect";
  ot->idname = "MESH_OT_select_nth";
  ot->description = "Deselect every Nth element starting from the active vertex, edge or face";

  /* API callbacks. */
  ot->exec = edbm_select_nth_exec;
  ot->poll = ED_operator_editmesh;

  /* Flags. */
  ot->flag = OPTYPE_REGISTER | OPTYPE_UNDO;

  WM_operator_properties_checker_interval(ot, false);
}

ViewContext em_setup_viewcontext(bContext *C)
{
  Depsgraph *depsgraph = CTX_data_ensure_evaluated_depsgraph(C);
  ViewContext vc = ED_view3d_viewcontext_init(C, depsgraph);

  if (vc.obedit) {
    vc.em = BKE_editmesh_from_object(vc.obedit);
  }
  return vc;
}

/** \} */

/* -------------------------------------------------------------------- */
/** \name Select Sharp Edges Operator
 * \{ */

static int edbm_select_sharp_edges_exec(bContext *C, wmOperator *op)
{
  /* Find edges that have exactly two neighboring faces,
   * check the angle between those faces, and if angle is
   * small enough, select the edge. */
  const float angle_limit_cos = cosf(RNA_float_get(op->ptr, "sharpness"));

  const Scene *scene = CTX_data_scene(C);
  ViewLayer *view_layer = CTX_data_view_layer(C);
  const Vector<Object *> objects = BKE_view_layer_array_from_objects_in_edit_mode_unique_data(
      scene, view_layer, CTX_wm_view3d(C));

  for (Object *obedit : objects) {
    BMEditMesh *em = BKE_editmesh_from_object(obedit);
    BMIter iter;
    BMEdge *e;

    BM_ITER_MESH (e, &iter, em->bm, BM_EDGES_OF_MESH) {
      if (BM_elem_flag_test(e, BM_ELEM_HIDDEN)) {
        continue;
      }

      BMLoop *l_a, *l_b;
      if (BM_edge_loop_pair(e, &l_a, &l_b)) {
        /* Edge has exactly two neighboring faces, check angle. */
        const float angle_cos = dot_v3v3(l_a->f->no, l_b->f->no);

        if (angle_cos < angle_limit_cos) {
          BM_edge_select_set(em->bm, e, true);
        }
      }
    }

    if ((em->bm->selectmode & (SCE_SELECT_VERTEX | SCE_SELECT_EDGE)) == 0) {
      /* Since we can't select individual edges, select faces connected to them. */
      EDBM_selectmode_convert(em, SCE_SELECT_EDGE, SCE_SELECT_FACE);
    }
    else {
      EDBM_selectmode_flush(em);
    }
    DEG_id_tag_update(static_cast<ID *>(obedit->data), ID_RECALC_SELECT);
    WM_event_add_notifier(C, NC_GEOM | ND_SELECT, obedit->data);
  }

  return OPERATOR_FINISHED;
}

void MESH_OT_edges_select_sharp(wmOperatorType *ot)
{
  PropertyRNA *prop;

  /* Identifiers. */
  ot->name = "Select Sharp Edges";
  ot->description = "Select all sharp enough edges";
  ot->idname = "MESH_OT_edges_select_sharp";

  /* API callbacks. */
  ot->exec = edbm_select_sharp_edges_exec;
  ot->poll = ED_operator_editmesh;

  /* Flags. */
  ot->flag = OPTYPE_REGISTER | OPTYPE_UNDO;

  /* Props. */
  prop = RNA_def_float_rotation(ot->srna,
                                "sharpness",
                                0,
                                nullptr,
                                DEG2RADF(0.01f),
                                DEG2RADF(180.0f),
                                "Sharpness",
                                "",
                                DEG2RADF(1.0f),
                                DEG2RADF(180.0f));
  RNA_def_property_float_default(prop, DEG2RADF(30.0f));
}

/** \} */

/* -------------------------------------------------------------------- */
/** \name Select Linked Flat Faces Operator
 * \{ */

static int edbm_select_linked_flat_faces_exec(bContext *C, wmOperator *op)
{
  const Scene *scene = CTX_data_scene(C);
  ViewLayer *view_layer = CTX_data_view_layer(C);
  const Vector<Object *> objects = BKE_view_layer_array_from_objects_in_edit_mode_unique_data(
      scene, view_layer, CTX_wm_view3d(C));
  const float angle_limit_cos = cosf(RNA_float_get(op->ptr, "sharpness"));

  for (Object *obedit : objects) {
    BMEditMesh *em = BKE_editmesh_from_object(obedit);
    BMesh *bm = em->bm;

    if (bm->totfacesel == 0) {
      continue;
    }

    blender::Vector<BMFace *> stack;

    BMIter iter, liter, liter2;
    BMFace *f;
    BMLoop *l, *l2;

    BM_mesh_elem_hflag_disable_all(bm, BM_FACE, BM_ELEM_TAG, false);

    BM_ITER_MESH (f, &iter, bm, BM_FACES_OF_MESH) {
      if ((BM_elem_flag_test(f, BM_ELEM_HIDDEN) != 0) ||
          (BM_elem_flag_test(f, BM_ELEM_TAG) != 0) || (BM_elem_flag_test(f, BM_ELEM_SELECT) == 0))
      {
        continue;
      }

      BLI_assert(stack.is_empty());

      do {
        BM_face_select_set(bm, f, true);

        BM_elem_flag_enable(f, BM_ELEM_TAG);

        BM_ITER_ELEM (l, &liter, f, BM_LOOPS_OF_FACE) {
          BM_ITER_ELEM (l2, &liter2, l, BM_LOOPS_OF_LOOP) {
            float angle_cos;

            if (BM_elem_flag_test(l2->f, BM_ELEM_TAG) || BM_elem_flag_test(l2->f, BM_ELEM_HIDDEN))
            {
              continue;
            }

            angle_cos = dot_v3v3(f->no, l2->f->no);

            if (angle_cos > angle_limit_cos) {
              stack.append(l2->f);
            }
          }
        }
      } while (!stack.is_empty() && (f = stack.pop_last()));
    }

    DEG_id_tag_update(static_cast<ID *>(obedit->data), ID_RECALC_SELECT);
    WM_event_add_notifier(C, NC_GEOM | ND_SELECT, obedit->data);
  }

  return OPERATOR_FINISHED;
}

void MESH_OT_faces_select_linked_flat(wmOperatorType *ot)
{
  PropertyRNA *prop;

  /* Identifiers. */
  ot->name = "Select Linked Flat Faces";
  ot->description = "Select linked faces by angle";
  ot->idname = "MESH_OT_faces_select_linked_flat";

  /* API callbacks. */
  ot->exec = edbm_select_linked_flat_faces_exec;
  ot->poll = ED_operator_editmesh;

  /* Flags. */
  ot->flag = OPTYPE_REGISTER | OPTYPE_UNDO;

  /* Props. */
  prop = RNA_def_float_rotation(ot->srna,
                                "sharpness",
                                0,
                                nullptr,
                                DEG2RADF(0.01f),
                                DEG2RADF(180.0f),
                                "Sharpness",
                                "",
                                DEG2RADF(1.0f),
                                DEG2RADF(180.0f));
  RNA_def_property_float_default(prop, DEG2RADF(1.0f));
}

/** \} */

/* -------------------------------------------------------------------- */
/** \name Select Non-Manifold Operator
 * \{ */

static int edbm_select_non_manifold_exec(bContext *C, wmOperator *op)
{
  const bool use_extend = RNA_boolean_get(op->ptr, "extend");
  const bool use_wire = RNA_boolean_get(op->ptr, "use_wire");
  const bool use_boundary = RNA_boolean_get(op->ptr, "use_boundary");
  const bool use_multi_face = RNA_boolean_get(op->ptr, "use_multi_face");
  const bool use_non_contiguous = RNA_boolean_get(op->ptr, "use_non_contiguous");
  const bool use_verts = RNA_boolean_get(op->ptr, "use_verts");

  const Scene *scene = CTX_data_scene(C);
  ViewLayer *view_layer = CTX_data_view_layer(C);
  const Vector<Object *> objects = BKE_view_layer_array_from_objects_in_edit_mode_unique_data(
      scene, view_layer, CTX_wm_view3d(C));

  edbm_selectmode_sync_multi_ex(objects);

  for (Object *obedit : objects) {
    BMEditMesh *em = BKE_editmesh_from_object(obedit);
    BMVert *v;
    BMEdge *e;
    BMIter iter;

    bool changed = false;

    if (!use_extend) {
      EDBM_flag_disable_all(em, BM_ELEM_SELECT);
      changed = true;
    }

    /* Selects isolated verts, and edges that do not have 2 neighboring faces. */
<<<<<<< HEAD

    if (em->selectmode == SCE_SELECT_FACE) {
      BKE_report(op->reports, RPT_ERROR, "Does not work in face selection mode");
      return OPERATOR_CANCELLED;
    }

=======
>>>>>>> 4b6ebc95
    if (use_verts) {
      BM_ITER_MESH (v, &iter, em->bm, BM_VERTS_OF_MESH) {
        if (BM_elem_flag_test(v, BM_ELEM_HIDDEN)) {
          continue;
        }

        if (!BM_vert_is_manifold(v)) {
          BM_vert_select_set(em->bm, v, true);
          changed = true;
        }
      }
    }

    if (use_wire || use_boundary || use_multi_face || use_non_contiguous) {
      BM_ITER_MESH (e, &iter, em->bm, BM_EDGES_OF_MESH) {
        if (BM_elem_flag_test(e, BM_ELEM_HIDDEN)) {
          continue;
        }
        if ((use_wire && BM_edge_is_wire(e)) || (use_boundary && BM_edge_is_boundary(e)) ||
            (use_non_contiguous && (BM_edge_is_manifold(e) && !BM_edge_is_contiguous(e))) ||
            (use_multi_face && BM_edge_face_count_is_over(e, 2)))
        {
          /* Check we never select perfect edge (in test above). */
          BLI_assert(!(BM_edge_is_manifold(e) && BM_edge_is_contiguous(e)));

          BM_edge_select_set(em->bm, e, true);
          changed = true;
        }
      }
    }

    if (changed) {
      DEG_id_tag_update(static_cast<ID *>(obedit->data), ID_RECALC_SELECT);
      WM_event_add_notifier(C, NC_GEOM | ND_SELECT, obedit->data);

      EDBM_selectmode_flush(em);
    }
  }

  return OPERATOR_FINISHED;
}

void MESH_OT_select_non_manifold(wmOperatorType *ot)
{
  /* Identifiers. */
  ot->name = "Select Non-Manifold";
  ot->description = "Select all non-manifold vertices or edges";
  ot->idname = "MESH_OT_select_non_manifold";

  /* API callbacks */
  ot->exec = edbm_select_non_manifold_exec;
  ot->poll = edbm_vert_or_edge_select_mode_poll;

  /* Flags. */
  ot->flag = OPTYPE_REGISTER | OPTYPE_UNDO;

  /* Props. */
  RNA_def_boolean(ot->srna, "extend", true, "Extend", "Extend the selection");
  /* Edges. */
  RNA_def_boolean(ot->srna, "use_wire", true, "Wire", "Wire edges");
  RNA_def_boolean(ot->srna, "use_boundary", true, "Boundaries", "Boundary edges");
  RNA_def_boolean(
      ot->srna, "use_multi_face", true, "Multiple Faces", "Edges shared by more than two faces");
  RNA_def_boolean(ot->srna,
                  "use_non_contiguous",
                  true,
                  "Non Contiguous",
                  "Edges between faces pointing in alternate directions");
  /* Verts. */
  RNA_def_boolean(
      ot->srna, "use_verts", true, "Vertices", "Vertices connecting multiple face regions");
}

/** \} */

/* -------------------------------------------------------------------- */
/** \name Select Random Operator
 * \{ */

static int edbm_select_random_exec(bContext *C, wmOperator *op)
{
  const bool select = (RNA_enum_get(op->ptr, "action") == SEL_SELECT);
  const float randfac = RNA_float_get(op->ptr, "ratio");
  const int seed = WM_operator_properties_select_random_seed_increment_get(op);

  const Scene *scene = CTX_data_scene(C);
  ViewLayer *view_layer = CTX_data_view_layer(C);

  const Vector<Object *> objects = BKE_view_layer_array_from_objects_in_edit_mode_unique_data(
      scene, view_layer, CTX_wm_view3d(C));
  for (const int ob_index : objects.index_range()) {
    Object *obedit = objects[ob_index];
    BMEditMesh *em = BKE_editmesh_from_object(obedit);
    BMIter iter;
    int seed_iter = seed;

    /* This gives a consistent result regardless of object order. */
    if (ob_index) {
      seed_iter += BLI_ghashutil_strhash_p(obedit->id.name);
    }

    if (em->selectmode & SCE_SELECT_VERTEX) {
      int elem_map_len = 0;
      BMVert **elem_map = static_cast<BMVert **>(
          MEM_mallocN(sizeof(*elem_map) * em->bm->totvert, __func__));
      BMVert *eve;
      BM_ITER_MESH (eve, &iter, em->bm, BM_VERTS_OF_MESH) {
        if (!BM_elem_flag_test(eve, BM_ELEM_HIDDEN)) {
          elem_map[elem_map_len++] = eve;
        }
      }

      BLI_array_randomize(elem_map, sizeof(*elem_map), elem_map_len, seed_iter);
      const int count_select = elem_map_len * randfac;
      for (int i = 0; i < count_select; i++) {
        BM_vert_select_set(em->bm, elem_map[i], select);
      }
      MEM_freeN(elem_map);
    }
    else if (em->selectmode & SCE_SELECT_EDGE) {
      int elem_map_len = 0;
      BMEdge **elem_map = static_cast<BMEdge **>(
          MEM_mallocN(sizeof(*elem_map) * em->bm->totedge, __func__));
      BMEdge *eed;
      BM_ITER_MESH (eed, &iter, em->bm, BM_EDGES_OF_MESH) {
        if (!BM_elem_flag_test(eed, BM_ELEM_HIDDEN)) {
          elem_map[elem_map_len++] = eed;
        }
      }
      BLI_array_randomize(elem_map, sizeof(*elem_map), elem_map_len, seed_iter);
      const int count_select = elem_map_len * randfac;
      for (int i = 0; i < count_select; i++) {
        BM_edge_select_set(em->bm, elem_map[i], select);
      }
      MEM_freeN(elem_map);
    }
    else {
      int elem_map_len = 0;
      BMFace **elem_map = static_cast<BMFace **>(
          MEM_mallocN(sizeof(*elem_map) * em->bm->totface, __func__));
      BMFace *efa;
      BM_ITER_MESH (efa, &iter, em->bm, BM_FACES_OF_MESH) {
        if (!BM_elem_flag_test(efa, BM_ELEM_HIDDEN)) {
          elem_map[elem_map_len++] = efa;
        }
      }
      BLI_array_randomize(elem_map, sizeof(*elem_map), elem_map_len, seed_iter);
      const int count_select = elem_map_len * randfac;
      for (int i = 0; i < count_select; i++) {
        BM_face_select_set(em->bm, elem_map[i], select);
      }
      MEM_freeN(elem_map);
    }

    if (select) {
      /* Was #EDBM_select_flush, but it over selects in edge/face mode. */
      EDBM_selectmode_flush(em);
    }
    else {
      EDBM_deselect_flush(em);
    }

    DEG_id_tag_update(static_cast<ID *>(obedit->data), ID_RECALC_SELECT);
    WM_event_add_notifier(C, NC_GEOM | ND_SELECT, obedit->data);
  }

  return OPERATOR_FINISHED;
}

void MESH_OT_select_random(wmOperatorType *ot)
{
  /* Identifiers. */
  ot->name = "Select Random";
  ot->description = "Randomly select vertices";
  ot->idname = "MESH_OT_select_random";

  /* API callbacks */
  ot->exec = edbm_select_random_exec;
  ot->poll = ED_operator_editmesh;

  /* Flags. */
  ot->flag = OPTYPE_REGISTER | OPTYPE_UNDO;

  /* Props. */
  WM_operator_properties_select_random(ot);
}

/** \} */

/* -------------------------------------------------------------------- */
/** \name Select Ungrouped Operator
 * \{ */

static bool edbm_select_ungrouped_poll(bContext *C)
{
  if (ED_operator_editmesh(C)) {
    Object *obedit = CTX_data_edit_object(C);
    BMEditMesh *em = BKE_editmesh_from_object(obedit);
    const int cd_dvert_offset = CustomData_get_offset(&em->bm->vdata, CD_MDEFORMVERT);

    const ListBase *defbase = BKE_object_defgroup_list(obedit);
    if ((em->selectmode & SCE_SELECT_VERTEX) == 0) {
      CTX_wm_operator_poll_msg_set(C, "Must be in vertex selection mode");
    }
    else if (BLI_listbase_is_empty(defbase) || cd_dvert_offset == -1) {
      CTX_wm_operator_poll_msg_set(C, "No weights/vertex groups on object");
    }
    else {
      return true;
    }
  }
  return false;
}

static int edbm_select_ungrouped_exec(bContext *C, wmOperator *op)
{
  const bool extend = RNA_boolean_get(op->ptr, "extend");
  const Scene *scene = CTX_data_scene(C);
  ViewLayer *view_layer = CTX_data_view_layer(C);

  const Vector<Object *> objects = BKE_view_layer_array_from_objects_in_edit_mode_unique_data(
      scene, view_layer, CTX_wm_view3d(C));

  for (Object *obedit : objects) {
    BMEditMesh *em = BKE_editmesh_from_object(obedit);

    const int cd_dvert_offset = CustomData_get_offset(&em->bm->vdata, CD_MDEFORMVERT);

    if (cd_dvert_offset == -1) {
      continue;
    }

    BMVert *eve;
    BMIter iter;

    bool changed = false;

    if (!extend) {
      if (em->bm->totvertsel) {
        EDBM_flag_disable_all(em, BM_ELEM_SELECT);
        changed = true;
      }
    }

    BM_ITER_MESH (eve, &iter, em->bm, BM_VERTS_OF_MESH) {
      if (!BM_elem_flag_test(eve, BM_ELEM_HIDDEN)) {
        MDeformVert *dv = static_cast<MDeformVert *>(BM_ELEM_CD_GET_VOID_P(eve, cd_dvert_offset));
        /* Skip `dv` or `dv` set with zero weight. */
        if (ELEM(nullptr, dv, dv->dw)) {
          BM_vert_select_set(em->bm, eve, true);
          changed = true;
        }
      }
    }

    if (changed) {
      EDBM_selectmode_flush(em);
      DEG_id_tag_update(static_cast<ID *>(obedit->data), ID_RECALC_SELECT);
      WM_event_add_notifier(C, NC_GEOM | ND_SELECT, obedit->data);
    }
  }
  return OPERATOR_FINISHED;
}

void MESH_OT_select_ungrouped(wmOperatorType *ot)
{
  /* Identifiers. */
  ot->name = "Select Ungrouped";
  ot->idname = "MESH_OT_select_ungrouped";
  ot->description = "Select vertices without a group";

  /* API callbacks. */
  ot->exec = edbm_select_ungrouped_exec;
  ot->poll = edbm_select_ungrouped_poll;

  /* Flags. */
  ot->flag = OPTYPE_REGISTER | OPTYPE_UNDO;

  RNA_def_boolean(ot->srna, "extend", false, "Extend", "Extend the selection");
}

/** \} */

/* -------------------------------------------------------------------- */
/** \name Select Axis Operator
 * \{ */

enum {
  SELECT_AXIS_POS = 0,
  SELECT_AXIS_NEG = 1,
  SELECT_AXIS_ALIGN = 2,
};

static int edbm_select_axis_exec(bContext *C, wmOperator *op)
{
  Scene *scene = CTX_data_scene(C);
  ViewLayer *view_layer = CTX_data_view_layer(C);
  Object *obedit = CTX_data_edit_object(C);
  BMEditMesh *em = BKE_editmesh_from_object(obedit);
  BMVert *v_act = BM_mesh_active_vert_get(em->bm);
  const int orientation = RNA_enum_get(op->ptr, "orientation");
  const int axis = RNA_enum_get(op->ptr, "axis");
  const int sign = RNA_enum_get(op->ptr, "sign");

  if (v_act == nullptr) {
    BKE_report(
        op->reports, RPT_WARNING, "This operator requires an active vertex (last selected)");
    return OPERATOR_CANCELLED;
  }

  const float limit = RNA_float_get(op->ptr, "threshold");

  float value;
  float axis_mat[3][3];

  /* 3D view variables may be nullptr, (no need to check in poll function). */
  ED_transform_calc_orientation_from_type_ex(scene,
                                             view_layer,
                                             CTX_wm_view3d(C),
                                             CTX_wm_region_view3d(C),
                                             obedit,
                                             obedit,
                                             orientation,
                                             V3D_AROUND_ACTIVE,
                                             axis_mat);

  const float *axis_vector = axis_mat[axis];

  {
    float vertex_world[3];
    mul_v3_m4v3(vertex_world, obedit->object_to_world().ptr(), v_act->co);
    value = dot_v3v3(axis_vector, vertex_world);
  }

  if (sign == SELECT_AXIS_NEG) {
    value += limit;
  }
  else if (sign == SELECT_AXIS_POS) {
    value -= limit;
  }

  Vector<Object *> objects = BKE_view_layer_array_from_objects_in_edit_mode(
      scene, view_layer, CTX_wm_view3d(C));
  for (Object *obedit_iter : objects) {
    BMEditMesh *em_iter = BKE_editmesh_from_object(obedit_iter);
    BMesh *bm = em_iter->bm;

    if (bm->totvert == bm->totvertsel) {
      continue;
    }

    BMIter iter;
    BMVert *v;
    bool changed = false;

    BM_ITER_MESH (v, &iter, bm, BM_VERTS_OF_MESH) {
      if (!BM_elem_flag_test(v, BM_ELEM_HIDDEN | BM_ELEM_SELECT)) {
        float v_iter_world[3];
        mul_v3_m4v3(v_iter_world, obedit_iter->object_to_world().ptr(), v->co);
        const float value_iter = dot_v3v3(axis_vector, v_iter_world);
        switch (sign) {
          case SELECT_AXIS_ALIGN:
            if (fabsf(value_iter - value) < limit) {
              BM_vert_select_set(bm, v, true);
              changed = true;
            }
            break;
          case SELECT_AXIS_NEG:
            if (value_iter < value) {
              BM_vert_select_set(bm, v, true);
              changed = true;
            }
            break;
          case SELECT_AXIS_POS:
            if (value_iter > value) {
              BM_vert_select_set(bm, v, true);
              changed = true;
            }
            break;
        }
      }
    }
    if (changed) {
      EDBM_selectmode_flush(em_iter);
      WM_event_add_notifier(C, NC_GEOM | ND_DATA, obedit_iter->data);
      DEG_id_tag_update(static_cast<ID *>(obedit_iter->data), ID_RECALC_SELECT);
    }
  }
  return OPERATOR_FINISHED;
}

void MESH_OT_select_axis(wmOperatorType *ot)
{
  static const EnumPropertyItem axis_sign_items[] = {
      {SELECT_AXIS_POS, "POS", false, "Positive Axis", ""},
      {SELECT_AXIS_NEG, "NEG", false, "Negative Axis", ""},
      {SELECT_AXIS_ALIGN, "ALIGN", false, "Aligned Axis", ""},
      {0, nullptr, 0, nullptr, nullptr},
  };

  /* Identifiers. */
  ot->name = "Select Axis";
  ot->description = "Select all data in the mesh on a single axis";
  ot->idname = "MESH_OT_select_axis";

  /* API callbacks. */
  ot->exec = edbm_select_axis_exec;
  ot->poll = ED_operator_editmesh;

  /* Flags. */
  ot->flag = OPTYPE_REGISTER | OPTYPE_UNDO;

  /* Properties. */
  RNA_def_enum(ot->srna,
               "orientation",
               rna_enum_transform_orientation_items,
               V3D_ORIENT_LOCAL,
               "Axis Mode",
               "Axis orientation");
  RNA_def_enum(ot->srna, "sign", axis_sign_items, SELECT_AXIS_POS, "Axis Sign", "Side to select");
  RNA_def_enum(ot->srna,
               "axis",
               rna_enum_axis_xyz_items,
               0,
               "Axis",
               "Select the axis to compare each vertex on");
  RNA_def_float(
      ot->srna, "threshold", 0.0001f, 0.000001f, 50.0f, "Threshold", "", 0.00001f, 10.0f);
}

/** \} */

/* -------------------------------------------------------------------- */
/** \name Select Region to Loop Operator
 * \{ */

static int edbm_region_to_loop_exec(bContext *C, wmOperator * /*op*/)
{
  const Scene *scene = CTX_data_scene(C);
  ViewLayer *view_layer = CTX_data_view_layer(C);
  const Vector<Object *> objects = BKE_view_layer_array_from_objects_in_edit_mode_unique_data(
      scene, view_layer, CTX_wm_view3d(C));
  for (Object *obedit : objects) {
    BMEditMesh *em = BKE_editmesh_from_object(obedit);

    if (em->bm->totfacesel == 0) {
      continue;
    }
    BMFace *f;
    BMEdge *e;
    BMIter iter;

    BM_mesh_elem_hflag_disable_all(em->bm, BM_EDGE, BM_ELEM_TAG, false);

    BM_ITER_MESH (f, &iter, em->bm, BM_FACES_OF_MESH) {
      BMLoop *l1, *l2;
      BMIter liter1, liter2;

      BM_ITER_ELEM (l1, &liter1, f, BM_LOOPS_OF_FACE) {
        int tot = 0, totsel = 0;

        BM_ITER_ELEM (l2, &liter2, l1->e, BM_LOOPS_OF_EDGE) {
          tot++;
          totsel += BM_elem_flag_test(l2->f, BM_ELEM_SELECT) != 0;
        }

        if ((tot != totsel && totsel > 0) || (totsel == 1 && tot == 1)) {
          BM_elem_flag_enable(l1->e, BM_ELEM_TAG);
        }
      }
    }

    EDBM_flag_disable_all(em, BM_ELEM_SELECT);

    BM_ITER_MESH (e, &iter, em->bm, BM_EDGES_OF_MESH) {
      if (BM_elem_flag_test(e, BM_ELEM_TAG)) {
        BM_edge_select_set(em->bm, e, true);
      }
    }

    /* If in face-only select mode, switch to edge select mode so that
     * an edge-only selection is not inconsistent state. */
    if (em->selectmode == SCE_SELECT_FACE) {
      em->selectmode = SCE_SELECT_EDGE;
      EDBM_selectmode_set(em);
      EDBM_selectmode_to_scene(C);
    }

    DEG_id_tag_update(&obedit->id, ID_RECALC_GEOMETRY);
    WM_event_add_notifier(C, NC_GEOM | ND_SELECT, obedit->data);
  }

  return OPERATOR_FINISHED;
}

void MESH_OT_region_to_loop(wmOperatorType *ot)
{
  /* Identifiers. */
  ot->name = "Select Boundary Loop";
  ot->idname = "MESH_OT_region_to_loop";
  ot->description = "Select boundary edges around the selected faces";

  /* API callbacks. */
  ot->exec = edbm_region_to_loop_exec;
  ot->poll = ED_operator_editmesh;

  /* Flags. */
  ot->flag = OPTYPE_REGISTER | OPTYPE_UNDO;
}

/** \} */

/* -------------------------------------------------------------------- */
/** \name Select Loop to Region Operator
 * \{ */

static int loop_find_region(BMLoop *l, int flag, GSet *visit_face_set, BMFace ***region_out)
{
  blender::Vector<BMFace *> stack;
  blender::Vector<BMFace *> region;

  stack.append(l->f);
  BLI_gset_insert(visit_face_set, l->f);

  while (!stack.is_empty()) {
    BMIter liter1, liter2;
    BMLoop *l1, *l2;

    BMFace *f = stack.pop_last();
    region.append(f);

    BM_ITER_ELEM (l1, &liter1, f, BM_LOOPS_OF_FACE) {
      if (BM_elem_flag_test(l1->e, flag)) {
        continue;
      }

      BM_ITER_ELEM (l2, &liter2, l1->e, BM_LOOPS_OF_EDGE) {
        /* Avoids finding same region twice
         * (otherwise) the logic works fine without. */
        if (BM_elem_flag_test(l2->f, BM_ELEM_TAG)) {
          continue;
        }

        if (BLI_gset_add(visit_face_set, l2->f)) {
          stack.append(l2->f);
        }
      }
    }
  }

  BMFace **region_alloc = static_cast<BMFace **>(
      MEM_malloc_arrayN(region.size(), sizeof(BMFace *), __func__));
  memcpy(region_alloc, region.data(), region.as_span().size_in_bytes());
  *region_out = region_alloc;
  return region.size();
}

static int verg_radial(const void *va, const void *vb)
{
  const BMEdge *e_a = *((const BMEdge **)va);
  const BMEdge *e_b = *((const BMEdge **)vb);

  const int a = BM_edge_face_count(e_a);
  const int b = BM_edge_face_count(e_b);

  if (a > b) {
    return -1;
  }
  if (a < b) {
    return 1;
  }
  return 0;
}

/**
 * This function leaves faces tagged which are a part of the new region.
 *
 * \note faces already tagged are ignored, to avoid finding the same regions twice:
 * important when we have regions with equal face counts, see: #40309
 */
static int loop_find_regions(BMEditMesh *em, const bool selbigger)
{
  GSet *visit_face_set;
  BMIter iter;
  const int edges_len = em->bm->totedgesel;
  BMEdge *e;
  int count = 0, i;

  visit_face_set = BLI_gset_ptr_new_ex(__func__, edges_len);
  BMEdge **edges = static_cast<BMEdge **>(MEM_mallocN(sizeof(*edges) * edges_len, __func__));

  i = 0;
  BM_ITER_MESH (e, &iter, em->bm, BM_EDGES_OF_MESH) {
    if (BM_elem_flag_test(e, BM_ELEM_SELECT)) {
      edges[i++] = e;
      BM_elem_flag_enable(e, BM_ELEM_TAG);
    }
    else {
      BM_elem_flag_disable(e, BM_ELEM_TAG);
    }
  }

  /* Sort edges by radial cycle length. */
  qsort(edges, edges_len, sizeof(*edges), verg_radial);

  for (i = 0; i < edges_len; i++) {
    BMIter liter;
    BMLoop *l;
    BMFace **region = nullptr, **region_out;
    int c, tot = 0;

    e = edges[i];

    if (!BM_elem_flag_test(e, BM_ELEM_TAG)) {
      continue;
    }

    BM_ITER_ELEM (l, &liter, e, BM_LOOPS_OF_EDGE) {
      if (BLI_gset_haskey(visit_face_set, l->f)) {
        continue;
      }

      c = loop_find_region(l, BM_ELEM_SELECT, visit_face_set, &region_out);

      if (!region || (selbigger ? c >= tot : c < tot)) {
        /* This region is the best seen so far. */
        tot = c;
        if (region) {
          /* Free the previous best. */
          MEM_freeN(region);
        }
        /* Track the current region as the new best. */
        region = region_out;
      }
      else {
        /* This region is not as good as best so far, just free it. */
        MEM_freeN(region_out);
      }
    }

    if (region) {
      int j;

      for (j = 0; j < tot; j++) {
        BM_elem_flag_enable(region[j], BM_ELEM_TAG);
        BM_ITER_ELEM (l, &liter, region[j], BM_LOOPS_OF_FACE) {
          BM_elem_flag_disable(l->e, BM_ELEM_TAG);
        }
      }

      count += tot;

      MEM_freeN(region);
    }
  }

  MEM_freeN(edges);
  BLI_gset_free(visit_face_set, nullptr);

  return count;
}

static int edbm_loop_to_region_exec(bContext *C, wmOperator *op)
{
  const bool select_bigger = RNA_boolean_get(op->ptr, "select_bigger");

  const Scene *scene = CTX_data_scene(C);
  ViewLayer *view_layer = CTX_data_view_layer(C);
  const Vector<Object *> objects = BKE_view_layer_array_from_objects_in_edit_mode_unique_data(
      scene, view_layer, CTX_wm_view3d(C));
  for (Object *obedit : objects) {
    BMEditMesh *em = BKE_editmesh_from_object(obedit);

    if (em->bm->totedgesel == 0) {
      continue;
    }

    BMIter iter;
    BMFace *f;

    /* Find the set of regions with smallest number of total faces. */
    BM_mesh_elem_hflag_disable_all(em->bm, BM_FACE, BM_ELEM_TAG, false);
    const int a = loop_find_regions(em, select_bigger);
    const int b = loop_find_regions(em, !select_bigger);

    BM_mesh_elem_hflag_disable_all(em->bm, BM_FACE, BM_ELEM_TAG, false);
    loop_find_regions(em, ((a <= b) != select_bigger) ? select_bigger : !select_bigger);

    /* Unlike most operators, always de-select all. */
    bool changed = true;
    EDBM_flag_disable_all(em, BM_ELEM_SELECT);

    BM_ITER_MESH (f, &iter, em->bm, BM_FACES_OF_MESH) {
      if (BM_elem_flag_test(f, BM_ELEM_HIDDEN)) {
        continue;
      }
      if (BM_elem_flag_test(f, BM_ELEM_TAG)) {
        BM_face_select_set(em->bm, f, true);
      }
    }

    if (changed) {
      EDBM_selectmode_flush(em);

      DEG_id_tag_update(static_cast<ID *>(obedit->data), ID_RECALC_SELECT);
      WM_event_add_notifier(C, NC_GEOM | ND_SELECT, obedit->data);
    }
  }

  return OPERATOR_FINISHED;
}

void MESH_OT_loop_to_region(wmOperatorType *ot)
{
  /* Identifiers. */
  ot->name = "Select Loop Inner-Region";
  ot->idname = "MESH_OT_loop_to_region";
  ot->description = "Select region of faces inside of a selected loop of edges";

  /* API callbacks. */
  ot->exec = edbm_loop_to_region_exec;
  ot->poll = ED_operator_editmesh;

  /* Flags. */
  ot->flag = OPTYPE_REGISTER | OPTYPE_UNDO;

  RNA_def_boolean(ot->srna,
                  "select_bigger",
                  false,
                  "Select Bigger",
                  "Select bigger regions instead of smaller ones");
}

static bool edbm_select_by_attribute_poll(bContext *C)
{
  using namespace blender;
  if (!ED_operator_editmesh(C)) {
    return false;
  }
  Object *obedit = CTX_data_edit_object(C);
  const Mesh *mesh = static_cast<const Mesh *>(obedit->data);
  AttributeOwner owner = AttributeOwner::from_id(&const_cast<ID &>(mesh->id));
  const CustomDataLayer *layer = BKE_attributes_active_get(owner);
  if (!layer) {
    CTX_wm_operator_poll_msg_set(C, "There must be an active attribute");
    return false;
  }
  if (layer->type != CD_PROP_BOOL) {
    CTX_wm_operator_poll_msg_set(C, "The active attribute must have a boolean type");
    return false;
  }
  if (BKE_attribute_domain(owner, layer) == bke::AttrDomain::Corner) {
    CTX_wm_operator_poll_msg_set(
        C, "The active attribute must be on the vertex, edge, or face domain");
    return false;
  }
  return true;
}

static std::optional<BMIterType> domain_to_iter_type(const blender::bke::AttrDomain domain)
{
  using namespace blender;
  switch (domain) {
    case bke::AttrDomain::Point:
      return BM_VERTS_OF_MESH;
    case bke::AttrDomain::Edge:
      return BM_EDGES_OF_MESH;
    case bke::AttrDomain::Face:
      return BM_FACES_OF_MESH;
    default:
      return std::nullopt;
  }
}

static int edbm_select_by_attribute_exec(bContext *C, wmOperator * /*op*/)
{
  using namespace blender;
  const Scene *scene = CTX_data_scene(C);
  ViewLayer *view_layer = CTX_data_view_layer(C);
  const Vector<Object *> objects = BKE_view_layer_array_from_objects_in_edit_mode_unique_data(
      scene, view_layer, CTX_wm_view3d(C));
  for (Object *obedit : objects) {
    Mesh *mesh = static_cast<Mesh *>(obedit->data);
    BMEditMesh *em = BKE_editmesh_from_object(obedit);
    BMesh *bm = em->bm;
    AttributeOwner owner = AttributeOwner::from_id(&mesh->id);
    const CustomDataLayer *layer = BKE_attributes_active_get(owner);
    if (!layer) {
      continue;
    }
    if (layer->type != CD_PROP_BOOL) {
      continue;
    }
    if (BKE_attribute_domain(owner, layer) == bke::AttrDomain::Corner) {
      continue;
    }
    const std::optional<BMIterType> iter_type = domain_to_iter_type(
        BKE_attribute_domain(owner, layer));
    if (!iter_type) {
      continue;
    }

    bool changed = false;
    BMElem *elem;
    BMIter iter;
    BM_ITER_MESH (elem, &iter, bm, *iter_type) {
      if (BM_elem_flag_test(elem, BM_ELEM_HIDDEN | BM_ELEM_SELECT)) {
        continue;
      }
      if (BM_ELEM_CD_GET_BOOL(elem, layer->offset)) {
        BM_elem_select_set(bm, elem, true);
        changed = true;
      }
    }

    if (changed) {
      EDBM_selectmode_flush(em);

      DEG_id_tag_update(static_cast<ID *>(obedit->data), ID_RECALC_SELECT);
      WM_event_add_notifier(C, NC_GEOM | ND_SELECT, obedit->data);
    }
  }

  return OPERATOR_FINISHED;
}

void MESH_OT_select_by_attribute(wmOperatorType *ot)
{
  ot->name = "Select by Attribute";
  ot->idname = "MESH_OT_select_by_attribute";
  ot->description = "Select elements based on the active boolean attribute";

  ot->exec = edbm_select_by_attribute_exec;
  ot->poll = edbm_select_by_attribute_poll;

  ot->flag = OPTYPE_REGISTER | OPTYPE_UNDO;
}

/** \} */<|MERGE_RESOLUTION|>--- conflicted
+++ resolved
@@ -69,6 +69,33 @@
 /** use #BMesh operator flags for a few operators. */
 #define BMO_ELE_TAG 1
 
+using blender::float3;
+using blender::Span;
+using blender::Vector;
+
+/* -------------------------------------------------------------------- */
+/** \name Generic Poll Funcitons
+ * \{ */
+
+static bool edbm_vert_or_edge_select_mode_poll(bContext *C)
+{
+  Object *obedit = CTX_data_edit_object(C);
+  if (obedit && obedit->type == OB_MESH) {
+    const BMEditMesh *em = BKE_editmesh_from_object(obedit);
+    if (em) {
+      if (em->selectmode & (SCE_SELECT_VERTEX | SCE_SELECT_EDGE)) {
+        return true;
+      }
+    }
+  }
+
+  CTX_wm_operator_poll_msg_set(C, "An edit-mesh with vertex or edge selection mode is required");
+
+  return false;
+}
+
+/** \} */
+
 /* -------------------------------------------------------------------- */
 /** \name Common functions to count elements
  * \{ */
@@ -105,33 +132,6 @@
       BLI_assert_unreachable(); /* Bad value of selection `type`. */
       return false;
   }
-}
-
-/** \} */
-
-using blender::float3;
-using blender::Span;
-using blender::Vector;
-
-/* -------------------------------------------------------------------- */
-/** \name Generic Poll Funcitons
- * \{ */
-
-static bool edbm_vert_or_edge_select_mode_poll(bContext *C)
-{
-  Object *obedit = CTX_data_edit_object(C);
-  if (obedit && obedit->type == OB_MESH) {
-    const BMEditMesh *em = BKE_editmesh_from_object(obedit);
-    if (em) {
-      if (em->selectmode & (SCE_SELECT_VERTEX | SCE_SELECT_EDGE)) {
-        return true;
-      }
-    }
-  }
-
-  CTX_wm_operator_poll_msg_set(C, "An edit-mesh with vertex or edge selection mode is required");
-
-  return false;
 }
 
 /** \} */
@@ -4817,15 +4817,6 @@
     }
 
     /* Selects isolated verts, and edges that do not have 2 neighboring faces. */
-<<<<<<< HEAD
-
-    if (em->selectmode == SCE_SELECT_FACE) {
-      BKE_report(op->reports, RPT_ERROR, "Does not work in face selection mode");
-      return OPERATOR_CANCELLED;
-    }
-
-=======
->>>>>>> 4b6ebc95
     if (use_verts) {
       BM_ITER_MESH (v, &iter, em->bm, BM_VERTS_OF_MESH) {
         if (BM_elem_flag_test(v, BM_ELEM_HIDDEN)) {
