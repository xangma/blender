/**
 * $Id$
 *
 * ***** BEGIN GPL LICENSE BLOCK *****
 *
 * This program is free software; you can redistribute it and/or
 * modify it under the terms of the GNU General Public License
 * as published by the Free Software Foundation; either version 2
 * of the License, or (at your option) any later version.
 *
 * This program is distributed in the hope that it will be useful,
 * but WITHOUT ANY WARRANTY; without even the implied warranty of
 * MERCHANTABILITY or FITNESS FOR A PARTICULAR PURPOSE.  See the
 * GNU General Public License for more details.
 *
 * You should have received a copy of the GNU General Public License
 * along with this program; if not, write to the Free Software Foundation,
 * Inc., 59 Temple Place - Suite 330, Boston, MA  02111-1307, USA.
 *
 * The Original Code is Copyright (C) 2001-2002 by NaN Holding BV.
 * All rights reserved.
 *
 * Contributor(s): Blender Foundation
 *
 * ***** END GPL LICENSE BLOCK *****
 * Making screendumps.
 */

#include <string.h>

#include "MEM_guardedalloc.h"

#include "BLI_blenlib.h"

#include "IMB_imbuf_types.h"
#include "IMB_imbuf.h"

#include "DNA_scene_types.h"
#include "DNA_screen_types.h"
#include "DNA_space_types.h"
#include "DNA_userdef_types.h"

#include "BKE_context.h"
#include "BKE_global.h"
#include "BKE_image.h"
#include "BKE_report.h"
#include "BKE_utildefines.h"
#include "BKE_writeavi.h"

#include "BIF_gl.h"

#include "RNA_access.h"
#include "RNA_define.h"

#include "WM_types.h"
#include "WM_api.h"

#include "PIL_time.h"

#include "ED_fileselect.h"
#include "ED_screen.h"
#include "ED_screen_types.h"

#include "screen_intern.h"

typedef struct ScreenshotData {
	unsigned int *dumprect;
	int dumpsx, dumpsy;
} ScreenshotData;

static int screenshot_exec(bContext *C, wmOperator *op)
{
	ScreenshotData *scd= op->customdata;
	
	if(scd && scd->dumprect) {
		Scene *scene= CTX_data_scene(C);
		ImBuf *ibuf;
		char path[FILE_MAX];
	
		RNA_string_get(op->ptr, "path", path);
	
		strcpy(G.ima, path);
		BLI_convertstringcode(path, G.sce);
		
		/* BKE_add_image_extension() checks for if extension was already set */
		if(scene->r.scemode & R_EXTENSION) 
			if(strlen(path)<FILE_MAXDIR+FILE_MAXFILE-5)
				BKE_add_image_extension(path, scene->r.imtype);
		
		ibuf= IMB_allocImBuf(scd->dumpsx, scd->dumpsy, 24, 0, 0);
		ibuf->rect= scd->dumprect;
		
		if(scene->r.planes == 8) IMB_cspace(ibuf, rgb_to_bw);
		
		BKE_write_ibuf(scene, ibuf, path, scene->r.imtype, scene->r.subimtype, scene->r.quality);

		IMB_freeImBuf(ibuf);

		MEM_freeN(scd->dumprect);
		MEM_freeN(scd);
		op->customdata= NULL;
	}
	return OPERATOR_FINISHED;
}

/* get shot from frontbuffer */
static unsigned int *screenshot(bContext *C, int *dumpsx, int *dumpsy, int fscreen)
{
	wmWindow *win= CTX_wm_window(C);
	ScrArea *curarea= CTX_wm_area(C);
	int x=0, y=0;
	unsigned int *dumprect= NULL;
	
	if(fscreen) {	/* full screen */
		x= 0;
		y= 0;
		*dumpsx= win->sizex;
		*dumpsy= win->sizey;
	} 
	else {
		x= curarea->totrct.xmin;
		y= curarea->totrct.ymin;
		*dumpsx= curarea->totrct.xmax-x;
		*dumpsy= curarea->totrct.ymax-y;
	}

	if (*dumpsx && *dumpsy) {
		
		dumprect= MEM_mallocN(sizeof(int) * dumpsx[0] * dumpsy[0], "dumprect");
		glReadBuffer(GL_FRONT);
		glReadPixels(x, y, *dumpsx, *dumpsy, GL_RGBA, GL_UNSIGNED_BYTE, dumprect);
		glFinish();
		glReadBuffer(GL_BACK);
	}

	return dumprect;
}


static int screenshot_invoke(bContext *C, wmOperator *op, wmEvent *event)
{
	unsigned int *dumprect;
	int dumpsx, dumpsy;
	
	dumprect= screenshot(C, &dumpsx, &dumpsy, RNA_boolean_get(op->ptr, "full"));
	if(dumprect) {
		ScreenshotData *scd= MEM_callocN(sizeof(ScreenshotData), "screenshot");
		
		scd->dumpsx= dumpsx;
		scd->dumpsy= dumpsy;
		scd->dumprect= dumprect;
		op->customdata= scd;
		
		if(RNA_property_is_set(op->ptr, "path"))
			return screenshot_exec(C, op);
		
		RNA_string_set(op->ptr, "path", G.ima);
		
		WM_event_add_fileselect(C, op);
	
		return OPERATOR_RUNNING_MODAL;
	}	
	return OPERATOR_CANCELLED;
}


void SCREEN_OT_screenshot(wmOperatorType *ot)
{
	ot->name= "Save Screenshot"; /* weak: opname starting with 'save' makes filewindow give save-over */
	ot->idname= "SCREEN_OT_screenshot";
	
	ot->invoke= screenshot_invoke;
	ot->exec= screenshot_exec;
	ot->poll= WM_operator_winactive;
	
	ot->flag= 0;
	
	WM_operator_properties_filesel(ot, FOLDERFILE|IMAGEFILE, FILE_SPECIAL, FILE_SAVE);
	RNA_def_boolean(ot->srna, "full", 1, "Full Screen", "");
}

/* *************** screenshot movie job ************************* */

typedef struct ScreenshotJob {
	Scene *scene;
	unsigned int *dumprect;
	int x, y, dumpsx, dumpsy;
	short *stop;
	short *do_update;
	ReportList reports;
} ScreenshotJob;


static void screenshot_freejob(void *sjv)
{
	ScreenshotJob *sj= sjv;
	
	if(sj->dumprect)
		MEM_freeN(sj->dumprect);
	
	MEM_freeN(sj);
}


/* called before redraw notifiers, copies a new dumprect */
static void screenshot_updatejob(void *sjv)
{
	ScreenshotJob *sj= sjv;
	unsigned int *dumprect;
	
	if(sj->dumprect==NULL) {
		dumprect= MEM_mallocN(sizeof(int) * sj->dumpsx * sj->dumpsy, "dumprect");
		glReadPixels(sj->x, sj->y, sj->dumpsx, sj->dumpsy, GL_RGBA, GL_UNSIGNED_BYTE, dumprect);
		glFinish();
		
		sj->dumprect= dumprect;
	}
}


/* only this runs inside thread */
static void screenshot_startjob(void *sjv, short *stop, short *do_update)
{
	ScreenshotJob *sj= sjv;
	RenderData rd= sj->scene->r;
	bMovieHandle *mh= BKE_get_movie_handle(sj->scene->r.imtype);
	int cfra= 1;
	
	/* we need this as local variables for renderdata */
	rd.frs_sec= U.scrcastfps;
	rd.frs_sec_base= 1.0f;
	
	if(BKE_imtype_is_movie(rd.imtype)) {
		if(!mh->start_movie(sj->scene, &rd, sj->dumpsx, sj->dumpsy, &sj->reports)) {
			printf("screencast job stopped\n");
			return;
		}
	}
	else
		mh= NULL;
	
	sj->stop= stop;
	sj->do_update= do_update;
	
	*do_update= 1; // wait for opengl rect
	
	while(*stop==0) {
		
		if(sj->dumprect) {
			
			if(mh) {
<<<<<<< HEAD
				if(mh->append_movie(&rd, cfra, (int *)sj->dumprect, sj->dumpsx, sj->dumpsy, &sj->reports))
					printf("Append frame %d\n", cfra);
				else
=======
				if(mh->append_movie(&rd, cfra, (int *)sj->dumprect, sj->dumpsx, sj->dumpsy, &sj->reports)) {
					BKE_reportf(&sj->reports, RPT_INFO, "Appended frame: %d", cfra);
					printf("Appended frame %d\n", cfra);
				} else
>>>>>>> 7a76bc9a
					break;
			}
			else {
				ImBuf *ibuf= IMB_allocImBuf(sj->dumpsx, sj->dumpsy, rd.planes, 0, 0);
				char name[FILE_MAXDIR+FILE_MAXFILE];
				int ok;
				
				BKE_makepicstring(name, rd.pic, cfra, rd.imtype, rd.scemode & R_EXTENSION);
				
				ibuf->rect= sj->dumprect;
				ok= BKE_write_ibuf(sj->scene, ibuf, name, rd.imtype, rd.subimtype, rd.quality);
				
				if(ok==0) {
					printf("Write error: cannot save %s\n", name);
					BKE_reportf(&sj->reports, RPT_INFO, "Write error: cannot save %s\n", name);
					break;
				}
				else {
					printf("Saved file: %s\n", name);
					BKE_reportf(&sj->reports, RPT_INFO, "Saved file: %s", name);
				}
				
                /* imbuf knows which rects are not part of ibuf */
				IMB_freeImBuf(ibuf);	
			}
			
			MEM_freeN(sj->dumprect);
			sj->dumprect= NULL;
			
			*do_update= 1;
			
			cfra++;

		}
		else 
			PIL_sleep_ms(U.scrcastwait);
	}
	
	if(mh)
		mh->end_movie();

	BKE_report(&sj->reports, RPT_INFO, "Screencast job stopped");
}

static int screencast_exec(bContext *C, wmOperator *op)
{
	bScreen *screen= CTX_wm_screen(C);
	wmJob *steve= WM_jobs_get(CTX_wm_manager(C), CTX_wm_window(C), screen, 0);
	ScreenshotJob *sj= MEM_callocN(sizeof(ScreenshotJob), "screenshot job");

	/* setup sj */
	if(RNA_boolean_get(op->ptr, "full")) {
		wmWindow *win= CTX_wm_window(C);
		sj->x= 0;
		sj->y= 0;
		sj->dumpsx= win->sizex;
		sj->dumpsy= win->sizey;
	} 
	else {
		ScrArea *curarea= CTX_wm_area(C);
		sj->x= curarea->totrct.xmin;
		sj->y= curarea->totrct.ymin;
		sj->dumpsx= curarea->totrct.xmax - sj->x;
		sj->dumpsy= curarea->totrct.ymax - sj->y;
	}
	sj->scene= CTX_data_scene(C);

	BKE_reports_init(&sj->reports, RPT_PRINT);

	/* setup job */
	WM_jobs_customdata(steve, sj, screenshot_freejob);
	WM_jobs_timer(steve, 0.1, 0, NC_SCREEN|ND_SCREENCAST);
	WM_jobs_callbacks(steve, screenshot_startjob, NULL, screenshot_updatejob);
	
	WM_jobs_start(CTX_wm_manager(C), steve);
	
	WM_event_add_notifier(C, NC_SCREEN|ND_SCREENCAST, screen);
	
	return OPERATOR_FINISHED;
}

void SCREEN_OT_screencast(wmOperatorType *ot)
{
	ot->name= "Make Screencast";
	ot->idname= "SCREEN_OT_screencast";
	
	ot->invoke= WM_operator_confirm;
	ot->exec= screencast_exec;
	ot->poll= WM_operator_winactive;
	
	ot->flag= 0;
	
	RNA_def_property(ot->srna, "path", PROP_STRING, PROP_FILEPATH);
	RNA_def_boolean(ot->srna, "full", 1, "Full Screen", "");
}


<|MERGE_RESOLUTION|>--- conflicted
+++ resolved
@@ -249,16 +249,10 @@
 		if(sj->dumprect) {
 			
 			if(mh) {
-<<<<<<< HEAD
-				if(mh->append_movie(&rd, cfra, (int *)sj->dumprect, sj->dumpsx, sj->dumpsy, &sj->reports))
-					printf("Append frame %d\n", cfra);
-				else
-=======
 				if(mh->append_movie(&rd, cfra, (int *)sj->dumprect, sj->dumpsx, sj->dumpsy, &sj->reports)) {
 					BKE_reportf(&sj->reports, RPT_INFO, "Appended frame: %d", cfra);
 					printf("Appended frame %d\n", cfra);
 				} else
->>>>>>> 7a76bc9a
 					break;
 			}
 			else {
