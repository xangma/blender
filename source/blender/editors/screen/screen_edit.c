/*
 * ***** BEGIN GPL LICENSE BLOCK *****
 *
 * This program is free software; you can redistribute it and/or
 * modify it under the terms of the GNU General Public License
 * as published by the Free Software Foundation; either version 2
 * of the License, or (at your option) any later version.
 *
 * This program is distributed in the hope that it will be useful,
 * but WITHOUT ANY WARRANTY; without even the implied warranty of
 * MERCHANTABILITY or FITNESS FOR A PARTICULAR PURPOSE.  See the
 * GNU General Public License for more details.
 *
 * You should have received a copy of the GNU General Public License
 * along with this program; if not, write to the Free Software Foundation,
 * Inc., 51 Franklin Street, Fifth Floor, Boston, MA 02110-1301, USA.
 *
 * The Original Code is Copyright (C) 2008 Blender Foundation.
 * All rights reserved.
 *
 *
 * ***** END GPL LICENSE BLOCK *****
 */

/** \file blender/editors/screen/screen_edit.c
 *  \ingroup edscr
 */


#include <string.h>
#include <math.h>


#include "MEM_guardedalloc.h"

#include "DNA_object_types.h"
#include "DNA_scene_types.h"
#include "DNA_workspace_types.h"
#include "DNA_userdef_types.h"

#include "BLI_math.h"
#include "BLI_blenlib.h"
#include "BLI_utildefines.h"

#include "BKE_context.h"
#include "BKE_icons.h"
#include "BKE_image.h"
#include "BKE_global.h"
#include "BKE_layer.h"
#include "BKE_library.h"
#include "BKE_library_remap.h"
#include "BKE_main.h"
#include "BKE_node.h"
#include "BKE_screen.h"
#include "BKE_scene.h"
#include "BKE_workspace.h"

#include "WM_api.h"
#include "WM_types.h"

#include "ED_object.h"
#include "ED_screen.h"
#include "ED_screen_types.h"
#include "ED_clip.h"
#include "ED_node.h"
#include "ED_render.h"

#include "UI_interface.h"

#include "WM_message.h"

#include "DEG_depsgraph_query.h"

#include "screen_intern.h"  /* own module include */


/* ******************* screen vert, edge, area managing *********************** */

static ScrVert *screen_addvert_ex(ScrAreaMap *area_map, short x, short y)
{
	ScrVert *sv = MEM_callocN(sizeof(ScrVert), "addscrvert");
	sv->vec.x = x;
	sv->vec.y = y;

	BLI_addtail(&area_map->vertbase, sv);
	return sv;
}
static ScrVert *screen_addvert(bScreen *sc, short x, short y)
{
	return screen_addvert_ex(AREAMAP_FROM_SCREEN(sc), x, y);
}

static ScrEdge *screen_addedge_ex(ScrAreaMap *area_map, ScrVert *v1, ScrVert *v2)
{
	ScrEdge *se = MEM_callocN(sizeof(ScrEdge), "addscredge");

	BKE_screen_sort_scrvert(&v1, &v2);
	se->v1 = v1;
	se->v2 = v2;

	BLI_addtail(&area_map->edgebase, se);
	return se;
}
static ScrEdge *screen_addedge(bScreen *sc, ScrVert *v1, ScrVert *v2)
{
	return screen_addedge_ex(AREAMAP_FROM_SCREEN(sc), v1, v2);
}

bool scredge_is_horizontal(ScrEdge *se)
{
	return (se->v1->vec.y == se->v2->vec.y);
}

/**
 * \param bounds_rect: Either window or screen bounds. Used to exclude edges along window/screen edges.
 */
ScrEdge *screen_area_map_find_active_scredge(
        const ScrAreaMap *area_map,
        const rcti *bounds_rect,
        const int mx, const int my)
{
	int safety = U.widget_unit / 10;

	CLAMP_MIN(safety, 2);

	for (ScrEdge *se = area_map->edgebase.first; se; se = se->next) {
		if (scredge_is_horizontal(se)) {
			if ((se->v1->vec.y > bounds_rect->ymin) && (se->v1->vec.y < (bounds_rect->ymax - 1))) {
				short min, max;
				min = MIN2(se->v1->vec.x, se->v2->vec.x);
				max = MAX2(se->v1->vec.x, se->v2->vec.x);

				if (abs(my - se->v1->vec.y) <= safety && mx >= min && mx <= max)
					return se;
			}
		}
		else {
			if ((se->v1->vec.x > bounds_rect->xmin) && (se->v1->vec.x < (bounds_rect->xmax - 1))) {
				short min, max;
				min = MIN2(se->v1->vec.y, se->v2->vec.y);
				max = MAX2(se->v1->vec.y, se->v2->vec.y);

				if (abs(mx - se->v1->vec.x) <= safety && my >= min && my <= max)
					return se;
			}
		}
	}

	return NULL;
}

/* need win size to make sure not to include edges along screen edge */
ScrEdge *screen_find_active_scredge(
        const wmWindow *win, const bScreen *screen,
        const int mx, const int my)
{
	/* Use layout size (screen excluding global areas) for screen-layout area edges */
	rcti screen_rect;
	ScrEdge *se;

	WM_window_screen_rect_calc(win, &screen_rect);
	se = screen_area_map_find_active_scredge(AREAMAP_FROM_SCREEN(screen), &screen_rect, mx, my);

	if (!se) {
		/* Use entire window size (screen including global areas) for global area edges */
		rcti win_rect;
		WM_window_rect_calc(win, &win_rect);
		se = screen_area_map_find_active_scredge(&win->global_areas, &win_rect, mx, my);
	}
	return se;
}



/* adds no space data */
static ScrArea *screen_addarea_ex(
        ScrAreaMap *area_map,
        ScrVert *bottom_left, ScrVert *top_left, ScrVert *top_right, ScrVert *bottom_right,
        short spacetype)
{
	ScrArea *sa = MEM_callocN(sizeof(ScrArea), "addscrarea");

	sa->v1 = bottom_left;
	sa->v2 = top_left;
	sa->v3 = top_right;
	sa->v4 = bottom_right;
	sa->spacetype = spacetype;

	BLI_addtail(&area_map->areabase, sa);

	return sa;
}
static ScrArea *screen_addarea(
        bScreen *sc,
        ScrVert *left_bottom, ScrVert *left_top, ScrVert *right_top, ScrVert *right_bottom,
        short spacetype)
{
	return screen_addarea_ex(AREAMAP_FROM_SCREEN(sc), left_bottom, left_top, right_top, right_bottom,
	                         spacetype);
}

static void screen_delarea(bContext *C, bScreen *sc, ScrArea *sa)
{

	ED_area_exit(C, sa);

	BKE_screen_area_free(sa);

	BLI_remlink(&sc->areabase, sa);
	MEM_freeN(sa);
}

/* return 0: no split possible */
/* else return (integer) screencoordinate split point */
static short testsplitpoint(ScrArea *sa, char dir, float fac)
{
	short x, y;
	const short area_min_x = AREAMINX;
	const short area_min_y = ED_area_headersize();

	// area big enough?
	if (dir == 'v' && (sa->v4->vec.x - sa->v1->vec.x <= 2 * area_min_x)) return 0;
	if (dir == 'h' && (sa->v2->vec.y - sa->v1->vec.y <= 2 * area_min_y)) return 0;

	// to be sure
	CLAMP(fac, 0.0f, 1.0f);

	if (dir == 'h') {
		y = sa->v1->vec.y +
		        round_fl_to_short(fac * (float)(sa->v2->vec.y - sa->v1->vec.y));

		if (y - sa->v1->vec.y < area_min_y)
			y = sa->v1->vec.y + area_min_y;
		else if (sa->v2->vec.y - y < area_min_y)
			y = sa->v2->vec.y - area_min_y;

		return y;
	}
	else {
		x = sa->v1->vec.x +
		        round_fl_to_short(fac * (float)(sa->v4->vec.x - sa->v1->vec.x));

		if (x - sa->v1->vec.x < area_min_x)
			x = sa->v1->vec.x + area_min_x;
		else if (sa->v4->vec.x - x < area_min_x)
			x = sa->v4->vec.x - area_min_x;

		return x;
	}
}

ScrArea *area_split(bScreen *sc, ScrArea *sa, char dir, float fac, int merge)
{
	ScrArea *newa = NULL;
	ScrVert *sv1, *sv2;
	short split;

	if (sa == NULL) return NULL;

	split = testsplitpoint(sa, dir, fac);
	if (split == 0) return NULL;

	/* note regarding (fac > 0.5f) checks below.
	 * normally it shouldn't matter which is used since the copy should match the original
	 * however with viewport rendering and python console this isn't the case. - campbell */

	if (dir == 'h') {
		/* new vertices */
		sv1 = screen_addvert(sc, sa->v1->vec.x, split);
		sv2 = screen_addvert(sc, sa->v4->vec.x, split);

		/* new edges */
		screen_addedge(sc, sa->v1, sv1);
		screen_addedge(sc, sv1, sa->v2);
		screen_addedge(sc, sa->v3, sv2);
		screen_addedge(sc, sv2, sa->v4);
		screen_addedge(sc, sv1, sv2);

		if (fac > 0.5f) {
			/* new areas: top */
			newa = screen_addarea(sc, sv1, sa->v2, sa->v3, sv2, sa->spacetype);

			/* area below */
			sa->v2 = sv1;
			sa->v3 = sv2;
		}
		else {
			/* new areas: bottom */
			newa = screen_addarea(sc, sa->v1, sv1, sv2, sa->v4, sa->spacetype);

			/* area above */
			sa->v1 = sv1;
			sa->v4 = sv2;
		}

		ED_area_data_copy(newa, sa, true);

	}
	else {
		/* new vertices */
		sv1 = screen_addvert(sc, split, sa->v1->vec.y);
		sv2 = screen_addvert(sc, split, sa->v2->vec.y);

		/* new edges */
		screen_addedge(sc, sa->v1, sv1);
		screen_addedge(sc, sv1, sa->v4);
		screen_addedge(sc, sa->v2, sv2);
		screen_addedge(sc, sv2, sa->v3);
		screen_addedge(sc, sv1, sv2);

		if (fac > 0.5f) {
			/* new areas: right */
			newa = screen_addarea(sc, sv1, sv2, sa->v3, sa->v4, sa->spacetype);

			/* area left */
			sa->v3 = sv2;
			sa->v4 = sv1;
		}
		else {
			/* new areas: left */
			newa = screen_addarea(sc, sa->v1, sa->v2, sv2, sv1, sa->spacetype);

			/* area right */
			sa->v1 = sv1;
			sa->v2 = sv2;
		}

		ED_area_data_copy(newa, sa, true);
	}

	/* remove double vertices en edges */
	if (merge)
		BKE_screen_remove_double_scrverts(sc);
	BKE_screen_remove_double_scredges(sc);
	BKE_screen_remove_unused_scredges(sc);

	return newa;
}

/**
 * Empty screen, with 1 dummy area without spacedata. Uses window size.
 */
bScreen *screen_add(Main *bmain, const char *name, const rcti *rect)
{
	bScreen *sc;
	ScrVert *sv1, *sv2, *sv3, *sv4;

	sc = BKE_libblock_alloc(bmain, ID_SCR, name, 0);
	sc->do_refresh = true;
	sc->redraws_flag = TIME_ALL_3D_WIN | TIME_ALL_ANIM_WIN;

	sv1 = screen_addvert(sc, rect->xmin,     rect->ymin);
	sv2 = screen_addvert(sc, rect->xmin,     rect->ymax - 1);
	sv3 = screen_addvert(sc, rect->xmax - 1, rect->ymax - 1);
	sv4 = screen_addvert(sc, rect->xmax - 1, rect->ymin);

	screen_addedge(sc, sv1, sv2);
	screen_addedge(sc, sv2, sv3);
	screen_addedge(sc, sv3, sv4);
	screen_addedge(sc, sv4, sv1);

	/* dummy type, no spacedata */
	screen_addarea(sc, sv1, sv2, sv3, sv4, SPACE_EMPTY);

	return sc;
}

void screen_data_copy(bScreen *to, bScreen *from)
{
	ScrVert *s1, *s2;
	ScrEdge *se;
	ScrArea *sa, *saf;

	/* free contents of 'to', is from blenkernel screen.c */
	BKE_screen_free(to);

	BLI_duplicatelist(&to->vertbase, &from->vertbase);
	BLI_duplicatelist(&to->edgebase, &from->edgebase);
	BLI_duplicatelist(&to->areabase, &from->areabase);
	BLI_listbase_clear(&to->regionbase);

	s2 = to->vertbase.first;
	for (s1 = from->vertbase.first; s1; s1 = s1->next, s2 = s2->next) {
		s1->newv = s2;
	}

	for (se = to->edgebase.first; se; se = se->next) {
		se->v1 = se->v1->newv;
		se->v2 = se->v2->newv;
		BKE_screen_sort_scrvert(&(se->v1), &(se->v2));
	}

	saf = from->areabase.first;
	for (sa = to->areabase.first; sa; sa = sa->next, saf = saf->next) {
		sa->v1 = sa->v1->newv;
		sa->v2 = sa->v2->newv;
		sa->v3 = sa->v3->newv;
		sa->v4 = sa->v4->newv;

		BLI_listbase_clear(&sa->spacedata);
		BLI_listbase_clear(&sa->regionbase);
		BLI_listbase_clear(&sa->actionzones);
		BLI_listbase_clear(&sa->handlers);

		ED_area_data_copy(sa, saf, true);
	}

	/* put at zero (needed?) */
	for (s1 = from->vertbase.first; s1; s1 = s1->next)
		s1->newv = NULL;
}

/**
 * Prepare a newly created screen for initializing it as active screen.
 */
void screen_new_activate_prepare(const wmWindow *win, bScreen *screen_new)
{
	screen_new->winid = win->winid;
	screen_new->do_refresh = true;
	screen_new->do_draw = true;
}


/* with sa as center, sb is located at: 0=W, 1=N, 2=E, 3=S */
/* -1 = not valid check */
/* used with join operator */
int area_getorientation(ScrArea *sa, ScrArea *sb)
{
	ScrVert *sav1, *sav2, *sav3, *sav4;
	ScrVert *sbv1, *sbv2, *sbv3, *sbv4;

	if (sa == NULL || sb == NULL) return -1;

	sav1 = sa->v1;
	sav2 = sa->v2;
	sav3 = sa->v3;
	sav4 = sa->v4;
	sbv1 = sb->v1;
	sbv2 = sb->v2;
	sbv3 = sb->v3;
	sbv4 = sb->v4;

	if (sav1 == sbv4 && sav2 == sbv3) { /* sa to right of sb = W */
		return 0;
	}
	else if (sav2 == sbv1 && sav3 == sbv4) { /* sa to bottom of sb = N */
		return 1;
	}
	else if (sav3 == sbv2 && sav4 == sbv1) { /* sa to left of sb = E */
		return 2;
	}
	else if (sav1 == sbv2 && sav4 == sbv3) { /* sa on top of sb = S*/
		return 3;
	}

	return -1;
}

/* Helper function to join 2 areas, it has a return value, 0=failed 1=success
 *  used by the split, join operators
 */
int screen_area_join(bContext *C, bScreen *scr, ScrArea *sa1, ScrArea *sa2)
{
	int dir;

	dir = area_getorientation(sa1, sa2);
	/*printf("dir is : %i\n", dir);*/

	if (dir == -1) {
		return 0;
	}

	if (dir == 0) {
		sa1->v1 = sa2->v1;
		sa1->v2 = sa2->v2;
		screen_addedge(scr, sa1->v2, sa1->v3);
		screen_addedge(scr, sa1->v1, sa1->v4);
	}
	else if (dir == 1) {
		sa1->v2 = sa2->v2;
		sa1->v3 = sa2->v3;
		screen_addedge(scr, sa1->v1, sa1->v2);
		screen_addedge(scr, sa1->v3, sa1->v4);
	}
	else if (dir == 2) {
		sa1->v3 = sa2->v3;
		sa1->v4 = sa2->v4;
		screen_addedge(scr, sa1->v2, sa1->v3);
		screen_addedge(scr, sa1->v1, sa1->v4);
	}
	else if (dir == 3) {
		sa1->v1 = sa2->v1;
		sa1->v4 = sa2->v4;
		screen_addedge(scr, sa1->v1, sa1->v2);
		screen_addedge(scr, sa1->v3, sa1->v4);
	}

	screen_delarea(C, scr, sa2);
	BKE_screen_remove_double_scrverts(scr);
	/* Update preview thumbnail */
	BKE_icon_changed(scr->id.icon_id);

	return 1;
}

void select_connected_scredge(const wmWindow *win, ScrEdge *edge)
{
	bScreen *sc = WM_window_get_active_screen(win);
	ScrEdge *se;
	int oneselected;
	char dir;

	/* select connected, only in the right direction */
	/* 'dir' is the direction of EDGE */

	if (edge->v1->vec.x == edge->v2->vec.x) dir = 'v';
	else dir = 'h';

	ED_screen_verts_iter(win, sc, sv) {
		sv->flag = 0;
	}

	edge->v1->flag = 1;
	edge->v2->flag = 1;

	oneselected = 1;
	while (oneselected) {
		se = sc->edgebase.first;
		oneselected = 0;
		while (se) {
			if (se->v1->flag + se->v2->flag == 1) {
				if (dir == 'h') {
					if (se->v1->vec.y == se->v2->vec.y) {
						se->v1->flag = se->v2->flag = 1;
						oneselected = 1;
					}
				}
				if (dir == 'v') {
					if (se->v1->vec.x == se->v2->vec.x) {
						se->v1->flag = se->v2->flag = 1;
						oneselected = 1;
					}
				}
			}
			se = se->next;
		}
	}
}

/**
 * Test if screen vertices should be scaled and do if needed.
 */
static void screen_vertices_scale(
        const wmWindow *win, bScreen *sc,
        const rcti *window_rect, const rcti *screen_rect)
{
	/* clamp Y size of header sized areas when expanding windows
	 * avoids annoying empty space around file menu */
#define USE_HEADER_SIZE_CLAMP

	const int headery_init = ED_area_headersize();
	const int screen_size_x = BLI_rcti_size_x(screen_rect);
	const int screen_size_y = BLI_rcti_size_y(screen_rect);
	ScrVert *sv = NULL;
	ScrArea *sa;
	int screen_size_x_prev, screen_size_y_prev;
	float min[2], max[2];

	/* calculate size */
	min[0] = min[1] = 20000.0f;
	max[0] = max[1] = 0.0f;

	for (sv = sc->vertbase.first; sv; sv = sv->next) {
		const float fv[2] = {(float)sv->vec.x, (float)sv->vec.y};
		minmax_v2v2_v2(min, max, fv);
	}

	screen_size_x_prev = (max[0] - min[0]) + 1;
	screen_size_y_prev = (max[1] - min[1]) + 1;


#ifdef USE_HEADER_SIZE_CLAMP
#define TEMP_BOTTOM 1
#define TEMP_TOP 2

	/* if the window's Y axis grows, clamp header sized areas */
	if (screen_size_y_prev < screen_size_y) {  /* growing? */
		const int headery_margin_max = headery_init + 4;
		for (sa = sc->areabase.first; sa; sa = sa->next) {
			ARegion *ar = BKE_area_find_region_type(sa, RGN_TYPE_HEADER);
			sa->temp = 0;

			if (ar && !(ar->flag & RGN_FLAG_HIDDEN)) {
				if (sa->v2->vec.y == max[1]) {
					if ((sa->v2->vec.y - sa->v1->vec.y) < headery_margin_max) {
						sa->temp = TEMP_TOP;
					}
				}
				else if (sa->v1->vec.y == min[1]) {
					if ((sa->v2->vec.y - sa->v1->vec.y) < headery_margin_max) {
						sa->temp = TEMP_BOTTOM;
					}
				}
			}
		}
	}
#endif


	if (screen_size_x_prev != screen_size_x || screen_size_y_prev != screen_size_y) {
		const float facx = ((float)screen_size_x - 1) / ((float)screen_size_x_prev - 1);
		const float facy = ((float)screen_size_y - 1) / ((float)screen_size_y_prev - 1);

		/* make sure it fits! */
		for (sv = sc->vertbase.first; sv; sv = sv->next) {
			sv->vec.x = screen_rect->xmin + round_fl_to_short((sv->vec.x - min[0]) * facx);
			CLAMP(sv->vec.x, screen_rect->xmin, screen_rect->xmax - 1);

			sv->vec.y = screen_rect->ymin + round_fl_to_short((sv->vec.y - min[1]) * facy);
			CLAMP(sv->vec.y, screen_rect->ymin, screen_rect->ymax - 1);
		}
	}


#ifdef USE_HEADER_SIZE_CLAMP
	if (screen_size_y_prev < screen_size_y) {  /* growing? */
		for (sa = sc->areabase.first; sa; sa = sa->next) {
			ScrEdge *se = NULL;

			if (sa->temp == 0)
				continue;

			if (sa->v1 == sa->v2)
				continue;

			/* adjust headery if verts are along the edge of window */
			if (sa->temp == TEMP_TOP) {
				/* lower edge */
				const int yval = sa->v2->vec.y - headery_init;
				se = BKE_screen_find_edge(sc, sa->v4, sa->v1);
				if (se != NULL) {
					select_connected_scredge(win, se);
				}
				for (sv = sc->vertbase.first; sv; sv = sv->next) {
					if (sv != sa->v2 && sv != sa->v3) {
						if (sv->flag) {
							sv->vec.y = yval;
						}
					}
				}
			}
			else {
				/* upper edge */
				const int yval = sa->v1->vec.y + headery_init;
				se = BKE_screen_find_edge(sc, sa->v2, sa->v3);
				if (se != NULL) {
					select_connected_scredge(win, se);
				}
				for (sv = sc->vertbase.first; sv; sv = sv->next) {
					if (sv != sa->v1 && sv != sa->v4) {
						if (sv->flag) {
							sv->vec.y = yval;
						}
					}
				}
			}
		}
	}

#undef USE_HEADER_SIZE_CLAMP
#undef TEMP_BOTTOM
#undef TEMP_TOP
#endif


	/* test for collapsed areas. This could happen in some blender version... */
	/* ton: removed option now, it needs Context... */

	/* make each window at least ED_area_headersize() high */
	for (sa = sc->areabase.first; sa; sa = sa->next) {
		int headery = headery_init;

		/* adjust headery if verts are along the edge of window */
		if (sa->v1->vec.y > window_rect->ymin)
			headery += U.pixelsize;
		if (sa->v2->vec.y < window_rect->ymax)
			headery += U.pixelsize;

		if (sa->v2->vec.y - sa->v1->vec.y + 1 < headery) {
			/* lower edge */
			ScrEdge *se = BKE_screen_find_edge(sc, sa->v4, sa->v1);
			if (se && sa->v1 != sa->v2) {
				const int yval = sa->v2->vec.y - headery + 1;

				select_connected_scredge(win, se);

				/* all selected vertices get the right offset */
				for (sv = sc->vertbase.first; sv; sv = sv->next) {
					/* if is a collapsed area */
					if (sv != sa->v2 && sv != sa->v3) {
						if (sv->flag) {
							sv->vec.y = yval;
						}
					}
				}
			}
		}
	}

	/* Global areas have a fixed size that only changes with the DPI. Here we ensure that exactly this size is set. */
	for (ScrArea *area = win->global_areas.areabase.first; area; area = area->next) {
		if (area->global->flag & GLOBAL_AREA_IS_HIDDEN) {
			continue;
		}
		/* width */
		area->v1->vec.x = area->v2->vec.x = window_rect->xmin;
		area->v3->vec.x = area->v4->vec.x = window_rect->xmax - 1;
		/* height */
		area->v1->vec.y = area->v4->vec.y = window_rect->ymin;
		area->v2->vec.y = area->v3->vec.y = window_rect->ymax - 1;
		switch (area->global->align) {
			case GLOBAL_AREA_ALIGN_TOP:
				area->v1->vec.y = area->v4->vec.y = area->v2->vec.y - ED_area_global_size_y(area);
				break;
			case GLOBAL_AREA_ALIGN_BOTTOM:
				area->v2->vec.y = area->v3->vec.y = area->v1->vec.y + ED_area_global_size_y(area);
				break;
		}
	}
}


/* ****************** EXPORTED API TO OTHER MODULES *************************** */

/* screen sets cursor based on active region */
static void region_cursor_set(wmWindow *win, bool swin_changed)
{
	bScreen *screen = WM_window_get_active_screen(win);

	ED_screen_areas_iter(win, screen, sa) {
		for (ARegion *ar = sa->regionbase.first; ar; ar = ar->next) {
			if (ar == screen->active_region) {
				if (swin_changed || (ar->type && ar->type->event_cursor)) {
					if (ar->manipulator_map != NULL) {
						if (WM_manipulatormap_cursor_set(ar->manipulator_map, win)) {
							return;
						}
					}
					ED_region_cursor_set(win, sa, ar);
				}
				return;
			}
		}
	}
}

void ED_screen_do_listen(bContext *C, wmNotifier *note)
{
	wmWindow *win = CTX_wm_window(C);
	bScreen *screen = CTX_wm_screen(C);

	/* generic notes */
	switch (note->category) {
		case NC_WM:
			if (note->data == ND_FILEREAD)
				screen->do_draw = true;
			break;
		case NC_WINDOW:
			screen->do_draw = true;
			break;
		case NC_SCREEN:
			if (note->action == NA_EDITED)
				screen->do_draw = screen->do_refresh = true;
			break;
		case NC_SCENE:
			if (note->data == ND_MODE)
				region_cursor_set(win, true);
			break;
	}
}

/* helper call for below, dpi changes headers */
static void screen_refresh_headersizes(void)
{
	const ListBase *lb = BKE_spacetypes_list();
	SpaceType *st;

	for (st = lb->first; st; st = st->next) {
		ARegionType *art = BKE_regiontype_from_id(st, RGN_TYPE_HEADER);
		if (art) art->prefsizey = ED_area_headersize();
	}
}

/* make this screen usable */
/* for file read and first use, for scaling window, area moves */
void ED_screen_refresh(wmWindowManager *wm, wmWindow *win)
{
	bScreen *screen = WM_window_get_active_screen(win);

	/* exception for bg mode, we only need the screen context */
	if (!G.background) {
		rcti window_rect, screen_rect;

		/* header size depends on DPI, let's verify */
		WM_window_set_dpi(win);
		screen_refresh_headersizes();

		WM_window_rect_calc(win, &window_rect);
		WM_window_screen_rect_calc(win, &screen_rect); /* Get screen bounds __after__ updating window DPI! */

		screen_vertices_scale(win, screen, &window_rect, &screen_rect);

		ED_screen_areas_iter(win, screen, area) {
			/* set spacetype and region callbacks, calls init() */
			/* sets subwindows for regions, adds handlers */
			ED_area_initialize(wm, win, area);
		}

		/* wake up animtimer */
		if (screen->animtimer)
			WM_event_timer_sleep(wm, win, screen->animtimer, false);
	}

	if (G.debug & G_DEBUG_EVENTS) {
		printf("%s: set screen\n", __func__);
	}
	screen->do_refresh = false;
	/* prevent multiwin errors */
	screen->winid = win->winid;

	screen->context = ed_screen_context;
}

/* file read, set all screens, ... */
void ED_screens_initialize(Main *bmain, wmWindowManager *wm)
{
	wmWindow *win;

	for (win = wm->windows.first; win; win = win->next) {
		if (WM_window_get_active_workspace(win) == NULL) {
			WM_window_set_active_workspace(win, bmain->workspaces.first);
		}

		if (BLI_listbase_is_empty(&win->global_areas.areabase)) {
			ED_screen_global_areas_create(win);
		}
		ED_screen_refresh(wm, win);
		if (win->eventstate) {
			ED_screen_set_active_region(NULL, win, &win->eventstate->x);
		}
	}
}

void ED_screen_ensure_updated(wmWindowManager *wm, wmWindow *win, bScreen *screen)
{
	if (screen->do_refresh) {
		ED_screen_refresh(wm, win);
	}
}


/* *********** exit calls are for closing running stuff ******** */

void ED_region_exit(bContext *C, ARegion *ar)
{
	wmWindowManager *wm = CTX_wm_manager(C);
	wmWindow *win = CTX_wm_window(C);
	ARegion *prevar = CTX_wm_region(C);

	if (ar->type && ar->type->exit)
		ar->type->exit(wm, ar);

	CTX_wm_region_set(C, ar);

	WM_event_remove_handlers(C, &ar->handlers);
	WM_event_modal_handler_region_replace(win, ar, NULL);
	WM_draw_region_free(ar);

	if (ar->headerstr) {
		MEM_freeN(ar->headerstr);
		ar->headerstr = NULL;
	}

	if (ar->regiontimer) {
		WM_event_remove_timer(wm, win, ar->regiontimer);
		ar->regiontimer = NULL;
	}

	WM_msgbus_clear_by_owner(wm->message_bus, ar);

	CTX_wm_region_set(C, prevar);
}

void ED_area_exit(bContext *C, ScrArea *sa)
{
	wmWindowManager *wm = CTX_wm_manager(C);
	wmWindow *win = CTX_wm_window(C);
	ScrArea *prevsa = CTX_wm_area(C);
	ARegion *ar;

	if (sa->type && sa->type->exit)
		sa->type->exit(wm, sa);

	CTX_wm_area_set(C, sa);

	for (ar = sa->regionbase.first; ar; ar = ar->next)
		ED_region_exit(C, ar);

	WM_event_remove_handlers(C, &sa->handlers);
	WM_event_modal_handler_area_replace(win, sa, NULL);

	CTX_wm_area_set(C, prevsa);
}

void ED_screen_exit(bContext *C, wmWindow *window, bScreen *screen)
{
	wmWindowManager *wm = CTX_wm_manager(C);
	wmWindow *prevwin = CTX_wm_window(C);

	CTX_wm_window_set(C, window);

	if (screen->animtimer)
		WM_event_remove_timer(wm, window, screen->animtimer);
	screen->animtimer = NULL;
	screen->scrubbing = false;

	screen->active_region = NULL;

	for (ARegion *ar = screen->regionbase.first; ar; ar = ar->next) {
		ED_region_exit(C, ar);
	}
	for (ScrArea *sa = screen->areabase.first; sa; sa = sa->next) {
		ED_area_exit(C, sa);
	}
	/* Don't use ED_screen_areas_iter here, it skips hidden areas. */
	for (ScrArea *sa = window->global_areas.areabase.first; sa; sa = sa->next) {
		ED_area_exit(C, sa);
	}

	/* mark it available for use for other windows */
	screen->winid = 0;

	if (!WM_window_is_temp_screen(prevwin)) {
		/* use previous window if possible */
		CTX_wm_window_set(C, prevwin);
	}
	else {
		/* none otherwise */
		CTX_wm_window_set(C, NULL);
	}

}

/* *********************************** */

/* case when on area-edge or in azones, or outside window */
static void screen_cursor_set(wmWindow *win, const int xy[2])
{
	const bScreen *screen = WM_window_get_active_screen(win);
	AZone *az = NULL;
	ScrArea *sa;

<<<<<<< HEAD
	for (sa = screen->areabase.first; sa; sa = sa->next)
		if ((az = is_in_area_actionzone(sa, xy)))
=======
	for (sa = win->screen->areabase.first; sa; sa = sa->next)
		if ((az = ED_area_actionzone_find_xy(sa, &event->x)))
>>>>>>> 5cad6afa
			break;

	if (sa) {
		if (az->type == AZONE_AREA)
			WM_cursor_set(win, CURSOR_EDIT);
		else if (az->type == AZONE_REGION) {
			if (az->edge == AE_LEFT_TO_TOPRIGHT || az->edge == AE_RIGHT_TO_TOPLEFT)
				WM_cursor_set(win, CURSOR_X_MOVE);
			else
				WM_cursor_set(win, CURSOR_Y_MOVE);
		}
	}
	else {
		ScrEdge *actedge = screen_find_active_scredge(win, screen, xy[0], xy[1]);

		if (actedge) {
			if (scredge_is_horizontal(actedge))
				WM_cursor_set(win, CURSOR_Y_MOVE);
			else
				WM_cursor_set(win, CURSOR_X_MOVE);
		}
		else
			WM_cursor_set(win, CURSOR_STD);
	}
}


/* called in wm_event_system.c. sets state vars in screen, cursors */
/* event type is mouse move */
void ED_screen_set_active_region(bContext *C, wmWindow *win, const int xy[2])
{
	bScreen *scr = WM_window_get_active_screen(win);

	if (scr) {
		ScrArea *sa = NULL;
		ARegion *ar;
		ARegion *old_ar = scr->active_region;

<<<<<<< HEAD
		ED_screen_areas_iter(win, scr, area_iter) {
			if (xy[0] > area_iter->totrct.xmin && xy[0] < area_iter->totrct.xmax) {
				if (xy[1] > area_iter->totrct.ymin && xy[1] < area_iter->totrct.ymax) {
					if (is_in_area_actionzone(area_iter, xy) == NULL) {
						sa = area_iter;
=======
		for (sa = scr->areabase.first; sa; sa = sa->next) {
			if (event->x > sa->totrct.xmin && event->x < sa->totrct.xmax)
				if (event->y > sa->totrct.ymin && event->y < sa->totrct.ymax)
					if (NULL == ED_area_actionzone_find_xy(sa, &event->x))
>>>>>>> 5cad6afa
						break;
					}
				}
			}
		}
		if (sa) {
			/* make overlap active when mouse over */
			for (ar = sa->regionbase.first; ar; ar = ar->next) {
				if (BLI_rcti_isect_pt_v(&ar->winrct, xy)) {
					scr->active_region = ar;
					break;
				}
			}
		}
		else
			scr->active_region = NULL;

		/* check for redraw headers */
		if (old_ar != scr->active_region) {

			ED_screen_areas_iter(win, scr, area_iter) {
				bool do_draw = false;

				for (ar = area_iter->regionbase.first; ar; ar = ar->next) {
					if (ar == old_ar || ar == scr->active_region) {
						do_draw = true;
					}
				}

				if (do_draw) {
					for (ar = area_iter->regionbase.first; ar; ar = ar->next) {
						if (ar->regiontype == RGN_TYPE_HEADER) {
							ED_region_tag_redraw_no_rebuild(ar);
						}
					}
				}
			}
		}

		/* cursors, for time being set always on edges, otherwise aregion doesnt switch */
		if (scr->active_region == NULL) {
			screen_cursor_set(win, xy);
		}
		else {
			/* notifier invokes freeing the buttons... causing a bit too much redraws */
			if (old_ar != scr->active_region) {
				region_cursor_set(win, true);

				/* this used to be a notifier, but needs to be done immediate
				 * because it can undo setting the right button as active due
				 * to delayed notifier handling */
				if (C) {
					UI_screen_free_active_but(C, scr);
				}
			}
			else
				region_cursor_set(win, false);
		}
	}
}

int ED_screen_area_active(const bContext *C)
{
	wmWindow *win = CTX_wm_window(C);
	bScreen *sc = CTX_wm_screen(C);
	ScrArea *sa = CTX_wm_area(C);

	if (win && sc && sa) {
		AZone *az = ED_area_actionzone_find_xy(sa, &win->eventstate->x);
		ARegion *ar;

		if (az && az->type == AZONE_REGION)
			return 1;

		for (ar = sa->regionbase.first; ar; ar = ar->next)
			if (ar == sc->active_region)
				return 1;
	}
	return 0;
}

/**
 * Add an area and geometry (screen-edges and -vertices) for it to \a area_map,
 * with coordinates/dimensions matching \a rect.
 */
static ScrArea *screen_area_create_with_geometry(
        ScrAreaMap *area_map, const rcti *rect,
        short spacetype)
{
	ScrVert *bottom_left  = screen_addvert_ex(area_map, rect->xmin, rect->ymin);
	ScrVert *top_left     = screen_addvert_ex(area_map, rect->xmin, rect->ymax);
	ScrVert *top_right    = screen_addvert_ex(area_map, rect->xmax, rect->ymax);
	ScrVert *bottom_right = screen_addvert_ex(area_map, rect->xmax, rect->ymin);

	screen_addedge_ex(area_map, bottom_left, top_left);
	screen_addedge_ex(area_map, top_left, top_right);
	screen_addedge_ex(area_map, top_right, bottom_right);
	screen_addedge_ex(area_map, bottom_right, bottom_left);

	return screen_addarea_ex(area_map, bottom_left, top_left, top_right, bottom_right, spacetype);
}

static void screen_global_area_create(
        wmWindow *win, eSpace_Type space_type, GlobalAreaAlign align, const rcti *rect,
        const short height_cur, const short height_min, const short height_max)
{
	ScrArea *area = screen_area_create_with_geometry(&win->global_areas, rect, space_type);
	SpaceType *stype = BKE_spacetype_from_id(space_type);
	SpaceLink *slink = stype->new(area, WM_window_get_active_scene(win));

	area->regionbase = slink->regionbase;

	/* Data specific to global areas. */
	area->global = MEM_callocN(sizeof(*area->global), __func__);
	area->global->cur_fixed_height = height_cur;
	area->global->size_max = height_max;
	area->global->size_min = height_min;
	area->global->align = align;

	BLI_addhead(&area->spacedata, slink);
	BLI_listbase_clear(&slink->regionbase);
}

static void screen_global_topbar_area_create(wmWindow *win)
{
	const short size_y = 2.25 * HEADERY;
	rcti rect;

	BLI_rcti_init(&rect, 0, WM_window_pixels_x(win) - 1, 0, WM_window_pixels_y(win) - 1);
	rect.ymin = rect.ymax - size_y;

	screen_global_area_create(win, SPACE_TOPBAR, GLOBAL_AREA_ALIGN_TOP, &rect, size_y, HEADERY, size_y);
}

static void screen_global_statusbar_area_create(wmWindow *win)
{
	const short size_y = HEADERY;
	rcti rect;

	BLI_rcti_init(&rect, 0, WM_window_pixels_x(win) - 1, 0, WM_window_pixels_y(win) - 1);
	rect.ymax = rect.ymin + size_y;

	screen_global_area_create(win, SPACE_STATUSBAR, GLOBAL_AREA_ALIGN_BOTTOM, &rect, size_y, size_y, size_y);
}

void ED_screen_global_areas_create(wmWindow *win)
{
	bScreen *screen = BKE_workspace_active_screen_get(win->workspace_hook);
	if (screen->temp == 0) {
		screen_global_topbar_area_create(win);
		screen_global_statusbar_area_create(win);
	}
}


/* -------------------------------------------------------------------- */
/* Screen changing */

static bScreen *screen_fullscreen_find_associated_normal_screen(const Main *bmain, bScreen *screen)
{
	for (bScreen *screen_iter = bmain->screen.first; screen_iter; screen_iter = screen_iter->id.next) {
		ScrArea *sa = screen_iter->areabase.first;
		if (sa && sa->full == screen) {
			return screen_iter;
		}
	}

	return screen;
}

/**
 * \return the screen to activate.
 * \warning The returned screen may not always equal \a screen_new!
 */
bScreen *screen_change_prepare(bScreen *screen_old, bScreen *screen_new, Main *bmain, bContext *C, wmWindow *win)
{
	/* validate screen, it's called with notifier reference */
	if (BLI_findindex(&bmain->screen, screen_new) == -1) {
		return NULL;
	}

	if (ELEM(screen_new->state, SCREENMAXIMIZED, SCREENFULL)) {
		screen_new = screen_fullscreen_find_associated_normal_screen(bmain, screen_new);
	}

	/* check for valid winid */
	if (!(screen_new->winid == 0 || screen_new->winid == win->winid)) {
		return NULL;
	}

	if (screen_old != screen_new) {
		wmTimer *wt = screen_old->animtimer;

		/* remove handlers referencing areas in old screen */
		for (ScrArea *sa = screen_old->areabase.first; sa; sa = sa->next) {
			WM_event_remove_area_handler(&win->modalhandlers, sa);
		}

		/* we put timer to sleep, so screen_exit has to think there's no timer */
		screen_old->animtimer = NULL;
		if (wt) {
			WM_event_timer_sleep(CTX_wm_manager(C), win, wt, true);
		}
		ED_screen_exit(C, win, screen_old);

		/* Same scene, "transfer" playback to new screen. */
		if (wt) {
			screen_new->animtimer = wt;
		}

		return screen_new;
	}

	return NULL;
}

void screen_change_update(bContext *C, wmWindow *win, bScreen *sc)
{
	Scene *scene = WM_window_get_active_scene(win);
	WorkSpace *workspace = BKE_workspace_active_get(win->workspace_hook);
	WorkSpaceLayout *layout = BKE_workspace_layout_find(workspace, sc);

	CTX_wm_window_set(C, win);  /* stores C->wm.screen... hrmf */

	ED_screen_refresh(CTX_wm_manager(C), win);

	BKE_screen_view3d_scene_sync(sc, scene); /* sync new screen with scene data */
	WM_event_add_notifier(C, NC_WINDOW, NULL);
	WM_event_add_notifier(C, NC_SCREEN | ND_LAYOUTSET, layout);

	/* makes button hilites work */
	WM_event_add_mousemove(C);
}


/**
 * \brief Change the active screen.
 *
 * Operator call, WM + Window + screen already existed before
 *
 * \warning Do NOT call in area/region queues!
 * \returns if screen changing was successful.
 */
bool ED_screen_change(bContext *C, bScreen *sc)
{
	Main *bmain = CTX_data_main(C);
	wmWindow *win = CTX_wm_window(C);
	bScreen *screen_old = CTX_wm_screen(C);
	bScreen *screen_new = screen_change_prepare(screen_old, sc, bmain, C, win);

	if (screen_new) {
		WorkSpace *workspace = BKE_workspace_active_get(win->workspace_hook);
		WM_window_set_active_screen(win, workspace, sc);
		screen_change_update(C, win, screen_new);

		return true;
	}

	return false;
}

static void screen_set_3dview_camera(Scene *scene, ViewLayer *view_layer, ScrArea *sa, View3D *v3d)
{
	/* fix any cameras that are used in the 3d view but not in the scene */
	BKE_screen_view3d_sync(v3d, scene);

	if (!v3d->camera || !BKE_view_layer_base_find(view_layer, v3d->camera)) {
		v3d->camera = BKE_view_layer_camera_find(view_layer);
		// XXX if (sc == curscreen) handle_view3d_lock();
		if (!v3d->camera) {
			ARegion *ar;
			ListBase *regionbase;

			/* regionbase is in different place depending if space is active */
			if (v3d == sa->spacedata.first)
				regionbase = &sa->regionbase;
			else
				regionbase = &v3d->regionbase;

			for (ar = regionbase->first; ar; ar = ar->next) {
				if (ar->regiontype == RGN_TYPE_WINDOW) {
					RegionView3D *rv3d = ar->regiondata;
					if (rv3d->persp == RV3D_CAMOB) {
						rv3d->persp = RV3D_PERSP;
					}
				}
			}
		}
	}
}

void ED_screen_update_after_scene_change(const bScreen *screen, Scene *scene_new, ViewLayer *view_layer)
{
	for (ScrArea *sa = screen->areabase.first; sa; sa = sa->next) {
		for (SpaceLink *sl = sa->spacedata.first; sl; sl = sl->next) {
			if (sl->spacetype == SPACE_VIEW3D) {
				View3D *v3d = (View3D *)sl;
				screen_set_3dview_camera(scene_new, view_layer, sa, v3d);
			}
		}
	}
}

ScrArea *ED_screen_full_newspace(bContext *C, ScrArea *sa, int type)
{
	wmWindow *win = CTX_wm_window(C);
	ScrArea *newsa = NULL;

	if (!sa || sa->full == NULL) {
		newsa = ED_screen_state_toggle(C, win, sa, SCREENMAXIMIZED);
	}

	if (!newsa) {
		newsa = sa;
	}

	BLI_assert(newsa);

	if (sa && (sa->spacetype != type)) {
		newsa->flag |= AREA_FLAG_TEMP_TYPE;
	}
	else {
		newsa->flag &= ~AREA_FLAG_TEMP_TYPE;
	}

	ED_area_newspace(C, newsa, type, (newsa->flag & AREA_FLAG_TEMP_TYPE));

	return newsa;
}

/**
 * \a was_prev_temp for the case previous space was a temporary fullscreen as well
 */
void ED_screen_full_prevspace(bContext *C, ScrArea *sa)
{
	BLI_assert(sa->full);

	if (sa->flag & AREA_FLAG_STACKED_FULLSCREEN) {
		/* stacked fullscreen -> only go back to previous screen and don't toggle out of fullscreen */
		ED_area_prevspace(C, sa);
	}
	else {
		ED_screen_restore_temp_type(C, sa);
	}
}

void ED_screen_restore_temp_type(bContext *C, ScrArea *sa)
{
	/* incase nether functions below run */
	ED_area_tag_redraw(sa);

	if (sa->flag & AREA_FLAG_TEMP_TYPE) {
		ED_area_prevspace(C, sa);
		sa->flag &= ~AREA_FLAG_TEMP_TYPE;
	}

	if (sa->full) {
		ED_screen_state_toggle(C, CTX_wm_window(C), sa, SCREENMAXIMIZED);
	}
}

/* restore a screen / area back to default operation, after temp fullscreen modes */
void ED_screen_full_restore(bContext *C, ScrArea *sa)
{
	wmWindow *win = CTX_wm_window(C);
	SpaceLink *sl = sa->spacedata.first;
	bScreen *screen = CTX_wm_screen(C);
	short state = (screen ? screen->state : SCREENMAXIMIZED);

	/* if fullscreen area has a temporary space (such as a file browser or fullscreen render
	 * overlaid on top of an existing setup) then return to the previous space */

	if (sl->next) {
		if (sa->flag & AREA_FLAG_TEMP_TYPE) {
			ED_screen_full_prevspace(C, sa);
		}
		else {
			ED_screen_state_toggle(C, win, sa, state);
		}
		/* warning: 'sa' may be freed */
	}
	/* otherwise just tile the area again */
	else {
		ED_screen_state_toggle(C, win, sa, state);
	}
}

/**
 * this function toggles: if area is maximized/full then the parent will be restored
 *
 * \warning \a sa may be freed.
 */
ScrArea *ED_screen_state_toggle(bContext *C, wmWindow *win, ScrArea *sa, const short state)
{
	Main *bmain = CTX_data_main(C);
	wmWindowManager *wm = CTX_wm_manager(C);
	WorkSpace *workspace = WM_window_get_active_workspace(win);
	bScreen *sc, *oldscreen;
	ARegion *ar;

	if (sa) {
		/* ensure we don't have a button active anymore, can crash when
		 * switching screens with tooltip open because region and tooltip
		 * are no longer in the same screen */
		for (ar = sa->regionbase.first; ar; ar = ar->next) {
			UI_blocklist_free(C, &ar->uiblocks);

			if (ar->regiontimer) {
				WM_event_remove_timer(wm, NULL, ar->regiontimer);
				ar->regiontimer = NULL;
			}
		}

		/* prevent hanging header prints */
		ED_area_headerprint(sa, NULL);
	}

	if (sa && sa->full) {
		WorkSpaceLayout *layout_old = WM_window_get_active_layout(win);
		/* restoring back to SCREENNORMAL */
		sc = sa->full;       /* the old screen to restore */
		oldscreen = WM_window_get_active_screen(win); /* the one disappearing */

		sc->state = SCREENNORMAL;

		/* find old area to restore from */
		ScrArea *fullsa = NULL;
		for (ScrArea *old = sc->areabase.first; old; old = old->next) {
			/* area to restore from is always first */
			if (old->full && !fullsa) {
				fullsa = old;
			}

			/* clear full screen state */
			old->full = NULL;
		}

		sa->full = NULL;

		if (fullsa == NULL) {
			if (G.debug & G_DEBUG)
				printf("%s: something wrong in areafullscreen\n", __func__);
			return NULL;
		}

		if (state == SCREENFULL) {
			/* unhide global areas */
			for (ScrArea *glob_area = win->global_areas.areabase.first; glob_area; glob_area = glob_area->next) {
				glob_area->global->flag &= ~GLOBAL_AREA_IS_HIDDEN;
			}
			/* restore the old side panels/header visibility */
			for (ar = sa->regionbase.first; ar; ar = ar->next) {
				ar->flag = ar->flagfullscreen;
			}
		}

		ED_area_data_swap(fullsa, sa);

		/* animtimer back */
		sc->animtimer = oldscreen->animtimer;
		oldscreen->animtimer = NULL;

		ED_screen_change(C, sc);

		BKE_workspace_layout_remove(CTX_data_main(C), workspace, layout_old);

		/* After we've restored back to SCREENNORMAL, we have to wait with
		 * screen handling as it uses the area coords which aren't updated yet.
		 * Without doing so, the screen handling gets wrong area coords,
		 * which in worst case can lead to crashes (see T43139) */
		sc->skip_handling = true;
	}
	else {
		/* change from SCREENNORMAL to new state */
		WorkSpaceLayout *layout_new;
		ScrArea *newa;
		char newname[MAX_ID_NAME - 2];

		BLI_assert(ELEM(state, SCREENMAXIMIZED, SCREENFULL));

		oldscreen = WM_window_get_active_screen(win);

		oldscreen->state = state;
		BLI_snprintf(newname, sizeof(newname), "%s-%s", oldscreen->id.name + 2, "nonnormal");

		layout_new = ED_workspace_layout_add(bmain, workspace, win, newname);

		sc = BKE_workspace_layout_screen_get(layout_new);
		sc->state = state;
		sc->redraws_flag = oldscreen->redraws_flag;
		sc->temp = oldscreen->temp;

		/* timer */
		sc->animtimer = oldscreen->animtimer;
		oldscreen->animtimer = NULL;

		/* use random area when we have no active one, e.g. when the
		 * mouse is outside of the window and we open a file browser */
		if (!sa || sa->global) {
			sa = oldscreen->areabase.first;
		}

		newa = (ScrArea *)sc->areabase.first;

		/* copy area */
		ED_area_data_swap(newa, sa);
		newa->flag = sa->flag; /* mostly for AREA_FLAG_WASFULLSCREEN */

		if (state == SCREENFULL) {
			/* temporarily hide global areas */
			for (ScrArea *glob_area = win->global_areas.areabase.first; glob_area; glob_area = glob_area->next) {
				glob_area->global->flag |= GLOBAL_AREA_IS_HIDDEN;
			}
			/* temporarily hide the side panels/header */
			for (ar = newa->regionbase.first; ar; ar = ar->next) {
				ar->flagfullscreen = ar->flag;

				if (ELEM(ar->regiontype, RGN_TYPE_UI, RGN_TYPE_HEADER, RGN_TYPE_TOOLS)) {
					ar->flag |= RGN_FLAG_HIDDEN;
				}
			}
		}

		sa->full = oldscreen;
		newa->full = oldscreen;

		ED_screen_change(C, sc);
	}

	/* XXX bad code: setscreen() ends with first area active. fullscreen render assumes this too */
	CTX_wm_area_set(C, sc->areabase.first);

	return sc->areabase.first;
}

/* update frame rate info for viewport drawing */
void ED_refresh_viewport_fps(bContext *C)
{
	wmTimer *animtimer = CTX_wm_screen(C)->animtimer;
	Scene *scene = CTX_data_scene(C);

	/* is anim playback running? */
	if (animtimer && (U.uiflag & USER_SHOW_FPS)) {
		ScreenFrameRateInfo *fpsi = scene->fps_info;

		/* if there isn't any info, init it first */
		if (fpsi == NULL)
			fpsi = scene->fps_info = MEM_callocN(sizeof(ScreenFrameRateInfo), "refresh_viewport_fps fps_info");

		/* update the values */
		fpsi->redrawtime = fpsi->lredrawtime;
		fpsi->lredrawtime = animtimer->ltime;
	}
	else {
		/* playback stopped or shouldn't be running */
		if (scene->fps_info)
			MEM_freeN(scene->fps_info);
		scene->fps_info = NULL;
	}
}

/* redraws: uses defines from stime->redraws
 * enable: 1 - forward on, -1 - backwards on, 0 - off
 */
void ED_screen_animation_timer(bContext *C, int redraws, int refresh, int sync, int enable)
{
	bScreen *screen = CTX_wm_screen(C);
	wmWindowManager *wm = CTX_wm_manager(C);
	wmWindow *win = CTX_wm_window(C);
	Scene *scene = CTX_data_scene(C);
	bScreen *stopscreen = ED_screen_animation_playing(wm);

	if (stopscreen) {
		WM_event_remove_timer(wm, win, stopscreen->animtimer);
		stopscreen->animtimer = NULL;
	}

	if (enable) {
		ScreenAnimData *sad = MEM_callocN(sizeof(ScreenAnimData), "ScreenAnimData");

		screen->animtimer = WM_event_add_timer(wm, win, TIMER0, (1.0 / FPS));

		sad->ar = CTX_wm_region(C);
		/* if startframe is larger than current frame, we put currentframe on startframe.
		 * note: first frame then is not drawn! (ton) */
		if (PRVRANGEON) {
			if (scene->r.psfra > scene->r.cfra) {
				sad->sfra = scene->r.cfra;
				scene->r.cfra = scene->r.psfra;
			}
			else
				sad->sfra = scene->r.cfra;
		}
		else {
			if (scene->r.sfra > scene->r.cfra) {
				sad->sfra = scene->r.cfra;
				scene->r.cfra = scene->r.sfra;
			}
			else
				sad->sfra = scene->r.cfra;
		}
		sad->redraws = redraws;
		sad->refresh = refresh;
		sad->flag |= (enable < 0) ? ANIMPLAY_FLAG_REVERSE : 0;
		sad->flag |= (sync == 0) ? ANIMPLAY_FLAG_NO_SYNC : (sync == 1) ? ANIMPLAY_FLAG_SYNC : 0;

		ScrArea *sa = CTX_wm_area(C);

		char spacetype = -1;

		if (sa)
			spacetype = sa->spacetype;

		sad->from_anim_edit = (ELEM(spacetype, SPACE_IPO, SPACE_ACTION, SPACE_NLA));

		screen->animtimer->customdata = sad;

	}

	/* notifier catched by top header, for button */
	WM_event_add_notifier(C, NC_SCREEN | ND_ANIMPLAY, NULL);
}

/* helper for screen_animation_play() - only to be used for TimeLine */
static ARegion *time_top_left_3dwindow(bScreen *screen)
{
	ARegion *aret = NULL;
	ScrArea *sa;
	int min = 10000;

	for (sa = screen->areabase.first; sa; sa = sa->next) {
		if (sa->spacetype == SPACE_VIEW3D) {
			ARegion *ar;
			for (ar = sa->regionbase.first; ar; ar = ar->next) {
				if (ar->regiontype == RGN_TYPE_WINDOW) {
					if (ar->winrct.xmin - ar->winrct.ymin < min) {
						aret = ar;
						min = ar->winrct.xmin - ar->winrct.ymin;
					}
				}
			}
		}
	}

	return aret;
}

void ED_screen_animation_timer_update(bScreen *screen, int redraws, int refresh)
{
	if (screen && screen->animtimer) {
		wmTimer *wt = screen->animtimer;
		ScreenAnimData *sad = wt->customdata;

		sad->redraws = redraws;
		sad->refresh = refresh;
		sad->ar = NULL;
		if (redraws & TIME_REGION)
			sad->ar = time_top_left_3dwindow(screen);
	}
}

/* results in fully updated anim system */
void ED_update_for_newframe(Main *bmain, Depsgraph *depsgraph)
{
	Scene *scene = DEG_get_input_scene(depsgraph);

#ifdef DURIAN_CAMERA_SWITCH
	void *camera = BKE_scene_camera_switch_find(scene);
	if (camera && scene->camera != camera) {
		bScreen *sc;
		scene->camera = camera;
		/* are there cameras in the views that are not in the scene? */
		for (sc = bmain->screen.first; sc; sc = sc->id.next) {
			BKE_screen_view3d_scene_sync(sc, scene);
		}
	}
#endif

	ED_clip_update_frame(bmain, scene->r.cfra);

	/* this function applies the changes too */
	BKE_scene_graph_update_for_newframe(depsgraph, bmain);

	/* composite */
	if (scene->use_nodes && scene->nodetree)
		ntreeCompositTagAnimated(scene->nodetree);

	/* update animated texture nodes */
	{
		Tex *tex;
		for (tex = bmain->tex.first; tex; tex = tex->id.next) {
			if (tex->use_nodes && tex->nodetree) {
				ntreeTexTagAnimated(tex->nodetree);
			}
		}
	}

}

/*
 * return true if any active area requires to see in 3D
 */
bool ED_screen_stereo3d_required(const bScreen *screen, const Scene *scene)
{
	ScrArea *sa;
	const bool is_multiview = (scene->r.scemode & R_MULTIVIEW) != 0;

	for (sa = screen->areabase.first; sa; sa = sa->next) {
		switch (sa->spacetype) {
			case SPACE_VIEW3D:
			{
				View3D *v3d;

				if (!is_multiview)
					continue;

				v3d = sa->spacedata.first;
				if (v3d->camera && v3d->stereo3d_camera == STEREO_3D_ID) {
					ARegion *ar;
					for (ar = sa->regionbase.first; ar; ar = ar->next) {
						if (ar->regiondata && ar->regiontype == RGN_TYPE_WINDOW) {
							RegionView3D *rv3d = ar->regiondata;
							if (rv3d->persp == RV3D_CAMOB) {
								return true;
							}
						}
					}
				}
				break;
			}
			case SPACE_IMAGE:
			{
				SpaceImage *sima;

				/* images should always show in stereo, even if
				 * the file doesn't have views enabled */
				sima = sa->spacedata.first;
				if (sima->image && BKE_image_is_stereo(sima->image) &&
				    (sima->iuser.flag & IMA_SHOW_STEREO))
				{
					return true;
				}
				break;
			}
			case SPACE_NODE:
			{
				SpaceNode *snode;

				if (!is_multiview)
					continue;

				snode = sa->spacedata.first;
				if ((snode->flag & SNODE_BACKDRAW) && ED_node_is_compositor(snode)) {
					return true;
				}
				break;
			}
			case SPACE_SEQ:
			{
				SpaceSeq *sseq;

				if (!is_multiview)
					continue;

				sseq = sa->spacedata.first;
				if (ELEM(sseq->view, SEQ_VIEW_PREVIEW, SEQ_VIEW_SEQUENCE_PREVIEW)) {
					return true;
				}

				if (sseq->draw_flag & SEQ_DRAW_BACKDROP) {
					return true;
				}

				break;
			}
		}
	}

	return false;
}

/**
 * Find the scene displayed in \a screen.
 * \note Assumes \a screen to be visible/active!
 */

Scene *ED_screen_scene_find_with_window(const bScreen *screen, const wmWindowManager *wm, struct wmWindow **r_window)
{
	for (wmWindow *win = wm->windows.first; win; win = win->next) {
		if (WM_window_get_active_screen(win) == screen) {
			if (r_window) {
				*r_window = win;
			}
			return WM_window_get_active_scene(win);
		}
	}

	BLI_assert(0);
	return NULL;
}


Scene *ED_screen_scene_find(const bScreen *screen, const wmWindowManager *wm)
{
	return ED_screen_scene_find_with_window(screen, wm, NULL);
}


wmWindow *ED_screen_window_find(const bScreen *screen, const wmWindowManager *wm)
{
	for (wmWindow *win = wm->windows.first; win; win = win->next) {
		if (WM_window_get_active_screen(win) == screen) {
			return win;
		}
	}
	return NULL;
}<|MERGE_RESOLUTION|>--- conflicted
+++ resolved
@@ -960,13 +960,8 @@
 	AZone *az = NULL;
 	ScrArea *sa;
 
-<<<<<<< HEAD
 	for (sa = screen->areabase.first; sa; sa = sa->next)
-		if ((az = is_in_area_actionzone(sa, xy)))
-=======
-	for (sa = win->screen->areabase.first; sa; sa = sa->next)
-		if ((az = ED_area_actionzone_find_xy(sa, &event->x)))
->>>>>>> 5cad6afa
+		if ((az = ED_area_actionzone_find_xy(sa, xy)))
 			break;
 
 	if (sa) {
@@ -1005,18 +1000,11 @@
 		ARegion *ar;
 		ARegion *old_ar = scr->active_region;
 
-<<<<<<< HEAD
 		ED_screen_areas_iter(win, scr, area_iter) {
 			if (xy[0] > area_iter->totrct.xmin && xy[0] < area_iter->totrct.xmax) {
 				if (xy[1] > area_iter->totrct.ymin && xy[1] < area_iter->totrct.ymax) {
-					if (is_in_area_actionzone(area_iter, xy) == NULL) {
+					if (ED_area_actionzone_find_xy(area_iter, xy) == NULL) {
 						sa = area_iter;
-=======
-		for (sa = scr->areabase.first; sa; sa = sa->next) {
-			if (event->x > sa->totrct.xmin && event->x < sa->totrct.xmax)
-				if (event->y > sa->totrct.ymin && event->y < sa->totrct.ymax)
-					if (NULL == ED_area_actionzone_find_xy(sa, &event->x))
->>>>>>> 5cad6afa
 						break;
 					}
 				}
