/*
 * ***** BEGIN GPL LICENSE BLOCK *****
 *
 * This program is free software; you can redistribute it and/or
 * modify it under the terms of the GNU General Public License
 * as published by the Free Software Foundation; either version 2
 * of the License, or (at your option) any later version.
 *
 * This program is distributed in the hope that it will be useful,
 * but WITHOUT ANY WARRANTY; without even the implied warranty of
 * MERCHANTABILITY or FITNESS FOR A PARTICULAR PURPOSE.  See the
 * GNU General Public License for more details.
 *
 * You should have received a copy of the GNU General Public License
 * along with this program; if not, write to the Free Software Foundation,
 * Inc., 51 Franklin Street, Fifth Floor, Boston, MA 02110-1301, USA.
 *
 * The Original Code is Copyright (C) 2009 Blender Foundation, Joshua Leung
 * All rights reserved.
 *
 *
 * Contributor(s): Joshua Leung (major recode)
 *
 * ***** END GPL LICENSE BLOCK *****
 */

/** \file blender/editors/space_nla/nla_draw.c
 *  \ingroup spnla
 */


#include <string.h>
#include <stdio.h>
#include <stdlib.h>
#include <math.h>
#include <float.h>

#include "DNA_anim_types.h"
#include "DNA_node_types.h"
#include "DNA_screen_types.h"
#include "DNA_space_types.h"
#include "DNA_windowmanager_types.h"

#include "BLI_blenlib.h"
#include "BLI_dlrbTree.h"
#include "BLI_utildefines.h"

#include "BKE_fcurve.h"
#include "BKE_nla.h"
#include "BKE_context.h"
#include "BKE_screen.h"

#include "ED_anim_api.h"
#include "ED_keyframes_draw.h"

#include "BIF_glutil.h"

#include "GPU_immediate.h"
#include "GPU_immediate_util.h"
#include "GPU_draw.h"
#include "GPU_state.h"

#include "WM_types.h"

#include "UI_interface.h"
#include "UI_resources.h"
#include "UI_view2d.h"

#include "nla_private.h"
#include "nla_intern.h" /* own include */


/* *********************************************** */
/* Strips */

/* Action-Line ---------------------- */

/* get colors for drawing Action-Line
 * NOTE: color returned includes fine-tuned alpha!
 */
void nla_action_get_color(AnimData *adt, bAction *act, float color[4])
{
	if (adt && (adt->flag & ADT_NLA_EDIT_ON)) {
		/* greenish color (same as tweaking strip) */
		UI_GetThemeColor4fv(TH_NLA_TWEAK, color);
	}
	else {
		if (act) {
			/* reddish color - same as dopesheet summary */
			UI_GetThemeColor4fv(TH_ANIM_ACTIVE, color);
		}
		else {
			/* grayish-red color */
			UI_GetThemeColor4fv(TH_ANIM_INACTIVE, color);
		}
	}

	/* when an NLA track is tagged "solo", action doesn't contribute, so shouldn't be as prominent */
	if (adt && (adt->flag & ADT_NLA_SOLO_TRACK))
		color[3] *= 0.15f;
}

/* draw the keyframes in the specified Action */
static void nla_action_draw_keyframes(View2D *v2d, AnimData *adt, bAction *act, float y, float ymin, float ymax)
{
	/* get a list of the keyframes with NLA-scaling applied */
	DLRBT_Tree keys;
	BLI_dlrbTree_init(&keys);
	action_to_keylist(adt, act, &keys, 0);

	if (ELEM(NULL, act, keys.first))
		return;

	/* draw a darkened region behind the strips
	 * - get and reset the background color, this time without the alpha to stand out better
	 *   (amplified alpha is used instead)
	 */
	float color[4];
	nla_action_get_color(adt, act, color);
	color[3] *= 2.5f;

<<<<<<< HEAD
	GPUVertFormat *format = immVertexFormat();
	uint pos_id = GPU_vertformat_attr_add(format, "pos", GPU_COMP_F32, 2, GPU_FETCH_FLOAT);
=======
	glColor4fv(color);
	/* - draw a rect from the first to the last frame (no extra overlaps for now)
	 *   that is slightly stumpier than the track background (hardcoded 2-units here)
	 */
	f1 = ((ActKeyColumn *)keys.first)->cfra;
	f2 = ((ActKeyColumn *)keys.last)->cfra;

	glRectf(f1, ymin + 2, f2, ymax - 2);

>>>>>>> d7f55c4f

	immBindBuiltinProgram(GPU_SHADER_2D_UNIFORM_COLOR);

	immUniformColor4fv(color);

<<<<<<< HEAD
	/*  - draw a rect from the first to the last frame (no extra overlaps for now)
	 *	  that is slightly stumpier than the track background (hardcoded 2-units here)
=======
	/* just draw each keyframe as a simple dot (regardless of the selection status)
	 * - size is 3.0f which is smaller than the editable keyframes, so that there is a distinction
>>>>>>> d7f55c4f
	 */
	float f1 = ((ActKeyColumn *)keys.first)->cfra;
	float f2 = ((ActKeyColumn *)keys.last)->cfra;

	immRectf(pos_id, f1, ymin + 2, f2, ymax - 2);
	immUnbindProgram();

	/* count keys before drawing */
	/* Note: It's safe to cast DLRBT_Tree, as it's designed to degrade down to a ListBase */
	uint key_len = BLI_listbase_count((ListBase *)&keys);

	if (key_len > 0) {
		format = immVertexFormat();
		pos_id = GPU_vertformat_attr_add(format, "pos", GPU_COMP_F32, 2, GPU_FETCH_FLOAT);
		uint size_id = GPU_vertformat_attr_add(format, "size", GPU_COMP_F32, 1, GPU_FETCH_FLOAT);
		uint color_id = GPU_vertformat_attr_add(format, "color", GPU_COMP_U8, 4, GPU_FETCH_INT_TO_FLOAT_UNIT);
		uint outline_color_id = GPU_vertformat_attr_add(format, "outlineColor", GPU_COMP_U8, 4, GPU_FETCH_INT_TO_FLOAT_UNIT);
		uint flags_id = GPU_vertformat_attr_add(format, "flags", GPU_COMP_U32, 1, GPU_FETCH_INT);
		immBindBuiltinProgram(GPU_SHADER_KEYFRAME_DIAMOND);
		GPU_enable_program_point_size();
		immUniform2f("ViewportSize", BLI_rcti_size_x(&v2d->mask) + 1, BLI_rcti_size_y(&v2d->mask) + 1);
		immBegin(GPU_PRIM_POINTS, key_len);

		/* - disregard the selection status of keyframes so they draw a certain way
		 *	- size is 6.0f which is smaller than the editable keyframes, so that there is a distinction
		 */
		for (ActKeyColumn *ak = keys.first; ak; ak = ak->next) {
			draw_keyframe_shape(ak->cfra, y, 6.0f, false, ak->key_type, KEYFRAME_SHAPE_FRAME, 1.0f,
			                    pos_id, size_id, color_id, outline_color_id,
			                    flags_id, KEYFRAME_HANDLE_NONE, KEYFRAME_EXTREME_NONE);
		}

		immEnd();
		GPU_disable_program_point_size();
		immUnbindProgram();
	}

	/* free icons */
	BLI_dlrbTree_free(&keys);
}

/* Strip Markers ------------------------ */

/* Markers inside an action strip */
static void nla_actionclip_draw_markers(NlaStrip *strip, float yminc, float ymaxc, int shade, const bool dashed)
{
	const bAction *act = strip->act;

	if (ELEM(NULL, act, act->markers.first))
		return;

	const uint shdr_pos = GPU_vertformat_attr_add(immVertexFormat(), "pos", GPU_COMP_F32, 2, GPU_FETCH_FLOAT);
	if (dashed) {
		immBindBuiltinProgram(GPU_SHADER_2D_LINE_DASHED_UNIFORM_COLOR);

		float viewport_size[4];
		GPU_viewport_size_get_f(viewport_size);
		immUniform2f("viewport_size", viewport_size[2] / UI_DPI_FAC, viewport_size[3] / UI_DPI_FAC);

		immUniform1i("colors_len", 0);  /* "simple" mode */
		immUniform1f("dash_width", 6.0f);
		immUniform1f("dash_factor", 0.5f);
	}
	else {
		immBindBuiltinProgram(GPU_SHADER_2D_UNIFORM_COLOR);
	}
	immUniformThemeColorShade(TH_STRIP_SELECT, shade);

	immBeginAtMost(GPU_PRIM_LINES, BLI_listbase_count(&act->markers) * 2);
	for (TimeMarker *marker = act->markers.first; marker; marker = marker->next) {
		if ((marker->frame > strip->actstart) && (marker->frame < strip->actend)) {
			float frame = nlastrip_get_frame(strip, marker->frame, NLATIME_CONVERT_MAP);

			/* just a simple line for now */
			/* XXX: draw a triangle instead... */
			immVertex2f(shdr_pos, frame, yminc + 1);
			immVertex2f(shdr_pos, frame, ymaxc - 1);
		}
	}
	immEnd();

	immUnbindProgram();
}

/* Markers inside a NLA-Strip */
static void nla_strip_draw_markers(NlaStrip *strip, float yminc, float ymaxc)
{
	GPU_line_width(2.0f);

	if (strip->type == NLASTRIP_TYPE_CLIP) {
		/* try not to be too conspicuous, while being visible enough when transforming */
		int shade = (strip->flag & NLASTRIP_FLAG_SELECT) ? -60 : -40;

		/* just draw the markers in this clip */
		nla_actionclip_draw_markers(strip, yminc, ymaxc, shade, true);
	}
	else if (strip->flag & NLASTRIP_FLAG_TEMP_META) {
		/* just a solid color, so that it is very easy to spot */
		int shade = 20;
		/* draw the markers in the first level of strips only (if they are actions) */
		for (NlaStrip *nls = strip->strips.first; nls; nls = nls->next) {
			if (nls->type == NLASTRIP_TYPE_CLIP) {
				nla_actionclip_draw_markers(nls, yminc, ymaxc, shade, false);
			}
		}
	}

	GPU_line_width(1.0f);
}

/* Strips (Proper) ---------------------- */

/* get colors for drawing NLA-Strips */
static void nla_strip_get_color_inside(AnimData *adt, NlaStrip *strip, float color[3])
{
	if (strip->type == NLASTRIP_TYPE_TRANSITION) {
		/* Transition Clip */
		if (strip->flag & NLASTRIP_FLAG_SELECT) {
			/* selected - use a bright blue color */
			UI_GetThemeColor3fv(TH_NLA_TRANSITION_SEL, color);
		}
		else {
			/* normal, unselected strip - use (hardly noticeable) blue tinge */
			UI_GetThemeColor3fv(TH_NLA_TRANSITION, color);
		}
	}
	else if (strip->type == NLASTRIP_TYPE_META) {
		/* Meta Clip */
		// TODO: should temporary metas get different colors too?
		if (strip->flag & NLASTRIP_FLAG_SELECT) {
			/* selected - use a bold purple color */
			UI_GetThemeColor3fv(TH_NLA_META_SEL, color);
		}
		else {
			/* normal, unselected strip - use (hardly noticeable) dark purple tinge */
			UI_GetThemeColor3fv(TH_NLA_META, color);
		}
	}
	else if (strip->type == NLASTRIP_TYPE_SOUND) {
		/* Sound Clip */
		if (strip->flag & NLASTRIP_FLAG_SELECT) {
			/* selected - use a bright teal color */
			UI_GetThemeColor3fv(TH_NLA_SOUND_SEL, color);
		}
		else {
			/* normal, unselected strip - use (hardly noticeable) teal tinge */
			UI_GetThemeColor3fv(TH_NLA_SOUND, color);
		}
	}
	else {
		/* Action Clip (default/normal type of strip) */
		if (adt && (adt->flag & ADT_NLA_EDIT_ON) && (adt->actstrip == strip)) {
			/* active strip should be drawn green when it is acting as the tweaking strip.
			 * however, this case should be skipped for when not in EditMode...
			 */
			UI_GetThemeColor3fv(TH_NLA_TWEAK, color);
		}
		else if (strip->flag & NLASTRIP_FLAG_TWEAKUSER) {
			/* alert user that this strip is also used by the tweaking track (this is set when going into
			 * 'editmode' for that strip), since the edits made here may not be what the user anticipated
			 */
			UI_GetThemeColor3fv(TH_NLA_TWEAK_DUPLI, color);
		}
		else if (strip->flag & NLASTRIP_FLAG_SELECT) {
			/* selected strip - use theme color for selected */
			UI_GetThemeColor3fv(TH_STRIP_SELECT, color);
		}
		else {
			/* normal, unselected strip - use standard strip theme color */
			UI_GetThemeColor3fv(TH_STRIP, color);
		}
	}
}

/* helper call for drawing influence/time control curves for a given NLA-strip */
static void nla_draw_strip_curves(NlaStrip *strip, float yminc, float ymaxc, unsigned int pos)
{
	const float yheight = ymaxc - yminc;

	immUniformColor3f(0.7f, 0.7f, 0.7f);

	/* draw with AA'd line */
	GPU_line_smooth(true);
	GPU_blend(true);

	/* influence -------------------------- */
	if (strip->flag & NLASTRIP_FLAG_USR_INFLUENCE) {
		FCurve *fcu = list_find_fcurve(&strip->fcurves, "influence", 0);
		float cfra;

		/* plot the curve (over the strip's main region) */
		if (fcu) {
			immBegin(GPU_PRIM_LINE_STRIP, abs((int)(strip->end - strip->start) + 1));

			/* sample at 1 frame intervals, and draw
			 * - min y-val is yminc, max is y-maxc, so clamp in those regions
			 */
			for (cfra = strip->start; cfra <= strip->end; cfra += 1.0f) {
				float y = evaluate_fcurve(fcu, cfra); /* assume this to be in 0-1 range */
				CLAMP(y, 0.0f, 1.0f);
				immVertex2f(pos, cfra, ((y * yheight) + yminc));
			}

			immEnd();
		}
	}
	else {
		/* use blend in/out values only if both aren't zero */
		if ((IS_EQF(strip->blendin, 0.0f) && IS_EQF(strip->blendout, 0.0f)) == 0) {
			immBeginAtMost(GPU_PRIM_LINE_STRIP, 4);

			/* start of strip - if no blendin, start straight at 1, otherwise from 0 to 1 over blendin frames */
			if (IS_EQF(strip->blendin, 0.0f) == 0) {
				immVertex2f(pos, strip->start,                    yminc);
				immVertex2f(pos, strip->start + strip->blendin,   ymaxc);
			}
			else
				immVertex2f(pos, strip->start, ymaxc);

			/* end of strip */
			if (IS_EQF(strip->blendout, 0.0f) == 0) {
				immVertex2f(pos, strip->end - strip->blendout,    ymaxc);
				immVertex2f(pos, strip->end,                      yminc);
			}
			else
				immVertex2f(pos, strip->end, ymaxc);

			immEnd();
		}
	}

	/* turn off AA'd lines */
	GPU_line_smooth(false);
	GPU_blend(false);
}

/* helper call to setup dashed-lines for strip outlines */
static uint nla_draw_use_dashed_outlines(float color[4], bool muted)
{
	/* Note that we use dashed shader here, and make it draw solid lines if not muted... */
	uint shdr_pos = GPU_vertformat_attr_add(immVertexFormat(), "pos", GPU_COMP_F32, 2, GPU_FETCH_FLOAT);
	immBindBuiltinProgram(GPU_SHADER_2D_LINE_DASHED_UNIFORM_COLOR);

	float viewport_size[4];
	GPU_viewport_size_get_f(viewport_size);
	immUniform2f("viewport_size", viewport_size[2] / UI_DPI_FAC, viewport_size[3] / UI_DPI_FAC);

	immUniform1i("colors_len", 0);  /* Simple dashes. */
	immUniformColor3fv(color);

	/* line style: dotted for muted */
	if (muted) {
		/* dotted - and slightly thicker for readability of the dashes */
		immUniform1f("dash_width", 5.0f);
		immUniform1f("dash_factor", 0.4f);
		GPU_line_width(1.5f);
	}
	else {
		/* solid line */
		immUniform1f("dash_factor", 2.0f);
		GPU_line_width(1.0f);
	}

	return shdr_pos;
}

/* main call for drawing a single NLA-strip */
static void nla_draw_strip(SpaceNla *snla, AnimData *adt, NlaTrack *nlt, NlaStrip *strip, View2D *v2d, float yminc, float ymaxc)
{
	const bool non_solo = ((adt && (adt->flag & ADT_NLA_SOLO_TRACK)) && (nlt->flag & NLATRACK_SOLO) == 0);
	const bool muted = ((nlt->flag & NLATRACK_MUTED) || (strip->flag & NLASTRIP_FLAG_MUTED));
	float color[4] = {1.0f, 1.0f, 1.0f, 1.0f};
	uint shdr_pos;

	/* get color of strip */
	nla_strip_get_color_inside(adt, strip, color);

	shdr_pos = GPU_vertformat_attr_add(immVertexFormat(), "pos", GPU_COMP_F32, 2, GPU_FETCH_FLOAT);
	immBindBuiltinProgram(GPU_SHADER_2D_UNIFORM_COLOR);

	/* draw extrapolation info first (as backdrop)
	 * - but this should only be drawn if track has some contribution
	 */
	if ((strip->extendmode != NLASTRIP_EXTEND_NOTHING) && (non_solo == 0)) {
		/* enable transparency... */
		GPU_blend_set_func_separate(GPU_SRC_ALPHA, GPU_ONE_MINUS_SRC_ALPHA, GPU_ONE, GPU_ONE_MINUS_SRC_ALPHA);
		GPU_blend(true);

		switch (strip->extendmode) {
			/* since this does both sides, only do the 'before' side, and leave the rest to the next case */
			case NLASTRIP_EXTEND_HOLD:
				/* only need to draw here if there's no strip before since
				 * it only applies in such a situation
				 */
				if (strip->prev == NULL) {
					/* set the drawing color to the color of the strip, but with very faint alpha */
					immUniformColor3fvAlpha(color, 0.15f);

					/* draw the rect to the edge of the screen */
					immRectf(shdr_pos, v2d->cur.xmin, yminc, strip->start, ymaxc);
				}
				ATTR_FALLTHROUGH;

			/* this only draws after the strip */
			case NLASTRIP_EXTEND_HOLD_FORWARD:
				/* only need to try and draw if the next strip doesn't occur immediately after */
				if ((strip->next == NULL) || (IS_EQF(strip->next->start, strip->end) == 0)) {
					/* set the drawing color to the color of the strip, but this time less faint */
					immUniformColor3fvAlpha(color, 0.3f);

					/* draw the rect to the next strip or the edge of the screen */
					float x2 = strip->next ? strip->next->start : v2d->cur.xmax;
					immRectf(shdr_pos, strip->end, yminc, x2, ymaxc);
				}
				break;
		}

		GPU_blend(false);
	}


	/* draw 'inside' of strip itself */
	if (non_solo == 0) {
		immUnbindProgram();

		/* strip is in normal track */
		UI_draw_roundbox_corner_set(UI_CNR_ALL); /* all corners rounded */
		UI_draw_roundbox_shade_x(true, strip->start, yminc, strip->end, ymaxc, 0.0, 0.5, 0.1, color);

		/* restore current vertex format & program (roundbox trashes it) */
		shdr_pos = GPU_vertformat_attr_add(immVertexFormat(), "pos", GPU_COMP_F32, 2, GPU_FETCH_FLOAT);
		immBindBuiltinProgram(GPU_SHADER_2D_UNIFORM_COLOR);
	}
	else {
		/* strip is in disabled track - make less visible */
		immUniformColor3fvAlpha(color, 0.1f);

		GPU_blend(true);
		immRectf(shdr_pos, strip->start, yminc, strip->end, ymaxc);
		GPU_blend(false);
	}


	/* draw strip's control 'curves'
	 * - only if user hasn't hidden them...
	 */
	if ((snla->flag & SNLA_NOSTRIPCURVES) == 0)
		nla_draw_strip_curves(strip, yminc, ymaxc, shdr_pos);

	immUnbindProgram();

	/* draw markings indicating locations of local markers (useful for lining up different actions) */
	if ((snla->flag & SNLA_NOLOCALMARKERS) == 0)
		nla_strip_draw_markers(strip, yminc, ymaxc);

	/* draw strip outline
	 * - color used here is to indicate active vs non-active
	 */
	if (strip->flag & NLASTRIP_FLAG_ACTIVE) {
		/* strip should appear 'sunken', so draw a light border around it */
		color[0] = 0.9f; /* FIXME: hardcoded temp-hack colors */
		color[1] = 1.0f;
		color[2] = 0.9f;
	}
	else {
		/* strip should appear to stand out, so draw a dark border around it */
		color[0] = color[1] = color[2] = 0.0f; /* FIXME: or 1.0f ?? */
	}

	/* draw outline
	 * - dashed-line shader is loaded after this block
	 */
	if (muted) {
		/* muted - draw dotted, squarish outline (for simplicity) */
		shdr_pos = nla_draw_use_dashed_outlines(color, muted);
		imm_draw_box_wire_2d(shdr_pos, strip->start, yminc, strip->end, ymaxc);
	}
	else {
		/* non-muted - draw solid, rounded outline */
		UI_draw_roundbox_shade_x(false, strip->start, yminc, strip->end, ymaxc, 0.0, 0.0, 0.1, color);

		/* restore current vertex format & program (roundbox trashes it) */
		shdr_pos = nla_draw_use_dashed_outlines(color, muted);
	}

	/* if action-clip strip, draw lines delimiting repeats too (in the same color as outline) */
	if ((strip->type == NLASTRIP_TYPE_CLIP) && strip->repeat > 1.0f) {
		float repeatLen = (strip->actend - strip->actstart) * strip->scale;

		/* only draw lines for whole-numbered repeats, starting from the first full-repeat
		 * up to the last full repeat (but not if it lies on the end of the strip)
		 */
		immBeginAtMost(GPU_PRIM_LINES, 2 * floorf(strip->repeat));
		for (int i = 1; i < strip->repeat; i++) {
			float repeatPos = strip->start + (repeatLen * i);

			/* don't draw if line would end up on or after the end of the strip */
			if (repeatPos < strip->end) {
				immVertex2f(shdr_pos, repeatPos, yminc + 4);
				immVertex2f(shdr_pos, repeatPos, ymaxc - 4);
			}
		}
		immEnd();
	}
	/* or if meta-strip, draw lines delimiting extents of sub-strips (in same color as outline, if more than 1 exists) */
	else if ((strip->type == NLASTRIP_TYPE_META) && (strip->strips.first != strip->strips.last)) {
		const float y = (ymaxc - yminc) * 0.5f + yminc;

		immBeginAtMost(GPU_PRIM_LINES, 4 * BLI_listbase_count(&strip->strips)); /* up to 2 lines per strip */

		/* only draw first-level of child-strips, but don't draw any lines on the endpoints */
		for (NlaStrip *cs = strip->strips.first; cs; cs = cs->next) {
			/* draw start-line if not same as end of previous (and only if not the first strip)
			 * - on upper half of strip
			 */
			if ((cs->prev) && IS_EQF(cs->prev->end, cs->start) == 0) {
				immVertex2f(shdr_pos, cs->start, y);
				immVertex2f(shdr_pos, cs->start, ymaxc);
			}

			/* draw end-line if not the last strip
			 * - on lower half of strip
			 */
			if (cs->next) {
				immVertex2f(shdr_pos, cs->end, yminc);
				immVertex2f(shdr_pos, cs->end, y);
			}
		}

		immEnd();
	}

	immUnbindProgram();
}

/* add the relevant text to the cache of text-strings to draw in pixelspace */
static void nla_draw_strip_text(
        AnimData *adt, NlaTrack *nlt, NlaStrip *strip, int index, View2D *v2d,
        float xminc, float xmaxc, float yminc, float ymaxc)
{
	const bool non_solo = ((adt && (adt->flag & ADT_NLA_SOLO_TRACK)) && (nlt->flag & NLATRACK_SOLO) == 0);
	char str[256];
	size_t str_len;
	char col[4];

	/* just print the name and the range */
	if (strip->flag & NLASTRIP_FLAG_TEMP_META) {
		str_len = BLI_snprintf_rlen(str, sizeof(str), "%d) Temp-Meta", index);
	}
	else {
		str_len = BLI_strncpy_rlen(str, strip->name, sizeof(str));
	}

	/* set text color - if colors (see above) are light, draw black text, otherwise draw white */
	if (strip->flag & (NLASTRIP_FLAG_ACTIVE | NLASTRIP_FLAG_SELECT | NLASTRIP_FLAG_TWEAKUSER)) {
		col[0] = col[1] = col[2] = 0;
	}
	else {
		col[0] = col[1] = col[2] = 255;
	}

	/* text opacity depends on whether if there's a solo'd track, this isn't it */
	if (non_solo == 0)
		col[3] = 255;
	else
		col[3] = 128;

	/* set bounding-box for text
	 * - padding of 2 'units' on either side
	 */
	/* TODO: make this centered? */
	rctf rect = {
		.xmin = xminc,
		.ymin = yminc,
		.xmax = xmaxc,
		.ymax = ymaxc
	};

	/* add this string to the cache of texts to draw */
	UI_view2d_text_cache_add_rectf(v2d, &rect, str, str_len, col);
}

/* add frame extents to cache of text-strings to draw in pixelspace
 * for now, only used when transforming strips
 */
static void nla_draw_strip_frames_text(NlaTrack *UNUSED(nlt), NlaStrip *strip, View2D *v2d, float UNUSED(yminc), float ymaxc)
{
	const float ytol = 1.0f; /* small offset to vertical positioning of text, for legibility */
	const char col[4] = {220, 220, 220, 255}; /* light gray */
	char numstr[32];
	size_t numstr_len;

	/* Always draw times above the strip, whereas sequencer drew below + above.
	 * However, we should be fine having everything on top, since these tend to be
	 * quite spaced out.
	 * - 1 dp is compromise between lack of precision (ints only, as per sequencer)
	 *   while also preserving some accuracy, since we do use floats
	 */
	/* start frame */
	numstr_len = BLI_snprintf_rlen(numstr, sizeof(numstr), "%.1f", strip->start);
	UI_view2d_text_cache_add(v2d, strip->start - 1.0f, ymaxc + ytol, numstr, numstr_len, col);

	/* end frame */
	numstr_len = BLI_snprintf_rlen(numstr, sizeof(numstr), "%.1f", strip->end);
	UI_view2d_text_cache_add(v2d, strip->end, ymaxc + ytol, numstr, numstr_len, col);
}

/* ---------------------- */

void draw_nla_main_data(bAnimContext *ac, SpaceNla *snla, ARegion *ar)
{
	View2D *v2d = &ar->v2d;
	const float pixelx = BLI_rctf_size_x(&v2d->cur) / BLI_rcti_size_x(&v2d->mask);
	const float text_margin_x = (8 * UI_DPI_FAC) * pixelx;

	/* build list of channels to draw */
	ListBase anim_data = {NULL, NULL};
	int filter = (ANIMFILTER_DATA_VISIBLE | ANIMFILTER_LIST_VISIBLE | ANIMFILTER_LIST_CHANNELS);
	size_t items = ANIM_animdata_filter(ac, &anim_data, filter, ac->data, ac->datatype);

	/* Update max-extent of channels here (taking into account scrollers):
	 * - this is done to allow the channel list to be scrollable, but must be done here
	 *   to avoid regenerating the list again and/or also because channels list is drawn first
	 * - offset of NLACHANNEL_HEIGHT*2 is added to the height of the channels, as first is for
	 *   start of list offset, and the second is as a correction for the scrollers.
	 */
	int height = ((items * NLACHANNEL_STEP(snla)) + (NLACHANNEL_HEIGHT(snla) * 2));

	/* don't use totrect set, as the width stays the same
	 * (NOTE: this is ok here, the configuration is pretty straightforward)
	 */
	v2d->tot.ymin = (float)(-height);

	/* loop through channels, and set up drawing depending on their type  */
	float y = (float)(-NLACHANNEL_HEIGHT(snla));

	for (bAnimListElem *ale = anim_data.first; ale; ale = ale->next) {
		const float yminc = (float)(y - NLACHANNEL_HEIGHT_HALF(snla));
		const float ymaxc = (float)(y + NLACHANNEL_HEIGHT_HALF(snla));

		/* check if visible */
		if (IN_RANGE(yminc, v2d->cur.ymin, v2d->cur.ymax) ||
		    IN_RANGE(ymaxc, v2d->cur.ymin, v2d->cur.ymax) )
		{
			/* data to draw depends on the type of channel */
			switch (ale->type) {
				case ANIMTYPE_NLATRACK:
				{
					AnimData *adt = ale->adt;
					NlaTrack *nlt = (NlaTrack *)ale->data;
					NlaStrip *strip;
					int index;

					/* draw each strip in the track (if visible) */
					for (strip = nlt->strips.first, index = 1; strip; strip = strip->next, index++) {
						if (BKE_nlastrip_within_bounds(strip, v2d->cur.xmin, v2d->cur.xmax)) {
							const float xminc = strip->start + text_margin_x;
							const float xmaxc = strip->end + text_margin_x;

							/* draw the visualization of the strip */
							nla_draw_strip(snla, adt, nlt, strip, v2d, yminc, ymaxc);

							/* add the text for this strip to the cache */
							if (xminc < xmaxc) {
								nla_draw_strip_text(adt, nlt, strip, index, v2d, xminc, xmaxc, yminc, ymaxc);
							}

							/* if transforming strips (only real reason for temp-metas currently),
							 * add to the cache the frame numbers of the strip's extents
							 */
							if (strip->flag & NLASTRIP_FLAG_TEMP_META)
								nla_draw_strip_frames_text(nlt, strip, v2d, yminc, ymaxc);
						}
					}
					break;
				}
				case ANIMTYPE_NLAACTION:
				{
					AnimData *adt = ale->adt;

					uint pos = GPU_vertformat_attr_add(immVertexFormat(), "pos", GPU_COMP_F32, 2, GPU_FETCH_FLOAT);
					immBindBuiltinProgram(GPU_SHADER_2D_UNIFORM_COLOR);

					/* just draw a semi-shaded rect spanning the width of the viewable area if there's data,
					 * and a second darker rect within which we draw keyframe indicator dots if there's data
					 */
					GPU_blend_set_func_separate(GPU_SRC_ALPHA, GPU_ONE_MINUS_SRC_ALPHA, GPU_ONE, GPU_ONE_MINUS_SRC_ALPHA);
					GPU_blend(true);

					/* get colors for drawing */
					float color[4];
					nla_action_get_color(adt, ale->data, color);
					immUniformColor4fv(color);

					/* draw slightly shifted up for greater separation from standard channels,
					 * but also slightly shorter for some more contrast when viewing the strips
					 */
					immRectf(pos, v2d->cur.xmin, yminc + NLACHANNEL_SKIP, v2d->cur.xmax, ymaxc - NLACHANNEL_SKIP);

					/* draw 'embossed' lines above and below the strip for effect */
					/* white base-lines */
					GPU_line_width(2.0f);
					immUniformColor4f(1.0f, 1.0f, 1.0f, 0.3f);
					immBegin(GPU_PRIM_LINES, 4);
					immVertex2f(pos, v2d->cur.xmin, yminc + NLACHANNEL_SKIP);
					immVertex2f(pos, v2d->cur.xmax, yminc + NLACHANNEL_SKIP);
					immVertex2f(pos, v2d->cur.xmin, ymaxc - NLACHANNEL_SKIP);
					immVertex2f(pos, v2d->cur.xmax, ymaxc - NLACHANNEL_SKIP);
					immEnd();

					/* black top-lines */
					GPU_line_width(1.0f);
					immUniformColor3f(0.0f, 0.0f, 0.0f);
					immBegin(GPU_PRIM_LINES, 4);
					immVertex2f(pos, v2d->cur.xmin, yminc + NLACHANNEL_SKIP);
					immVertex2f(pos, v2d->cur.xmax, yminc + NLACHANNEL_SKIP);
					immVertex2f(pos, v2d->cur.xmin, ymaxc - NLACHANNEL_SKIP);
					immVertex2f(pos, v2d->cur.xmax, ymaxc - NLACHANNEL_SKIP);
					immEnd();

					/* TODO: these lines but better --^ */

					immUnbindProgram();

					/* draw keyframes in the action */
					nla_action_draw_keyframes(v2d, adt, ale->data, y, yminc + NLACHANNEL_SKIP, ymaxc - NLACHANNEL_SKIP);

					GPU_blend(false);
					break;
				}
			}
		}

		/* adjust y-position for next one */
		y -= NLACHANNEL_STEP(snla);
	}

	/* free tempolary channels */
	ANIM_animdata_freelist(&anim_data);
}

/* *********************************************** */
/* Channel List */

void draw_nla_channel_list(const bContext *C, bAnimContext *ac, ARegion *ar)
{
	ListBase anim_data = {NULL, NULL};
	bAnimListElem *ale;
	int filter;

	SpaceNla *snla = (SpaceNla *)ac->sl;
	View2D *v2d = &ar->v2d;
	float y = 0.0f;
	size_t items;

	/* build list of channels to draw */
	filter = (ANIMFILTER_DATA_VISIBLE | ANIMFILTER_LIST_VISIBLE | ANIMFILTER_LIST_CHANNELS);
	items = ANIM_animdata_filter(ac, &anim_data, filter, ac->data, ac->datatype);

	/* Update max-extent of channels here (taking into account scrollers):
	 * - this is done to allow the channel list to be scrollable, but must be done here
	 *   to avoid regenerating the list again and/or also because channels list is drawn first
	 * - offset of NLACHANNEL_HEIGHT*2 is added to the height of the channels, as first is for
	 *  start of list offset, and the second is as a correction for the scrollers.
	 */
	int height = ((items * NLACHANNEL_STEP(snla)) + (NLACHANNEL_HEIGHT(snla) * 2));
	/* don't use totrect set, as the width stays the same
	 * (NOTE: this is ok here, the configuration is pretty straightforward)
	 */
	v2d->tot.ymin = (float)(-height);
	/* need to do a view-sync here, so that the keys area doesn't jump around (it must copy this) */
	UI_view2d_sync(NULL, ac->sa, v2d, V2D_LOCK_COPY);

	/* draw channels */
	{   /* first pass: just the standard GL-drawing for backdrop + text */
		size_t channel_index = 0;

		y = (float)(-NLACHANNEL_HEIGHT(snla));

		for (ale = anim_data.first; ale; ale = ale->next) {
			float yminc = (float)(y -  NLACHANNEL_HEIGHT_HALF(snla));
			float ymaxc = (float)(y +  NLACHANNEL_HEIGHT_HALF(snla));

			/* check if visible */
			if (IN_RANGE(yminc, v2d->cur.ymin, v2d->cur.ymax) ||
			    IN_RANGE(ymaxc, v2d->cur.ymin, v2d->cur.ymax) )
			{
				/* draw all channels using standard channel-drawing API */
				ANIM_channel_draw(ac, ale, yminc, ymaxc, channel_index);
			}

			/* adjust y-position for next one */
			y -= NLACHANNEL_STEP(snla);
			channel_index++;
		}
	}
	{   /* second pass: UI widgets */
		uiBlock *block = UI_block_begin(C, ar, __func__, UI_EMBOSS);
		size_t channel_index = 0;

		y = (float)(-NLACHANNEL_HEIGHT(snla));

		/* set blending again, as may not be set in previous step */
		GPU_blend_set_func_separate(GPU_SRC_ALPHA, GPU_ONE_MINUS_SRC_ALPHA, GPU_ONE, GPU_ONE_MINUS_SRC_ALPHA);
		GPU_blend(true);

		/* loop through channels, and set up drawing depending on their type  */
		for (ale = anim_data.first; ale; ale = ale->next) {
			const float yminc = (float)(y - NLACHANNEL_HEIGHT_HALF(snla));
			const float ymaxc = (float)(y + NLACHANNEL_HEIGHT_HALF(snla));

			/* check if visible */
			if (IN_RANGE(yminc, v2d->cur.ymin, v2d->cur.ymax) ||
			    IN_RANGE(ymaxc, v2d->cur.ymin, v2d->cur.ymax) )
			{
				/* draw all channels using standard channel-drawing API */
				ANIM_channel_draw_widgets(C, ac, ale, block, yminc, ymaxc, channel_index);
			}

			/* adjust y-position for next one */
			y -= NLACHANNEL_STEP(snla);
			channel_index++;
		}

		UI_block_end(C, block);
		UI_block_draw(C, block);

		GPU_blend(false);
	}

	/* free temporary channels */
	ANIM_animdata_freelist(&anim_data);
}

/* *********************************************** */<|MERGE_RESOLUTION|>--- conflicted
+++ resolved
@@ -119,32 +119,15 @@
 	nla_action_get_color(adt, act, color);
 	color[3] *= 2.5f;
 
-<<<<<<< HEAD
 	GPUVertFormat *format = immVertexFormat();
 	uint pos_id = GPU_vertformat_attr_add(format, "pos", GPU_COMP_F32, 2, GPU_FETCH_FLOAT);
-=======
-	glColor4fv(color);
+
+	immBindBuiltinProgram(GPU_SHADER_2D_UNIFORM_COLOR);
+
+	immUniformColor4fv(color);
+
 	/* - draw a rect from the first to the last frame (no extra overlaps for now)
 	 *   that is slightly stumpier than the track background (hardcoded 2-units here)
-	 */
-	f1 = ((ActKeyColumn *)keys.first)->cfra;
-	f2 = ((ActKeyColumn *)keys.last)->cfra;
-
-	glRectf(f1, ymin + 2, f2, ymax - 2);
-
->>>>>>> d7f55c4f
-
-	immBindBuiltinProgram(GPU_SHADER_2D_UNIFORM_COLOR);
-
-	immUniformColor4fv(color);
-
-<<<<<<< HEAD
-	/*  - draw a rect from the first to the last frame (no extra overlaps for now)
-	 *	  that is slightly stumpier than the track background (hardcoded 2-units here)
-=======
-	/* just draw each keyframe as a simple dot (regardless of the selection status)
-	 * - size is 3.0f which is smaller than the editable keyframes, so that there is a distinction
->>>>>>> d7f55c4f
 	 */
 	float f1 = ((ActKeyColumn *)keys.first)->cfra;
 	float f2 = ((ActKeyColumn *)keys.last)->cfra;
@@ -169,7 +152,7 @@
 		immBegin(GPU_PRIM_POINTS, key_len);
 
 		/* - disregard the selection status of keyframes so they draw a certain way
-		 *	- size is 6.0f which is smaller than the editable keyframes, so that there is a distinction
+		 * - size is 6.0f which is smaller than the editable keyframes, so that there is a distinction
 		 */
 		for (ActKeyColumn *ak = keys.first; ak; ak = ak->next) {
 			draw_keyframe_shape(ak->cfra, y, 6.0f, false, ak->key_type, KEYFRAME_SHAPE_FRAME, 1.0f,
