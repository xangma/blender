--- conflicted
+++ resolved
@@ -483,34 +483,19 @@
 
 		case V3D_MANIP_GIMBAL:
 		{
-<<<<<<< HEAD
 				float mat[3][3];
-			Mat3One(mat);
-			gimbal_axis(ob, mat);
-			Mat4CpyMat3(rv3d->twmat, mat);
-						break;
-						}
-=======
-			float mat[3][3];
 			unit_m3(mat);
 			gimbal_axis(ob, mat);
 			copy_m4_m3(rv3d->twmat, mat);
-			break;
-		}
->>>>>>> 37e4a311
+						break;
+						}
 		case V3D_MANIP_NORMAL:
 			if(obedit || ob->mode & OB_MODE_POSE) {
 				float mat[3][3];
 				ED_getTransformOrientationMatrix(C, mat, (v3d->around == V3D_ACTIVE));
-<<<<<<< HEAD
-				Mat4CpyMat3(rv3d->twmat, mat);
+				copy_m4_m3(rv3d->twmat, mat);
 						break;
 						}
-=======
-				copy_m4_m3(rv3d->twmat, mat);
-				break;
-			}
->>>>>>> 37e4a311
 			/* no break we define 'normal' as 'local' in Object mode */
 		case V3D_MANIP_LOCAL:
 			copy_m4_m4(rv3d->twmat, ob->obmat);
