--- conflicted
+++ resolved
@@ -530,15 +530,9 @@
 	case V3D_MANIP_NORMAL:
 		if(obedit || (ob && ob->mode & OB_MODE_POSE)) {
 			strcpy(t->spacename, "normal");
-<<<<<<< HEAD
-			getTransformOrientationMatrix(C, t->spacemtx, (v3d->around == V3D_ACTIVE));
+			ED_getTransformOrientationMatrix(C, t->spacemtx, (v3d->around == V3D_ACTIVE));
 					break;
 					}
-=======
-			ED_getTransformOrientationMatrix(C, t->spacemtx, (v3d->around == V3D_ACTIVE));
-			break;
-		}
->>>>>>> 4617bb68
 		/* no break we define 'normal' as 'local' in Object mode */
 	case V3D_MANIP_LOCAL:
 		strcpy(t->spacename, "local");
@@ -945,11 +939,7 @@
 	return result;
 }
 
-<<<<<<< HEAD
-void getTransformOrientationMatrix(const bContext *C, float twmat[][3], int activeOnly)
-=======
 void ED_getTransformOrientationMatrix(const bContext *C, float orientation_mat[][3], int activeOnly)
->>>>>>> 4617bb68
 {
 	float normal[3]={0.0, 0.0, 0.0};
 	float plane[3]={0.0, 0.0, 0.0};
@@ -988,14 +978,6 @@
 
 	if (type == ORIENTATION_NONE)
 	{
-<<<<<<< HEAD
-		Mat3One(twmat);
-	}
-	else
-	{
-		Mat3CpyMat3(twmat, mat);
-=======
 		Mat3One(orientation_mat);
->>>>>>> 4617bb68
 	}
 }