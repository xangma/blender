--- conflicted
+++ resolved
@@ -1047,19 +1047,11 @@
 				index= view3d_sample_backbuf(&vc, win->eventstate->x - vc.ar->winrct.xmin, win->eventstate->y - vc.ar->winrct.ymin);
 
 				if(index && index<=me->totface) {
-<<<<<<< HEAD
-					const int totgroup= BLI_countlist(&vc.obact->defbase);
-					if(totgroup) {
+					const int defbase_tot= BLI_countlist(&vc.obact->defbase);
+					if(defbase_tot) {
 						MPoly *mf= ((MPoly *)me->mpoly) + index-1;
 						unsigned int fidx= mf->totloop - 1;
-						int *groups= MEM_callocN(totgroup*sizeof(int), "groups");
-=======
-					const int defbase_tot= BLI_countlist(&vc.obact->defbase);
-					if(defbase_tot) {
-						MFace *mf= ((MFace *)me->mface) + index-1;
-						unsigned int fidx= mf->v4 ? 3:2;
 						int *groups= MEM_callocN(defbase_tot*sizeof(int), "groups");
->>>>>>> a88b29c0
 						int found= FALSE;
 
 						do {
