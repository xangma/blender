--- conflicted
+++ resolved
@@ -237,11 +237,7 @@
     SCULPT_clip(sd, ss, vd.co, disp);
 
     if (vd.mvert) {
-<<<<<<< HEAD
-      BKE_pbvh_vert_mark_update(ss->pbvh, vd.vertex);
-=======
-      BKE_pbvh_vert_tag_update_normal(ss->pbvh, vd.index);
->>>>>>> efe0e2b1
+      BKE_pbvh_vert_tag_update_normal(ss->pbvh, vd.vertex);
     }
   }
   BKE_pbvh_vertex_iter_end;
@@ -331,15 +327,9 @@
       sub_v3_v3v3(val, avg, vd.co);
       madd_v3_v3v3fl(val, vd.co, val, fade);
       SCULPT_clip(sd, ss, vd.co, val);
-<<<<<<< HEAD
-    }
-    if (vd.mvert) {
-      BKE_pbvh_vert_mark_update(ss->pbvh, vd.vertex);
-=======
       if (vd.mvert) {
-        BKE_pbvh_vert_tag_update_normal(ss->pbvh, vd.index);
+        BKE_pbvh_vert_tag_update_normal(ss->pbvh, vd.vertex);
       }
->>>>>>> efe0e2b1
     }
   }
   BKE_pbvh_vertex_iter_end;
@@ -501,11 +491,7 @@
         ss, disp, vd.co, ss->cache->surface_smooth_laplacian_disp, vd.vertex, orig_data.co, alpha);
     madd_v3_v3fl(vd.co, disp, clamp_f(fade, 0.0f, 1.0f));
     if (vd.mvert) {
-<<<<<<< HEAD
-      BKE_pbvh_vert_mark_update(ss->pbvh, vd.vertex);
-=======
-      BKE_pbvh_vert_tag_update_normal(ss->pbvh, vd.index);
->>>>>>> efe0e2b1
+      BKE_pbvh_vert_tag_update_normal(ss->pbvh, vd.vertex);
     }
   }
   BKE_pbvh_vertex_iter_end;
