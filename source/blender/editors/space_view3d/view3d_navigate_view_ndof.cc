/* SPDX-FileCopyrightText: 2023 Blender Authors
 *
 * SPDX-License-Identifier: GPL-2.0-or-later */

/** \file
 * \ingroup spview3d
 */
#include "BLI_bounds.hh"
#include "BLI_math_geom.h"
#include "BLI_math_matrix.hh"
#include "BLI_math_rotation.h"
#include "BLI_math_vector.h"
#include "BLI_rect.h"

#include "BKE_layer.hh"

#include "DEG_depsgraph_query.hh"

#include "WM_api.hh"

#include "ED_screen.hh"

#include "view3d_intern.hh"
#include "view3d_navigate.hh" /* own include */

using blender::Bounds;
using blender::float3;

#ifdef WITH_INPUT_NDOF
static bool ndof_orbit_center_is_valid(const RegionView3D *rv3d, const float3 &center);
static bool ndof_orbit_center_is_auto(const View3D *v3d, const RegionView3D *rv3d);
#endif

/* -------------------------------------------------------------------- */
/** \name NDOF Utility Functions
 * \{ */

#ifdef WITH_INPUT_NDOF

/** Test if the bounding box is in view3d camera frustum. */
static bool is_bounding_box_in_frustum(const float projmat[4][4],
                                       const Bounds<float3> &bounding_box)
{
  float planes[4][4];
  planes_from_projmat(projmat, planes[0], planes[1], planes[2], planes[3], nullptr, nullptr);
  int ret = isect_aabb_planes_v3(planes, 4, bounding_box.min, bounding_box.max);

  return ret == ISECT_AABB_PLANE_IN_FRONT_ALL;
}

enum {
  HAS_TRANSLATE = (1 << 0),
  HAS_ROTATE = (1 << 0),
};

static bool ndof_has_translate(const wmNDOFMotionData &ndof,
                               const View3D *v3d,
                               const RegionView3D *rv3d)
{
  return !is_zero_v3(ndof.tvec) && !ED_view3d_offset_lock_check(v3d, rv3d);
}

static bool ndof_has_translate_pan(const wmNDOFMotionData &ndof,
                                   const View3D *v3d,
                                   const RegionView3D *rv3d)
{
  return WM_event_ndof_translation_has_pan(ndof) && !ED_view3d_offset_lock_check(v3d, rv3d);
}

static bool ndof_has_rotate(const wmNDOFMotionData &ndof, const RegionView3D *rv3d)
{
  return !is_zero_v3(ndof.rvec) && ((RV3D_LOCK_FLAGS(rv3d) & RV3D_LOCK_ROTATION) == 0);
}

/**
 * Return true when `rv3d` should use the navigation preference.
 *
 * Views which enforce 2D behavior, typically where rotation is disabled should return false.
 * (camera views and axis-aligned quad views for example).
 */
static bool view3d_ndof_use_navigation_mode(const RegionView3D *rv3d)
{
  /* Note that there is no need to check orthographic-axis-aligned views
   * as these are rotation locked too. */
  if (rv3d->viewlock & RV3D_LOCK_ROTATION) {
    return false;
  }
  return true;
}

/**
 * \param depth_pt: A point to calculate the depth (in perspective mode)
 */
static float view3d_ndof_pan_speed_calc_ex(RegionView3D *rv3d, const float depth_pt[3])
{
  float speed = rv3d->pixsize * NDOF_PIXELS_PER_SECOND;

  if (rv3d->is_persp) {
    speed *= ED_view3d_calc_zfac(rv3d, depth_pt);
  }

  return speed;
}

static float view3d_ndof_pan_speed_calc_from_dist(RegionView3D *rv3d, const float dist)
{
  float viewinv[4];
  float tvec[3];

  BLI_assert(dist >= 0.0f);

  copy_v3_fl3(tvec, 0.0f, 0.0f, dist);
  /* rv3d->viewinv isn't always valid */
#  if 0
  mul_mat3_m4_v3(rv3d->viewinv, tvec);
#  else
  invert_qt_qt_normalized(viewinv, rv3d->viewquat);
  mul_qt_v3(viewinv, tvec);
#  endif

  return view3d_ndof_pan_speed_calc_ex(rv3d, tvec);
}

static float view3d_ndof_pan_speed_calc(RegionView3D *rv3d)
{
  float tvec[3];
  if (NDOF_IS_ORBIT_AROUND_CENTER_MODE(&U) && (U.ndof_flag & NDOF_ORBIT_CENTER_AUTO) &&
      (rv3d->ndof_flag & RV3D_NDOF_OFS_IS_VALID))
  {
    negate_v3_v3(tvec, rv3d->ndof_ofs);
  }
  else {
    negate_v3_v3(tvec, rv3d->ofs);
  }

  return view3d_ndof_pan_speed_calc_ex(rv3d, tvec);
}

/**
 * Zoom and pan in the same function since sometimes zoom is interpreted as dolly (pan forward).
 *
 * \param has_zoom: zoom, otherwise dolly,
 * often `!rv3d->is_persp` since it doesn't make sense to dolly in ortho.
 */
static void view3d_ndof_pan_zoom(const wmNDOFMotionData &ndof,
                                 ScrArea *area,
                                 ARegion *region,
                                 const bool has_translate,
                                 const bool has_zoom)
{
  RegionView3D *rv3d = static_cast<RegionView3D *>(region->regiondata);

  if (has_translate == false && has_zoom == false) {
    return;
  }

  blender::float3 pan_vec_no_navigation = -WM_event_ndof_translation_get(ndof);
  blender::float3 pan_vec = view3d_ndof_use_navigation_mode(rv3d) ?
                                WM_event_ndof_translation_get_for_navigation(ndof) :
                                pan_vec_no_navigation;

  if (has_zoom) {
    /* zoom with Z */

    /* Zoom!
     * velocity should be proportional to the linear velocity attained by rotational motion
     * of same strength [got that?] proportional to `arclength = radius * angle`.
     */

    pan_vec[2] = 0.0f;

    /* "zoom in" or "translate"? depends on zoom mode in user settings? */
    if (pan_vec_no_navigation[2]) {
      float zoom_distance = rv3d->dist * ndof.time_delta * pan_vec_no_navigation[2];
      rv3d->dist += zoom_distance;
    }
  }
  else {
    /* dolly with Z */

    /* all callers must check */
    if (has_translate) {
      BLI_assert(ED_view3d_offset_lock_check((View3D *)area->spacedata.first, rv3d) == false);
    }
  }

  if (has_translate) {

<<<<<<< HEAD
    pan_vec *= speed * ndof.time_delta;
=======
    if (U.ndof_navigation_mode == NDOF_NAVIGATION_MODE_FLY) {
      /* For "Fly Mode" translations we use arbitrary defined, constant
       * speed values for each axis. Normally, these values are defined
       * by the 3Dconnexion navigation library. To recreate original navigation
       * experience, the translation speed values were picked experimentally here.
       * This is intended to apply only for the "Fly Mode" (3D viewport). */
      const float fly_speed[3] = {6.5f, 3.3f, 8.0f};
      pan_vec[0] *= fly_speed[0] * ndof.dt;
      pan_vec[1] *= fly_speed[1] * ndof.dt;
      pan_vec[2] *= fly_speed[2] * ndof.dt;
    }
    else {
      const float speed = view3d_ndof_pan_speed_calc(rv3d);
      pan_vec *= speed * ndof.dt;
    }
>>>>>>> c53a0cfc

    /* transform motion from view to world coordinates */
    float view_inv[4];
    invert_qt_qt_normalized(view_inv, rv3d->viewquat);
    mul_qt_v3(view_inv, pan_vec);

    /* move center of view opposite of hand motion (this is camera mode, not object mode) */
    sub_v3_v3(rv3d->ofs, pan_vec);

    if (RV3D_LOCK_FLAGS(rv3d) & RV3D_BOXVIEW) {
      view3d_boxview_sync(area, region);
    }
  }
}

static void view3d_ndof_orbit(const wmNDOFMotionData &ndof,
                              ScrArea *area,
                              ARegion *region,
                              ViewOpsData *vod,
                              const bool apply_dyn_ofs)
{
  View3D *v3d = static_cast<View3D *>(area->spacedata.first);
  RegionView3D *rv3d = static_cast<RegionView3D *>(region->regiondata);

  float view_inv[4];

  BLI_assert((RV3D_LOCK_FLAGS(rv3d) & RV3D_LOCK_ROTATION) == 0);

  ED_view3d_persp_ensure(vod->depsgraph, v3d, region);

  rv3d->view = RV3D_VIEW_USER;

  invert_qt_qt_normalized(view_inv, rv3d->viewquat);

  if (U.ndof_flag & NDOF_LOCK_HORIZON) {
    /* Turntable view code adapted for 3D mouse use. */
    float angle, quat[4];
    float xvec[3] = {1, 0, 0};
    float yvec[3] = {0, 1, 0};

    /* only use XY, ignore Z */
    blender::float3 rot = WM_event_ndof_rotation_get_for_navigation(ndof);

    /* Determine the direction of the X vector (for rotating up and down). */
    mul_qt_v3(view_inv, xvec);
    /* Determine the direction of the Y vector (to check if the view is upside down). */
    mul_qt_v3(view_inv, yvec);

    /* Perform the up/down rotation */
    angle = ndof.time_delta * rot[0];
    axis_angle_to_quat(quat, xvec, angle);
    mul_qt_qtqt(rv3d->viewquat, rv3d->viewquat, quat);

    /* Perform the Z rotation. */
    angle = ndof.time_delta * rot[1];

    /* Flip the turntable angle when the view is upside down. */
    if (yvec[2] < 0.0f) {
      angle *= -1.0f;
    }

    /* Update the onscreen axis-angle indicator. */
    rv3d->ndof_rot_angle = angle;
    rv3d->ndof_rot_axis[0] = 0;
    rv3d->ndof_rot_axis[1] = 0;
    rv3d->ndof_rot_axis[2] = 1;

    axis_angle_to_quat_single(quat, 'Z', angle);
    mul_qt_qtqt(rv3d->viewquat, rv3d->viewquat, quat);
  }
  else {
    float quat[4];
    float axis[3];
    float angle = ndof.time_delta *
                  WM_event_ndof_rotation_get_axis_angle_for_navigation(ndof, axis);

    /* transform rotation axis from view to world coordinates */
    mul_qt_v3(view_inv, axis);

    /* Update the onscreen axis-angle indicator. */
    rv3d->ndof_rot_angle = angle;
    copy_v3_v3(rv3d->ndof_rot_axis, axis);

    axis_angle_to_quat(quat, axis, angle);

    /* apply rotation */
    mul_qt_qtqt(rv3d->viewquat, rv3d->viewquat, quat);
  }

  if (apply_dyn_ofs) {
    /* Use NDOF center as a dynamic offset. */
    if (ndof_orbit_center_is_auto(v3d, rv3d)) {
      if (rv3d->ndof_flag & RV3D_NDOF_OFS_IS_VALID) {
        if (ndof_orbit_center_is_valid(vod->rv3d, -float3(rv3d->ndof_ofs))) {
          vod->use_dyn_ofs = true;
          copy_v3_v3(vod->dyn_ofs, rv3d->ndof_ofs);
        }
        else {
          rv3d->ndof_flag &= ~RV3D_NDOF_OFS_IS_VALID;
        }
      }
    }
    viewrotate_apply_dyn_ofs(vod, rv3d->viewquat);
  }
}

void view3d_ndof_fly(const wmNDOFMotionData &ndof,
                     View3D *v3d,
                     RegionView3D *rv3d,
                     const bool use_precision,
                     const short protectflag,
                     bool *r_has_translate,
                     bool *r_has_rotate)
{
  bool has_translate = ndof_has_translate(ndof, v3d, rv3d);
  bool has_rotate = ndof_has_rotate(ndof, rv3d);

  float view_inv[4];
  invert_qt_qt_normalized(view_inv, rv3d->viewquat);

  rv3d->ndof_rot_angle = 0.0f; /* Disable onscreen rotation indicator. */

  if (has_translate) {
    /* ignore real 'dist' since fly has its own speed settings,
     * also its overwritten at this point. */
    float speed = view3d_ndof_pan_speed_calc_from_dist(rv3d, 1.0f);
    float trans_orig_y;

    if (use_precision) {
      speed *= 0.2f;
    }

    blender::float3 trans = (speed * ndof.time_delta) * WM_event_ndof_translation_get(ndof);
    trans_orig_y = trans[1];

    if (U.ndof_flag & NDOF_FLY_HELICOPTER) {
      trans[1] = 0.0f;
    }

    /* transform motion from view to world coordinates */
    mul_qt_v3(view_inv, trans);

    if (U.ndof_flag & NDOF_FLY_HELICOPTER) {
      /* replace world z component with device y (yes it makes sense) */
      trans[2] = trans_orig_y;
    }

    if (rv3d->persp == RV3D_CAMOB) {
      /* respect camera position locks */
      if (protectflag & OB_LOCK_LOCX) {
        trans[0] = 0.0f;
      }
      if (protectflag & OB_LOCK_LOCY) {
        trans[1] = 0.0f;
      }
      if (protectflag & OB_LOCK_LOCZ) {
        trans[2] = 0.0f;
      }
    }

    if (!is_zero_v3(trans)) {
      /* move center of view opposite of hand motion
       * (this is camera mode, not object mode) */
      sub_v3_v3(rv3d->ofs, trans);
      has_translate = true;
    }
    else {
      has_translate = false;
    }
  }

  if (has_rotate) {
    float rotation[4];
    float axis[3];
    float angle = ndof.time_delta * WM_event_ndof_rotation_get_axis_angle(ndof, axis);

    if (fabsf(angle) > 0.0001f) {
      has_rotate = true;

      if (use_precision) {
        angle *= 0.2f;
      }

      /* transform rotation axis from view to world coordinates */
      mul_qt_v3(view_inv, axis);

      /* apply rotation to view */
      axis_angle_to_quat(rotation, axis, angle);
      mul_qt_qtqt(rv3d->viewquat, rv3d->viewquat, rotation);

      if (U.ndof_flag & NDOF_LOCK_HORIZON) {
        /* force an upright viewpoint
         * TODO: make this less... sudden */
        float view_horizon[3] = {1.0f, 0.0f, 0.0f};    /* view +x */
        float view_direction[3] = {0.0f, 0.0f, -1.0f}; /* view -z (into screen) */

        /* find new inverse since viewquat has changed */
        invert_qt_qt_normalized(view_inv, rv3d->viewquat);
        /* could apply reverse rotation to existing view_inv to save a few cycles */

        /* transform view vectors to world coordinates */
        mul_qt_v3(view_inv, view_horizon);
        mul_qt_v3(view_inv, view_direction);

        /* find difference between view & world horizons
         * true horizon lives in world xy plane, so look only at difference in z */
        angle = -asinf(view_horizon[2]);

        /* rotate view so view horizon = world horizon */
        axis_angle_to_quat(rotation, view_direction, angle);
        mul_qt_qtqt(rv3d->viewquat, rv3d->viewquat, rotation);
      }

      rv3d->view = RV3D_VIEW_USER;
    }
    else {
      has_rotate = false;
    }
  }

  *r_has_translate = has_translate;
  *r_has_rotate = has_rotate;
}

/** \} */

/* -------------------------------------------------------------------- */
/** \name NDOF Orbit Center Calculation
 * \{ */

static bool ndof_orbit_center_is_auto(const View3D *v3d, const RegionView3D *rv3d)
{
  if (!NDOF_IS_ORBIT_AROUND_CENTER_MODE(&U)) {
    return false;
  }
  if ((U.ndof_flag & NDOF_ORBIT_CENTER_AUTO) == 0) {
    return false;
  }
  if (v3d->ob_center_cursor || v3d->ob_center) {
    return false;
  }

  /* Check the caller is not calculating auto-center when there is no reason to do so. */
  BLI_assert_msg(
      !((rv3d->persp == RV3D_CAMOB) && (v3d->flag2 & V3D_LOCK_CAMERA) == 0),
      "This test should not run from a camera view unless the camera is locked to the viewport");
  UNUSED_VARS_NDEBUG(rv3d);

  return true;
}

/**
 * Return true when `center` should not be used.
 */
static bool ndof_orbit_center_is_valid(const RegionView3D *rv3d, const float3 &center)
{
  /* NOTE: this is a fairly arbitrary check mainly to avoid obvious problems
   * where the orbit center is going to seem buggy/unusable.
   *
   * Other cases could also be counted as invalid:
   * - It's beyond the clip-end.
   * - It's not inside the viewport frustum (with some margin perhaps).
   *
   * The value could also be clamped to make it valid however when function
   * returns false the #RegionView3D::ofs is used instead, so it's not necessary
   * to go to great lengths to attempt to use the value.
   */
  if (rv3d->is_persp) {
    const float zfac = mul_project_m4_v3_zfac(rv3d->persmat, center);
    if (zfac <= 0.0f) {
      return false;
    }
  }

  return true;
}

static std::optional<float3> ndof_orbit_center_calc_from_bounds(Depsgraph *depsgraph,
                                                                ScrArea *area,
                                                                ARegion *region)
{
  std::optional<Bounds<float3>> bounding_box = std::nullopt;

  if (U.ndof_flag & NDOF_ORBIT_CENTER_SELECTED) {
    bool do_zoom = false;
    bounding_box = view3d_calc_minmax_selected(depsgraph, area, region, false, false, &do_zoom);
  }
  else {
    bounding_box = view3d_calc_minmax_visible(depsgraph, area, region, false, false);
  }

  if (bounding_box.has_value()) {
    const RegionView3D *rv3d = static_cast<RegionView3D *>(region->regiondata);

    /* Scale down the bounding box to provide some offset */
    bounding_box->scale_from_center(float3(0.8));

    if (is_bounding_box_in_frustum(rv3d->persmat, *bounding_box)) {
      /* TODO: for perspective views it would be good to clip the bounds by the
       * view-point's plane, so the only the portion of the bounds in front of the
       * view-point is taken into account when calculating the center. */
      const float3 center = bounding_box->center();
      if (ndof_orbit_center_is_valid(rv3d, center)) {
        return center;
      }
    }
  }
  return std::nullopt;
}

static float ndof_read_zbuf(ARegion *region)
{
  view3d_region_operator_needs_gpu(region);

  /* Avoid allocating the whole depth buffer. */
  ViewDepths depth_temp = {0};
  {
    /* Some small rectangle in the middle of the view3d region. */
    rcti rect;
    const int region_center[2] = {region->winx / 2, region->winy / 2};
    BLI_rcti_init_pt_radius(&rect, region_center, 2);
    view3d_depths_rect_create(region, &rect, &depth_temp);
  }

  /* Find the closest Z pixel. */
  const float depth_near = view3d_depth_near(&depth_temp);

  MEM_SAFE_FREE(depth_temp.depths);

  return depth_near;
}

static std::optional<float3> ndof_orbit_center_calc_from_zbuf(Depsgraph *depsgraph,
                                                              ScrArea *area,
                                                              ARegion *region)
{

  const float depth_near = ndof_read_zbuf(region);
  if (depth_near == FLT_MAX) {
    return std::nullopt;
  }
  float region_center_x = region->winx / 2.0f;
  float region_center_y = region->winy / 2.0f;
  blender::float3 zbuf_center{};

  if (!ED_view3d_unproject_v3(region, region_center_x, region_center_y, depth_near, zbuf_center)) {
    return std::nullopt;
  }

  /* Since the center found with Z-buffer might be in some small distance from the mesh
   * it's safer to scale the bounding box a little before testing if it contains that center. */
  const float scale_margin = 1.05f;

  /* Use the found center if either #NDOF_ORBIT_CENTER_SELECTED is not enabled,
   * there are no selected objects center is within bounding box of selected objects. */
  if ((U.ndof_flag & NDOF_ORBIT_CENTER_SELECTED) == 0) {
    return zbuf_center;
  }

  Scene *scene = DEG_get_input_scene(depsgraph);
  ViewLayer *view_layer = DEG_get_evaluated_view_layer(depsgraph);

  if (!BKE_layer_collection_has_selected_objects(scene, view_layer, view_layer->active_collection))
  {
    return zbuf_center;
  }

  View3D *v3d = static_cast<View3D *>(area->spacedata.first);
  if (view3d_calc_point_in_selected_bounds(depsgraph, view_layer, v3d, zbuf_center, scale_margin))
  {
    return zbuf_center;
  }

  return std::nullopt;
}

static std::optional<float3> ndof_orbit_center_calc(Depsgraph *depsgraph,
                                                    ScrArea *area,
                                                    ARegion *region)
{
  /* Auto orbit-center implements an intelligent way to dynamically choose the orbit-center
   * based on objects on the scene and how close to the particular object is the camera.
   *
   * Auto center calculation algorithm works as following:
   * 1) Calculate the bounding box of all objects in the scene
   * 2) If at least 80% of that box is contained in view-port's camera frustum then:
   *    2a) Store the center of that bounding box as the orbit-center.
   * 3) Use Z buffer to find the depth under the middle of the view3d region
   * 4) If some finite depth value was found then:
   *    4a) Use that depth to unproject a point from the middle of the region to the 3D space
   *    4b) Store that point as the Center of Rotation
   * 5) Since no candidates were found, use the last stored value
   *    (when #RV3D_NDOF_OFS_IS_VALID is set).
   */

  std::optional<float3> center_test = ndof_orbit_center_calc_from_bounds(depsgraph, area, region);
  if (!center_test.has_value()) {
    center_test = ndof_orbit_center_calc_from_zbuf(depsgraph, area, region);
  }
  return center_test;
}

/** \} */

/* -------------------------------------------------------------------- */
/** \name NDOF Camera View Support
 * \{ */

/**
 * 2D orthographic style NDOF navigation within the camera view.
 * Support navigating the camera view instead of leaving the camera-view and navigating in 3D.
 */
static wmOperatorStatus view3d_ndof_cameraview_pan_zoom(ViewOpsData *vod,
                                                        const wmNDOFMotionData &ndof)
{
  View3D *v3d = vod->v3d;
  ARegion *region = vod->region;
  RegionView3D *rv3d = vod->rv3d;

  if (v3d->camera && (rv3d->persp == RV3D_CAMOB) && (v3d->flag2 & V3D_LOCK_CAMERA) == 0) {
    /* pass */
  }
  else {
    return OPERATOR_PASS_THROUGH;
  }

  blender::float3 pan_vec = WM_event_ndof_translation_get_for_navigation(ndof);
  const float pan_speed = NDOF_PIXELS_PER_SECOND;
  const bool has_translate = !is_zero_v2(pan_vec);
  const bool has_zoom = pan_vec[2] != 0.0f;

  pan_vec *= ndof.time_delta;

  /* NOTE: unlike image and clip views, the 2D pan doesn't have to be scaled by the zoom level.
   * #ED_view3d_camera_view_pan already takes the zoom level into account. */
  mul_v2_fl(pan_vec, pan_speed);

  /* NOTE(@ideasman42): In principle rotating could pass through to regular
   * non-camera NDOF behavior (exiting the camera-view and rotating).
   * Disabled this block since in practice it's difficult to control NDOF devices
   * to perform some rotation with absolutely no translation. Causing rotation to
   * randomly exit from the user perspective. Adjusting the dead-zone could avoid
   * the motion feeling *glitchy* although in my own tests even then it didn't work reliably.
   * Leave rotating out of camera-view disabled unless it can be made to work reliably. */
  if (!(has_translate || has_zoom)) {
    // return OPERATOR_PASS_THROUGH;
  }

  bool changed = false;

  if (has_translate) {
    /* Use the X & Y of `pan_vec`. */
    if (ED_view3d_camera_view_pan(region, pan_vec)) {
      changed = true;
    }
  }

  if (has_zoom) {
    if (ED_view3d_camera_view_zoom_scale(rv3d, max_ff(0.0f, 1.0f - pan_vec[2]))) {
      changed = true;
    }
  }

  if (changed) {
    ED_region_tag_redraw(region);
    return OPERATOR_FINISHED;
  }
  return OPERATOR_CANCELLED;
}

/** \} */

/* -------------------------------------------------------------------- */
/** \name NDOF Orbit/Translate Operator
 * \{ */

static wmOperatorStatus ndof_orbit_invoke_impl(bContext *C,
                                               ViewOpsData *vod,
                                               const wmEvent *event,
                                               PointerRNA * /*ptr*/)
{
  if (event->type != NDOF_MOTION) {
    return OPERATOR_CANCELLED;
  }

  const Depsgraph *depsgraph = vod->depsgraph;
  View3D *v3d = vod->v3d;
  RegionView3D *rv3d = vod->rv3d;
  char xform_flag = 0;

  const wmNDOFMotionData &ndof = *static_cast<const wmNDOFMotionData *>(event->customdata);

  /* off by default, until changed later this function */
  rv3d->ndof_rot_angle = 0.0f;

  if (ndof.progress != P_FINISHING) {
    const bool has_rotation = ndof_has_rotate(ndof, rv3d);
    /* if we can't rotate, fall back to translate (locked axis views) */
    const bool has_translate = (RV3D_LOCK_FLAGS(rv3d) & RV3D_LOCK_ROTATION) &&
                               ndof_has_translate(ndof, v3d, rv3d);
    const bool has_zoom = (rv3d->is_persp == false) && WM_event_ndof_translation_has_zoom(ndof);

    if (has_translate || has_zoom) {
      view3d_ndof_pan_zoom(ndof, vod->area, vod->region, has_translate, has_zoom);
      xform_flag |= HAS_TRANSLATE;
    }

    if (has_rotation) {
      view3d_ndof_orbit(ndof, vod->area, vod->region, vod, true);
      xform_flag |= HAS_ROTATE;
    }
  }

  ED_view3d_camera_lock_sync(depsgraph, v3d, rv3d);
  if (xform_flag) {
    ED_view3d_camera_lock_autokey(
        v3d, rv3d, C, xform_flag & HAS_ROTATE, xform_flag & HAS_TRANSLATE);
  }

  ED_region_tag_redraw(vod->region);

  return OPERATOR_FINISHED;
}

static wmOperatorStatus ndof_orbit_invoke(bContext *C, wmOperator *op, const wmEvent *event)
{
  if (event->type != NDOF_MOTION) {
    return OPERATOR_CANCELLED;
  }

  return view3d_navigate_invoke_impl(C, op, event, &ViewOpsType_ndof_orbit);
}

void VIEW3D_OT_ndof_orbit(wmOperatorType *ot)
{
  /* identifiers */
  ot->name = "NDOF Orbit View";
  ot->description = "Orbit the view using the 3D mouse";
  ot->idname = ViewOpsType_ndof_orbit.idname;

  /* API callbacks. */
  ot->invoke = ndof_orbit_invoke;
  ot->poll = ED_operator_view3d_active;

  /* flags */
  ot->flag = 0;
}

/** \} */

/* -------------------------------------------------------------------- */
/** \name NDOF Orbit/Zoom Operator
 * \{ */

static wmOperatorStatus ndof_orbit_zoom_invoke_impl(bContext *C,
                                                    ViewOpsData *vod,
                                                    const wmEvent *event,
                                                    PointerRNA * /*ptr*/)
{
  if (event->type != NDOF_MOTION) {
    return OPERATOR_CANCELLED;
  }

  const wmNDOFMotionData &ndof = *static_cast<const wmNDOFMotionData *>(event->customdata);

  if (U.ndof_flag & NDOF_CAMERA_PAN_ZOOM) {
    const wmOperatorStatus camera_retval = view3d_ndof_cameraview_pan_zoom(vod, ndof);
    if (camera_retval != OPERATOR_PASS_THROUGH) {
      return camera_retval;
    }
  }

  View3D *v3d = vod->v3d;
  RegionView3D *rv3d = vod->rv3d;
  char xform_flag = 0;

  /* off by default, until changed later this function */
  rv3d->ndof_rot_angle = 0.0f;

  if (ndof.progress == P_FINISHING) {
    /* pass */
  }
  else if (ndof.progress == P_STARTING) {
    if (ndof_orbit_center_is_auto(v3d, rv3d)) {
      /* If center was recalculated then update the point location for drawing. */
      if (std::optional<float3> center_test = ndof_orbit_center_calc(
              vod->depsgraph, vod->area, vod->region))
      {
        negate_v3_v3(rv3d->ndof_ofs, center_test.value());
        /* When `ndof_ofs` is set `rv3d->dist` should be set based on distance to `ndof_ofs`.
         * Without this the user is unable to zoom to the `ndof_ofs` point. See: #134732. */
        if (rv3d->is_persp) {
          const float dist_min = ED_view3d_dist_soft_min_get(v3d, true);
          if (!ED_view3d_distance_set_from_location(rv3d, center_test.value(), dist_min)) {
            ED_view3d_distance_set(rv3d, dist_min);
          }
        }
        rv3d->ndof_flag |= RV3D_NDOF_OFS_IS_VALID;
      }
    }
  }
  else if ((rv3d->persp == RV3D_ORTHO) && RV3D_VIEW_IS_AXIS(rv3d->view)) {
    /* if we can't rotate, fall back to translate (locked axis views) */
    const bool has_translate = ndof_has_translate(ndof, v3d, rv3d);
    const bool has_zoom = WM_event_ndof_translation_has_zoom(ndof) &&
                          ED_view3d_offset_lock_check(v3d, rv3d);

    if (has_translate || has_zoom) {
      view3d_ndof_pan_zoom(ndof, vod->area, vod->region, has_translate, true);
      xform_flag |= HAS_TRANSLATE;
    }
  }
  else {
    /* NOTE: based on feedback from #67579, users want to have pan and orbit enabled at once.
     * It's arguable that orbit shouldn't pan (since we have a pan only operator),
     * so if there are users who like to separate orbit/pan operations - it can be a preference. */
    const bool is_orbit_around_pivot = NDOF_IS_ORBIT_AROUND_CENTER_MODE(&U) ||
                                       ED_view3d_offset_lock_check(v3d, rv3d);
    const bool has_rotation = ndof_has_rotate(ndof, rv3d);
    bool has_translate, has_zoom;

    if (is_orbit_around_pivot) {
      /* Orbit preference or forced lock (Z zooms). */
      has_translate = ndof_has_translate_pan(ndof, v3d, rv3d);
      has_zoom = WM_event_ndof_translation_has_zoom(ndof);
    }
    else {
      /* Free preference (Z translates). */
      has_translate = ndof_has_translate(ndof, v3d, rv3d);
      has_zoom = false;
    }

    /* Rotation first because dynamic offset resets offset otherwise (and disables panning). */
    if (has_rotation) {
      const float dist_backup = rv3d->dist;
      if (!is_orbit_around_pivot) {
        ED_view3d_distance_set(rv3d, 0.0f);
      }
      view3d_ndof_orbit(ndof, vod->area, vod->region, vod, is_orbit_around_pivot);
      xform_flag |= HAS_ROTATE;
      if (!is_orbit_around_pivot) {
        ED_view3d_distance_set(rv3d, dist_backup);
      }
    }

    if (has_translate || has_zoom) {
      view3d_ndof_pan_zoom(ndof, vod->area, vod->region, has_translate, has_zoom);
      xform_flag |= HAS_TRANSLATE;
    }
  }

  ED_view3d_camera_lock_sync(vod->depsgraph, v3d, rv3d);
  if (xform_flag) {
    ED_view3d_camera_lock_autokey(
        v3d, rv3d, C, xform_flag & HAS_ROTATE, xform_flag & HAS_TRANSLATE);
  }

  ED_region_tag_redraw(vod->region);

  return OPERATOR_FINISHED;
}

static wmOperatorStatus ndof_orbit_zoom_invoke(bContext *C, wmOperator *op, const wmEvent *event)
{
  if (event->type != NDOF_MOTION) {
    return OPERATOR_CANCELLED;
  }

  return view3d_navigate_invoke_impl(C, op, event, &ViewOpsType_ndof_orbit_zoom);
}

void VIEW3D_OT_ndof_orbit_zoom(wmOperatorType *ot)
{
  /* identifiers */
  ot->name = "NDOF Orbit View with Zoom";
  ot->description = "Orbit and zoom the view using the 3D mouse";
  ot->idname = ViewOpsType_ndof_orbit_zoom.idname;

  /* API callbacks. */
  ot->invoke = ndof_orbit_zoom_invoke;
  ot->poll = ED_operator_view3d_active;

  /* flags */
  ot->flag = 0;
}

/** \} */

/* -------------------------------------------------------------------- */
/** \name NDOF Pan/Zoom Operator
 * \{ */

static wmOperatorStatus ndof_pan_invoke_impl(bContext *C,
                                             ViewOpsData *vod,
                                             const wmEvent *event,
                                             PointerRNA * /*ptr*/)
{
  if (event->type != NDOF_MOTION) {
    return OPERATOR_CANCELLED;
  }

  const wmNDOFMotionData &ndof = *static_cast<const wmNDOFMotionData *>(event->customdata);

  if (U.ndof_flag & NDOF_CAMERA_PAN_ZOOM) {
    const wmOperatorStatus camera_retval = view3d_ndof_cameraview_pan_zoom(vod, ndof);
    if (camera_retval != OPERATOR_PASS_THROUGH) {
      return camera_retval;
    }
  }

  const Depsgraph *depsgraph = vod->depsgraph;
  View3D *v3d = vod->v3d;
  RegionView3D *rv3d = vod->rv3d;
  ARegion *region = vod->region;
  char xform_flag = 0;

  const bool has_translate = ndof_has_translate(ndof, v3d, rv3d);
  const bool has_zoom = (rv3d->is_persp == false) && WM_event_ndof_translation_has_zoom(ndof);

  /* we're panning here! so erase any leftover rotation from other operators */
  rv3d->ndof_rot_angle = 0.0f;

  if (!(has_translate || has_zoom)) {
    return OPERATOR_CANCELLED;
  }

  ED_view3d_camera_lock_init_ex(depsgraph, v3d, rv3d, false);

  if (ndof.progress != P_FINISHING) {
    ScrArea *area = vod->area;

    if (has_translate || has_zoom) {
      view3d_ndof_pan_zoom(ndof, area, region, has_translate, has_zoom);
      xform_flag |= HAS_TRANSLATE;
    }
  }

  ED_view3d_camera_lock_sync(depsgraph, v3d, rv3d);
  if (xform_flag) {
    ED_view3d_camera_lock_autokey(v3d, rv3d, C, false, xform_flag & HAS_TRANSLATE);
  }

  ED_region_tag_redraw(region);

  return OPERATOR_FINISHED;
}

static wmOperatorStatus ndof_pan_invoke(bContext *C, wmOperator *op, const wmEvent *event)
{
  if (event->type != NDOF_MOTION) {
    return OPERATOR_CANCELLED;
  }

  return view3d_navigate_invoke_impl(C, op, event, &ViewOpsType_ndof_pan);
}

void VIEW3D_OT_ndof_pan(wmOperatorType *ot)
{
  /* identifiers */
  ot->name = "NDOF Pan View";
  ot->description = "Pan the view with the 3D mouse";
  ot->idname = ViewOpsType_ndof_pan.idname;

  /* API callbacks. */
  ot->invoke = ndof_pan_invoke;
  ot->poll = ED_operator_view3d_active;

  /* flags */
  ot->flag = 0;
}

/** \} */

/* -------------------------------------------------------------------- */
/** \name NDOF Transform All Operator
 * \{ */

/**
 * wraps #ndof_orbit_zoom but never restrict to orbit.
 */
static wmOperatorStatus ndof_all_invoke_impl(bContext *C,
                                             ViewOpsData *vod,
                                             const wmEvent *event,
                                             PointerRNA * /*ptr*/)
{

  wmOperatorStatus ret;

  /* weak!, but it works */
  const uint8_t ndof_navigation_mode_backup = U.ndof_navigation_mode;
  U.ndof_navigation_mode = NDOF_NAVIGATION_MODE_FLY;

  ret = ndof_orbit_zoom_invoke_impl(C, vod, event, nullptr);

  U.ndof_navigation_mode = ndof_navigation_mode_backup;

  return ret;
}

static wmOperatorStatus ndof_all_invoke(bContext *C, wmOperator *op, const wmEvent *event)
{
  if (event->type != NDOF_MOTION) {
    return OPERATOR_CANCELLED;
  }

  return view3d_navigate_invoke_impl(C, op, event, &ViewOpsType_ndof_all);
}

void VIEW3D_OT_ndof_all(wmOperatorType *ot)
{
  /* identifiers */
  ot->name = "NDOF Transform View";
  ot->description = "Pan and rotate the view with the 3D mouse";
  ot->idname = ViewOpsType_ndof_all.idname;

  /* API callbacks. */
  ot->invoke = ndof_all_invoke;
  ot->poll = ED_operator_view3d_active;

  /* flags */
  ot->flag = 0;
}

const ViewOpsType ViewOpsType_ndof_orbit = {
    /*flag*/ VIEWOPS_FLAG_ORBIT_SELECT,
    /*idname*/ "VIEW3D_OT_ndof_orbit",
    /*poll_fn*/ nullptr,
    /*init_fn*/ ndof_orbit_invoke_impl,
    /*apply_fn*/ nullptr,
};

const ViewOpsType ViewOpsType_ndof_orbit_zoom = {
    /*flag*/ VIEWOPS_FLAG_ORBIT_SELECT,
    /*idname*/ "VIEW3D_OT_ndof_orbit_zoom",
    /*poll_fn*/ nullptr,
    /*init_fn*/ ndof_orbit_zoom_invoke_impl,
    /*apply_fn*/ nullptr,
};

const ViewOpsType ViewOpsType_ndof_pan = {
    /*flag*/ VIEWOPS_FLAG_NONE,
    /*idname*/ "VIEW3D_OT_ndof_pan",
    /*poll_fn*/ nullptr,
    /*init_fn*/ ndof_pan_invoke_impl,
    /*apply_fn*/ nullptr,
};

const ViewOpsType ViewOpsType_ndof_all = {
    /*flag*/ VIEWOPS_FLAG_ORBIT_SELECT,
    /*idname*/ "VIEW3D_OT_ndof_all",
    /*poll_fn*/ nullptr,
    /*init_fn*/ ndof_all_invoke_impl,
    /*apply_fn*/ nullptr,
};

#endif /* WITH_INPUT_NDOF */

/** \} */<|MERGE_RESOLUTION|>--- conflicted
+++ resolved
@@ -186,9 +186,6 @@
 
   if (has_translate) {
 
-<<<<<<< HEAD
-    pan_vec *= speed * ndof.time_delta;
-=======
     if (U.ndof_navigation_mode == NDOF_NAVIGATION_MODE_FLY) {
       /* For "Fly Mode" translations we use arbitrary defined, constant
        * speed values for each axis. Normally, these values are defined
@@ -196,15 +193,14 @@
        * experience, the translation speed values were picked experimentally here.
        * This is intended to apply only for the "Fly Mode" (3D viewport). */
       const float fly_speed[3] = {6.5f, 3.3f, 8.0f};
-      pan_vec[0] *= fly_speed[0] * ndof.dt;
-      pan_vec[1] *= fly_speed[1] * ndof.dt;
-      pan_vec[2] *= fly_speed[2] * ndof.dt;
+      pan_vec[0] *= fly_speed[0] * ndof.time_delta;
+      pan_vec[1] *= fly_speed[1] * ndof.time_delta;
+      pan_vec[2] *= fly_speed[2] * ndof.time_delta;
     }
     else {
       const float speed = view3d_ndof_pan_speed_calc(rv3d);
-      pan_vec *= speed * ndof.dt;
-    }
->>>>>>> c53a0cfc
+      pan_vec *= speed * ndof.time_delta;
+    }
 
     /* transform motion from view to world coordinates */
     float view_inv[4];
