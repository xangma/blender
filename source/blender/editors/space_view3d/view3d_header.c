/**
 * $Id$
 *
 * ***** BEGIN GPL LICENSE BLOCK *****
 *
 * This program is free software; you can redistribute it and/or
 * modify it under the terms of the GNU General Public License
 * as published by the Free Software Foundation; either version 2
 * of the License, or (at your option) any later version. 
 *
 * This program is distributed in the hope that it will be useful,
 * but WITHOUT ANY WARRANTY; without even the implied warranty of
 * MERCHANTABILITY or FITNESS FOR A PARTICULAR PURPOSE.  See the
 * GNU General Public License for more details.
 *
 * You should have received a copy of the GNU General Public License
 * along with this program; if not, write to the Free Software Foundation,
 * Inc., 59 Temple Place - Suite 330, Boston, MA  02111-1307, USA.
 *
 * The Original Code is Copyright (C) 2004-2008 Blender Foundation.
 * All rights reserved.
 *
 * 
 * Contributor(s): Blender Foundation
 *
 * ***** END GPL LICENSE BLOCK *****
 */

#include <string.h>
#include <stdio.h>
#include <stdlib.h>

#include "DNA_armature_types.h"
#include "DNA_ID.h"
#include "DNA_image_types.h"
#include "DNA_meshdata_types.h"
#include "DNA_mesh_types.h"
#include "DNA_object_types.h"
#include "DNA_space_types.h"
#include "DNA_scene_types.h"
#include "DNA_screen_types.h"
#include "DNA_texture_types.h"
#include "DNA_userdef_types.h" /* U.smooth_viewtx */
#include "DNA_view3d_types.h"
#include "DNA_windowmanager_types.h"

#include "RNA_access.h"

#include "MEM_guardedalloc.h"

#include "BKE_action.h"
#include "BKE_brush.h"
#include "BKE_context.h"
#include "BKE_curve.h"
#include "BKE_depsgraph.h"
#include "BKE_displist.h"
#include "BKE_effect.h"
#include "BKE_global.h"
#include "BKE_image.h"
#include "BKE_library.h"
#include "BKE_main.h"
#include "BKE_mesh.h"
#include "BKE_modifier.h"
#include "BKE_particle.h"
#include "BKE_screen.h"
#include "BKE_utildefines.h" /* for VECCOPY */
#include "BKE_tessmesh.h"

#include "ED_armature.h"
#include "ED_particle.h"
#include "ED_object.h"
#include "ED_mesh.h"
#include "ED_util.h"
#include "ED_screen.h"
#include "ED_transform.h"
#include "ED_types.h"

#include "WM_api.h"
#include "WM_types.h"

#include "RNA_access.h"
#include "RNA_define.h"

#include "BIF_gl.h"
#include "BIF_glutil.h"

#include "BLI_arithb.h"
#include "BLI_blenlib.h"
#include "BLI_editVert.h"

#include "UI_interface.h"
#include "UI_interface_icons.h"
#include "UI_resources.h"
#include "UI_view2d.h"

#include "view3d_intern.h"


/* View3d->modeselect 
 * This is a bit of a dodgy hack to enable a 'mode' menu with icons+labels
 * rather than those buttons.
 * I know the implementation's not good - it's an experiment to see if this
 * approach would work well
 *
 * This can be cleaned when I make some new 'mode' icons.
 */

#define V3D_OBJECTMODE_SEL			ICON_OBJECT_DATA
#define V3D_EDITMODE_SEL			ICON_EDITMODE_HLT
#define V3D_SCULPTMODE_SEL			ICON_SCULPTMODE_HLT
#define V3D_FACESELECT_SEL			ICON_FACESEL_HLT	/* this is not a mode anymore - just a switch */
#define V3D_VERTEXPAINTMODE_SEL		ICON_VPAINT_HLT
#define V3D_TEXTUREPAINTMODE_SEL	ICON_TPAINT_HLT
#define V3D_WEIGHTPAINTMODE_SEL		ICON_WPAINT_HLT
#define V3D_POSEMODE_SEL			ICON_POSE_HLT
#define V3D_PARTICLEEDITMODE_SEL	ICON_ANIM

#define TEST_EDITMESH	if(obedit==0) return; \
						if( (v3d->lay & obedit->lay)==0 ) return;

/* XXX port over */	
static void countall(void) {}
extern void borderselect();
static int retopo_mesh_paint_check() {return 0;}

/* view3d handler codes */
#define VIEW3D_HANDLER_BACKGROUND	1
#define VIEW3D_HANDLER_PROPERTIES	2
#define VIEW3D_HANDLER_OBJECT		3
#define VIEW3D_HANDLER_PREVIEW		4
#define VIEW3D_HANDLER_MULTIRES         5
#define VIEW3D_HANDLER_TRANSFORM	6
#define VIEW3D_HANDLER_GREASEPENCIL 7
#define VIEW3D_HANDLER_BONESKETCH	8

/* end XXX ************* */


/* well... in this file a lot of view mode manipulation happens, so let's have it defined here */
void ED_view3d_exit_paint_modes(bContext *C)
{
	if(G.f & G_TEXTUREPAINT)
		WM_operator_name_call(C, "PAINT_OT_texture_paint_toggle", WM_OP_EXEC_REGION_WIN, NULL);
	if(G.f & G_VERTEXPAINT)
		WM_operator_name_call(C, "PAINT_OT_vertex_paint_toggle", WM_OP_EXEC_REGION_WIN, NULL);
	else if(G.f & G_WEIGHTPAINT)
		WM_operator_name_call(C, "PAINT_OT_weight_paint_toggle", WM_OP_EXEC_REGION_WIN, NULL);

	if(G.f & G_SCULPTMODE)
		WM_operator_name_call(C, "SCULPT_OT_sculptmode_toggle", WM_OP_EXEC_REGION_WIN, NULL);
	if(G.f & G_PARTICLEEDIT)
		WM_operator_name_call(C, "PARTICLE_OT_particle_edit_toggle", WM_OP_EXEC_REGION_WIN, NULL);
	
	G.f &= ~(G_VERTEXPAINT+G_TEXTUREPAINT+G_WEIGHTPAINT+G_SCULPTMODE+G_PARTICLEEDIT);
}





static void do_view3d_header_buttons(bContext *C, void *arg, int event);

#define B_SCENELOCK 101
#define B_FULL		102
#define B_HOME		103
#define B_VIEWBUT	104
#define B_PERSP		105
#define B_VIEWRENDER	106
#define B_STARTGAME	107
#define B_MODESELECT 108
#define B_AROUND	109
#define B_SEL_VERT	110
#define B_SEL_EDGE	111
#define B_SEL_FACE	112
#define B_SEL_PATH	113
#define B_SEL_POINT	114
#define B_SEL_END	115
#define B_MAN_TRANS	116
#define B_MAN_ROT	117
#define B_MAN_SCALE	118
#define B_NDOF		119	
#define B_MAN_MODE	120
#define B_VIEW_BUTSEDIT	121
#define B_REDR		122
#define B_NOP		123
#define B_ACTCOPY	124
#define B_ACTPASTE	125
#define B_ACTPASTEFLIP 126

#define B_LAY		201


static RegionView3D *wm_region_view3d(const bContext *C)
{
	ScrArea *sa= CTX_wm_area(C);
	ARegion *ar;
	/* XXX handle foursplit? */
	for(ar= sa->regionbase.first; ar; ar= ar->next)
		if(ar->regiontype==RGN_TYPE_WINDOW)
			return ar->regiondata;
	return NULL;
}

// XXX quickly ported across
static void handle_view3d_lock(bContext *C) 
{
	Scene *scene= CTX_data_scene(C);
	ScrArea *sa= CTX_wm_area(C);
	View3D *v3d= (View3D *)CTX_wm_space_data(C);
	
	if (v3d != NULL && sa != NULL) {
		if(v3d->localview==0 && v3d->scenelock && sa->spacetype==SPACE_VIEW3D) {
			
			/* copy to scene */
			scene->lay= v3d->lay;
			scene->camera= v3d->camera;
			
			//copy_view3d_lock(REDRAW);
		}
	}
}

/* XXX; all this context stuff...  should become operator */
void do_layer_buttons(bContext *C, short event)
{
	wmWindow *win= CTX_wm_window(C);
	Scene *scene= CTX_data_scene(C);
	ScrArea *sa= CTX_wm_area(C);
	View3D *v3d= sa->spacedata.first;
	static int oldlay= 1;
	short shift, alt, ctrl;
	
	shift= win->eventstate->shift;
	alt= win->eventstate->alt;
	ctrl= win->eventstate->ctrl;
	
	if(v3d==0) return;
	if(v3d->localview) return;
	
	if(event==-1 && ctrl) {
		v3d->scenelock= !v3d->scenelock;
		do_view3d_header_buttons(C, NULL, B_SCENELOCK);
	} else if (event<0) {
		if(v3d->lay== (1<<20)-1) {
			if(event==-2 || shift) v3d->lay= oldlay;
		}
		else {
			oldlay= v3d->lay;
			v3d->lay= (1<<20)-1;
		}
		
		if(v3d->scenelock) handle_view3d_lock(C);
		
		/* new layers might need unflushed events events */
		DAG_scene_update_flags(scene, v3d->lay);	/* tags all that moves and flushes */
	}
	else {
		if(alt) {
			if(event<11) event+= 10;
		}
		if(shift) {
			if(v3d->lay & (1<<event)) v3d->lay -= (1<<event);
			else	v3d->lay += (1<<event);
		}
		do_view3d_header_buttons(C, NULL, event+B_LAY);
	}
	ED_area_tag_redraw(sa);
	
	if(v3d->drawtype == OB_SHADED) reshadeall_displist(scene);
}

static int layers_exec(bContext *C, wmOperator *op)
{
	Scene *scene= CTX_data_scene(C);
	ScrArea *sa= CTX_wm_area(C);
	View3D *v3d= sa->spacedata.first;
	int nr= RNA_int_get(op->ptr, "nr");
	
	if(nr<=0)
		return OPERATOR_CANCELLED;
	nr--;
	
	if(RNA_boolean_get(op->ptr, "extend"))
		v3d->lay |= (1<<nr);
	else 
		v3d->lay = (1<<nr);
	
	if(v3d->scenelock) handle_view3d_lock(C);
	
	/* new layers might need unflushed events events */
	DAG_scene_update_flags(scene, v3d->lay);	/* tags all that moves and flushes */

	ED_area_tag_redraw(sa);
	
	return OPERATOR_FINISHED;
}

/* applies shift and alt, lazy coding or ok? :) */
/* the local per-keymap-entry keymap will solve it */
static int layers_invoke(bContext *C, wmOperator *op, wmEvent *event)
{
	if(event->ctrl || event->oskey)
		return OPERATOR_PASS_THROUGH;
	
	if(event->shift)
		RNA_boolean_set(op->ptr, "extend", 1);
	
	if(event->alt) {
		int nr= RNA_int_get(op->ptr, "nr") + 10;
		RNA_int_set(op->ptr, "nr", nr);
	}
	layers_exec(C, op);
	
	return OPERATOR_FINISHED;
}

void VIEW3D_OT_layers(wmOperatorType *ot)
{
	/* identifiers */
	ot->name= "Layers";
	ot->idname= "VIEW3D_OT_layers";
	
	/* api callbacks */
	ot->invoke= layers_invoke;
	ot->exec= layers_exec;
	ot->poll= ED_operator_view3d_active;
	
	/* flags */
	ot->flag= OPTYPE_REGISTER|OPTYPE_UNDO;
	
	RNA_def_int(ot->srna, "nr", 1, 0, 20, "Number", "", 0, 20);
	RNA_def_boolean(ot->srna, "extend", 0, "Extend", "");
}


#if 0
static void do_view3d_view_camerasmenu(bContext *C, void *arg, int event)
{
	Scene *scene= CTX_data_scene(C);
	Base *base;
	int i=1;
	
	if (event == 1) {
		/* Set Active Object as Active Camera */
		/* XXX ugly hack alert */
//		G.qual |= LR_CTRLKEY;
//		persptoetsen(PAD0);
//		G.qual &= ~LR_CTRLKEY;
	} else {

		for( base = FIRSTBASE; base; base = base->next ) {
			if (base->object->type == OB_CAMERA) {
				i++;
				
				if (event==i) {
					/* XXX use api call! */
					
					break;
				}
			}
		}
	}
	
}


static uiBlock *view3d_view_camerasmenu(bContext *C, ARegion *ar, void *arg_unused)
{
	Scene *scene= CTX_data_scene(C);
	Base *base;
	uiBlock *block;
	short yco= 0, menuwidth=120;
	int i=1;
	char camname[48];
	
	block= uiBeginBlock(C, ar, "view3d_view_camerasmenu", UI_EMBOSSP);
	uiBlockSetButmFunc(block, do_view3d_view_camerasmenu, NULL);

	uiDefIconTextBut(block, BUTM, 1, ICON_BLANK1, "Set Active Object as Active Camera|Ctrl NumPad 0",	0, yco-=20, menuwidth, 19, NULL, 0.0, 0.0, 0, 1, "");

	uiDefBut(block, SEPR, 0, "",					0, yco-=6, 140, 6, NULL, 0.0, 0.0, 0, 0, "");
	
	for( base = FIRSTBASE; base; base = base->next ) {
		if (base->object->type == OB_CAMERA) {
			i++;
			
			strcpy(camname, base->object->id.name+2);
			if (base->object == scene->camera) strcat(camname, " (Active)");
			
			uiDefIconTextBut(block, BUTM, 1, ICON_BLANK1, camname,	0, yco-=20, menuwidth, 19, NULL, 0.0, 0.0, 0,  i, "");
		}
	}
	
	uiBlockSetDirection(block, UI_RIGHT);
	uiTextBoundsBlock(block, 50);
	return block;
}
#endif

#if 0
static void do_view3d_view_cameracontrolsmenu(bContext *C, void *arg, int event)
{
	switch(event) {
	case 0: /* Orbit Left */
		persptoetsen(PAD4);
		break;
	case 1: /* Orbit Right */
		persptoetsen(PAD6);
		break;
	case 2: /* Orbit Up */
		persptoetsen(PAD8);
		break;
	case 3: /* Orbit Down */
		persptoetsen(PAD2);
		break;
	case 4: /* Pan left */
		/* XXX ugly hack alert */
//		G.qual |= LR_CTRLKEY;
		persptoetsen(PAD4);
//		G.qual &= ~LR_CTRLKEY;
		break;
	case 5: /* Pan right */
		/* XXX ugly hack alert */
//		G.qual |= LR_CTRLKEY;
		persptoetsen(PAD6);
//		G.qual &= ~LR_CTRLKEY;
		break;
	case 6: /* Pan up */
		/* ugly hack alert */
//		G.qual |= LR_CTRLKEY;
		persptoetsen(PAD8);
//		G.qual &= ~LR_CTRLKEY;
		break;
	case 7: /* Pan down */
		/* ugly hack alert */
//		G.qual |= LR_CTRLKEY;
		persptoetsen(PAD2);
//		G.qual &= ~LR_CTRLKEY;
		break;
	case 8: /* Zoom In */
		persptoetsen(PADPLUSKEY);
		break;
	case 9: /* Zoom Out */
		persptoetsen(PADMINUS);
		break;
	case 10: /* Reset Zoom */
		persptoetsen(PADENTER);
		break;
	case 11: /* Camera Fly mode */
		fly();
		break;
	}
}


static uiBlock *view3d_view_cameracontrolsmenu(bContext *C, ARegion *ar, void *arg_unused)
{
/*		static short tog=0; */
	uiBlock *block;
	short yco= 0, menuwidth=120;
	
	block= uiBeginBlock(C, ar, "view3d_view_cameracontrolsmenu", UI_EMBOSSP);
	uiBlockSetButmFunc(block, do_view3d_view_cameracontrolsmenu, NULL);

	uiDefIconTextBut(block, BUTM, 1, ICON_BLANK1, "Camera Fly Mode|Shift F",	0, yco-=20, menuwidth, 19, NULL, 0.0, 0.0, 0, 11, "");
	
	uiDefBut(block, SEPR, 0, "",					0, yco-=6, 140, 6, NULL, 0.0, 0.0, 0, 0, "");
	
	uiDefIconTextBut(block, BUTM, 1, ICON_BLANK1, "Orbit Left|NumPad 4",	0, yco-=20, menuwidth, 19, NULL, 0.0, 0.0, 0, 0, "");
	uiDefIconTextBut(block, BUTM, 1, ICON_BLANK1, "Orbit Right|NumPad 6", 0, yco-=20, menuwidth, 19, NULL, 0.0, 0.0, 0, 1, "");
	uiDefIconTextBut(block, BUTM, 1, ICON_BLANK1, "Orbit Up|NumPad 8",	0, yco-=20, menuwidth, 19, NULL, 0.0, 0.0, 0, 2, "");
	uiDefIconTextBut(block, BUTM, 1, ICON_BLANK1, "Orbit Down|NumPad 2",	0, yco-=20, menuwidth, 19, NULL, 0.0, 0.0, 0, 3, "");
	
	uiDefBut(block, SEPR, 0, "",					0, yco-=6, 140, 6, NULL, 0.0, 0.0, 0, 0, "");
	
	uiDefIconTextBut(block, BUTM, 1, ICON_BLANK1, "Pan Left|Ctrl NumPad 4",	0, yco-=20, menuwidth, 19, NULL, 0.0, 0.0, 0, 4, "");
	uiDefIconTextBut(block, BUTM, 1, ICON_BLANK1, "Pan Right|Ctrl NumPad 6", 0, yco-=20, menuwidth, 19, NULL, 0.0, 0.0, 0, 5, "");
	uiDefIconTextBut(block, BUTM, 1, ICON_BLANK1, "Pan Up|Ctrl NumPad 8",	0, yco-=20, menuwidth, 19, NULL, 0.0, 0.0, 0, 6, "");
	uiDefIconTextBut(block, BUTM, 1, ICON_BLANK1, "Pan Down|Ctrl NumPad 2",	0, yco-=20, menuwidth, 19, NULL, 0.0, 0.0, 0, 7, "");
	
	uiDefBut(block, SEPR, 0, "",					0, yco-=6, 140, 6, NULL, 0.0, 0.0, 0, 0, "");
	
	uiDefIconTextBut(block, BUTM, 1, ICON_BLANK1, "Zoom In|NumPad +", 0, yco-=20, menuwidth, 19, NULL, 0.0, 0.0, 0, 8, "");
	uiDefIconTextBut(block, BUTM, 1, ICON_BLANK1, "Zoom Out|NumPad -",	0, yco-=20, menuwidth, 19, NULL, 0.0, 0.0, 0, 9, "");
	uiDefIconTextBut(block, BUTM, 1, ICON_BLANK1, "Reset Zoom|NumPad Enter",	0, yco-=20, menuwidth, 19, NULL, 0.0, 0.0, 0, 10, "");

	uiBlockSetDirection(block, UI_RIGHT);
	uiTextBoundsBlock(block, 50);
	return block;
}

static void do_view3d_view_alignviewmenu(bContext *C, void *arg, int event)
{
	Scene *scene= CTX_data_scene(C);
	ScrArea *sa= CTX_wm_area(C);
	View3D *v3d= sa->spacedata.first;
	Object *obedit = CTX_data_edit_object(C);
	float *curs;
	
	switch(event) {

	case 0: /* Align View to Selected (edit/faceselect mode) */
	case 1:
	case 2:
		if ((obedit) && (obedit->type == OB_MESH)) {
			editmesh_align_view_to_selected(v3d, event + 1);
		} 
		else if (FACESEL_PAINT_TEST) {
			Object *obact= OBACT;
			if (obact && obact->type==OB_MESH) {
				Mesh *me= obact->data;

				if (me->mtface) {
// XXX					faceselect_align_view_to_selected(v3d, me, event + 1);
					ED_area_tag_redraw(sa);
				}
			}
		}
		break;
	case 3: /* Center View to Cursor */
		curs= give_cursor(scene, v3d);
		v3d->ofs[0]= -curs[0];
		v3d->ofs[1]= -curs[1];
		v3d->ofs[2]= -curs[2];
		ED_area_tag_redraw(sa);
		break;
	case 4: /* Align Active Camera to View */
		/* XXX This ugly hack is a symptom of the nasty persptoetsen function, 
		 * but at least it works for now.
		 */
//		G.qual |= LR_CTRLKEY|LR_ALTKEY;
		persptoetsen(PAD0);
//		G.qual &= ~(LR_CTRLKEY|LR_ALTKEY);
		break;
	case 5: /* Align View to Selected (object mode) */
// XXX		mainqenter(PADASTERKEY, 1);
		break;
	case 6: /* Center View and Cursor to Origin */
		WM_operator_name_call(C, "VIEW3D_OT_view_center", WM_OP_EXEC_REGION_WIN, NULL);
		curs= give_cursor(scene, v3d);
		curs[0]=curs[1]=curs[2]= 0.0;
		break;
	}
}

static uiBlock *view3d_view_alignviewmenu(bContext *C, ARegion *ar, void *arg_unused)
{
/*		static short tog=0; */
	uiBlock *block;
	Object *obedit = CTX_data_edit_object(C);
	short yco= 0, menuwidth=120;
	
	block= uiBeginBlock(C, ar, "view3d_view_alignviewmenu", UI_EMBOSSP);
	uiBlockSetButmFunc(block, do_view3d_view_alignviewmenu, NULL);

	uiDefIconTextBut(block, BUTM, 1, ICON_BLANK1, "Center View to Cursor|C",			0, yco-=20, menuwidth, 19, NULL, 0.0, 0.0, 0, 3, "");
	uiDefIconTextBut(block, BUTM, 1, ICON_BLANK1, "Center Cursor and View All|Shift C",			0, yco-=20, menuwidth, 19, NULL, 0.0, 0.0, 0, 6, "");
	uiDefIconTextBut(block, BUTM, 1, ICON_BLANK1, "Align Active Camera to View|Ctrl Alt NumPad 0",			0, yco-=20, menuwidth, 19, NULL, 0.0, 0.0, 0, 4, "");	

	if (((obedit) && (obedit->type == OB_MESH)) || (FACESEL_PAINT_TEST)) {
		uiDefIconTextBut(block, BUTM, 1, ICON_BLANK1, "Align View to Selected (Top)|Shift V",			0, yco-=20, menuwidth, 19, NULL, 0.0, 0.0, 0, 2, "");
		uiDefIconTextBut(block, BUTM, 1, ICON_BLANK1, "Align View to Selected (Front)|Shift V",			0, yco-=20, menuwidth, 19, NULL, 0.0, 0.0, 0, 1, "");
		uiDefIconTextBut(block, BUTM, 1, ICON_BLANK1, "Align View to Selected (Side)|Shift V",			0, yco-=20, menuwidth, 19, NULL, 0.0, 0.0, 0, 0, "");
	} else {
		uiDefIconTextBut(block, BUTM, 1, ICON_BLANK1, "Align View to Selected|NumPad *",			0, yco-=20, menuwidth, 19, NULL, 0.0, 0.0, 0, 5, "");
	}
	
	uiBlockSetDirection(block, UI_RIGHT);
	uiTextBoundsBlock(block, 50);
	return block;
}
#endif

#if 0
static uiBlock *view3d_view_spacehandlers(bContext *C, ARegion *ar, void *arg_unused)
{
	/* XXX */
	return NULL;
}


static void do_view3d_viewmenu(bContext *C, void *arg, int event)
{
	
	switch(event) {
	case 0: /* User */
		break;
	case 1: /* Camera */
		break;
	case 2: /* Top */
		break;
	case 3: /* Front */
		break;
	case 4: /* Side */
		break;
	case 5: /* Perspective */
		break;
	case 6: /* Orthographic */
		break;
	case 7: /* Local View */
		break;
	case 8: /* Global View */
		break;
	case 9: /* View All (Home) */
		WM_operator_name_call(C, "VIEW3D_OT_view_all", WM_OP_EXEC_REGION_WIN, NULL);
		break;
	case 11: /* View Selected */
		WM_operator_name_call(C, "VIEW3D_OT_view_center", WM_OP_EXEC_REGION_WIN, NULL);
		break;
	case 13: /* Play Back Animation */
		break;
	case 15: /* Background Image... */
//		add_blockhandler(sa, VIEW3D_HANDLER_BACKGROUND, UI_PNL_UNSTOW);
		break;
	case 16: /* View  Panel */
//		add_blockhandler(sa, VIEW3D_HANDLER_PROPERTIES, UI_PNL_UNSTOW);
		break;
	case 17: /* Set Clipping Border */
		WM_operator_name_call(C, "VIEW3D_OT_clip_border", WM_OP_INVOKE_REGION_WIN, NULL);
		break;
	case 18: /* render preview */
//		toggle_blockhandler(sa, VIEW3D_HANDLER_PREVIEW, 0);
		break;
	case 19: /* zoom within border */
//		view3d_border_zoom();
		break;
	case 20: /* Transform  Space Panel */
//		add_blockhandler(sa, VIEW3D_HANDLER_TRANSFORM, UI_PNL_UNSTOW);
		break;	
	case 21: /* Grease Pencil */
//		add_blockhandler(sa, VIEW3D_HANDLER_GREASEPENCIL, UI_PNL_UNSTOW);
		break;		
	case 22: /* View all layers */
		do_layer_buttons(C, -2);
		break;
	}
}
#endif

#if 0
static uiBlock *view3d_viewmenu(bContext *C, ARegion *ar, void *arg_unused)
{
	ScrArea *sa= CTX_wm_area(C);
	View3D *v3d= sa->spacedata.first;
	RegionView3D *rv3d= wm_region_view3d(C);
	uiBlock *block;
	short yco= 0, menuwidth=120;
	
	block= uiBeginBlock(C, ar, "view3d_viewmenu", UI_EMBOSSP);
	uiBlockSetButmFunc(block, do_view3d_viewmenu, NULL);
	
	uiDefIconTextBut(block, BUTM, 1, ICON_MENU_PANEL, "Transform Orientations...",	0, yco-=20, menuwidth, 19, NULL, 0.0, 0.0, 0, 20, "");
	uiDefIconTextBut(block, BUTM, 1, ICON_MENU_PANEL, "Render Preview...|Shift P",	0, yco-=20, menuwidth, 19, NULL, 0.0, 0.0, 0, 18, "");
	uiDefIconTextBut(block, BUTM, 1, ICON_MENU_PANEL, "View Properties...",	0, yco-=20, menuwidth, 19, NULL, 0.0, 0.0, 0, 16, "");
	uiDefIconTextBut(block, BUTM, 1, ICON_MENU_PANEL, "Background Image...",	0, yco-=20, menuwidth, 19, NULL, 0.0, 0.0, 0, 15, "");
	uiDefIconTextBut(block, BUTM, 1, ICON_MENU_PANEL, "Grease Pencil...",	0, yco-=20, menuwidth, 19, NULL, 0.0, 0.0, 0, 21, "");
	
	uiDefBut(block, SEPR, 0, "",					0, yco-=6, menuwidth, 6, NULL, 0.0, 0.0, 0, 0, "");
	
	if ((rv3d->viewbut == 0) && !(rv3d->persp == V3D_CAMOB)) uiDefIconTextBut(block, BUTM, 1, ICON_CHECKBOX_HLT, "User",			0, yco-=20, menuwidth, 19, NULL, 0.0, 0.0, 0, 0, "");
	else uiDefIconTextBut(block, BUTM, 1, ICON_CHECKBOX_DEHLT, "User",						0, yco-=20, menuwidth, 19, NULL, 0.0, 0.0, 0, 0, "");
	if (rv3d->persp == V3D_CAMOB) uiDefIconTextBut(block, BUTM, 1, ICON_CHECKBOX_HLT, "Camera|NumPad 0",	0, yco-=20, menuwidth, 19, NULL, 0.0, 0.0, 0, 1, "");
	else uiDefIconTextBut(block, BUTM, 1, ICON_CHECKBOX_DEHLT, "Camera|NumPad 0",			0, yco-=20, menuwidth, 19, NULL, 0.0, 0.0, 0, 1, "");
	if (rv3d->viewbut == 1) uiDefIconTextBut(block, BUTM, 1, ICON_CHECKBOX_HLT, "Top|NumPad 7",			0, yco-=20, menuwidth, 19, NULL, 0.0, 0.0, 0, 2, "");
	else uiDefIconTextBut(block, BUTM, 1, ICON_CHECKBOX_DEHLT, "Top|NumPad 7",				0, yco-=20, menuwidth, 19, NULL, 0.0, 0.0, 0, 2, "");
	if (rv3d->viewbut == 2) uiDefIconTextBut(block, BUTM, 1, ICON_CHECKBOX_HLT, "Front|NumPad 1",		0, yco-=20, menuwidth, 19, NULL, 0.0, 0.0, 0, 3, "");
	else uiDefIconTextBut(block, BUTM, 1, ICON_CHECKBOX_DEHLT, "Front|NumPad 1",			0, yco-=20, menuwidth, 19, NULL, 0.0, 0.0, 0, 3, "");
	if (rv3d->viewbut == 3) uiDefIconTextBut(block, BUTM, 1, ICON_CHECKBOX_HLT, "Side|NumPad 3",		0, yco-=20, menuwidth, 19, NULL, 0.0, 0.0, 0, 4, "");
	else uiDefIconTextBut(block, BUTM, 1, ICON_CHECKBOX_DEHLT, "Side|NumPad 3",			0, yco-=20, menuwidth, 19, NULL, 0.0, 0.0, 0, 4, "");
	
	uiDefIconTextBlockBut(block, view3d_view_camerasmenu, NULL, ICON_RIGHTARROW_THIN, "Cameras", 0, yco-=20, 120, 19, "");
	
	uiDefBut(block, SEPR, 0, "",					0, yco-=6, menuwidth, 6, NULL, 0.0, 0.0, 0, 0, "");
	
	if(rv3d->persp==V3D_PERSP) uiDefIconTextBut(block, BUTM, 1, ICON_CHECKBOX_HLT, "Perspective|NumPad 5",	0, yco-=20, menuwidth, 19, NULL, 0.0, 0.0, 0, 5, "");
	else uiDefIconTextBut(block, BUTM, 1, ICON_CHECKBOX_DEHLT, "Perspective|NumPad 5",	0, yco-=20, menuwidth, 19, NULL, 0.0, 0.0, 0, 5, "");
	if(rv3d->persp==V3D_ORTHO) uiDefIconTextBut(block, BUTM, 1, ICON_CHECKBOX_HLT, "Orthographic|NumPad 5", 0, yco-=20, menuwidth, 19, NULL, 0.0, 0.0, 0, 6, "");
	else uiDefIconTextBut(block, BUTM, 1, ICON_CHECKBOX_DEHLT, "Orthographic|NumPad 5", 0, yco-=20, menuwidth, 19, NULL, 0.0, 0.0, 0, 6, "");
	
	uiDefBut(block, SEPR, 0, "",					0, yco-=6, menuwidth, 6, NULL, 0.0, 0.0, 0, 0, "");
	
	if(v3d->lay== (1<<20)-1) uiDefIconTextBut(block, BUTM, 1, ICON_BLANK1, "Show Previous Layers|Shift ~", 0, yco-=20, menuwidth, 19, NULL, 0.0, 0.0, 0, 22, "");
	else uiDefIconTextBut(block, BUTM, 1, ICON_BLANK1, "Show All Layers| ~", 0, yco-=20, menuwidth, 19, NULL, 0.0, 0.0, 0, 22, "");
	
	uiDefBut(block, SEPR, 0, "",					0, yco-=6, menuwidth, 6, NULL, 0.0, 0.0, 0, 0, "");
	
	if(v3d->localview) uiDefIconTextBut(block, BUTM, 1, ICON_CHECKBOX_HLT, "Local View|NumPad /",	0, yco-=20, menuwidth, 19, NULL, 0.0, 0.0, 0, 7, "");
	else uiDefIconTextBut(block, BUTM, 1, ICON_CHECKBOX_DEHLT, "Local View|NumPad /", 0, yco-=20, menuwidth, 19, NULL, 0.0, 0.0, 0, 7, "");
	if(!v3d->localview) uiDefIconTextBut(block, BUTM, 1, ICON_CHECKBOX_HLT, "Global View|NumPad /",	0, yco-=20, menuwidth, 19, NULL, 0.0, 0.0, 0, 8, "");
	else uiDefIconTextBut(block, BUTM, 1, ICON_CHECKBOX_DEHLT, "Global View|NumPad /",	0, yco-=20, menuwidth, 19, NULL, 0.0, 0.0, 0, 8, "");
	
	uiDefBut(block, SEPR, 0, "",					0, yco-=6, menuwidth, 6, NULL, 0.0, 0.0, 0, 0, "");
	
	uiDefIconTextBlockBut(block, view3d_view_cameracontrolsmenu, NULL, ICON_RIGHTARROW_THIN, "View Navigation", 0, yco-=20, 120, 19, "");
	uiDefIconTextBlockBut(block, view3d_view_alignviewmenu, NULL, ICON_RIGHTARROW_THIN, "Align View", 0, yco-=20, 120, 19, "");
	
	uiDefBut(block, SEPR, 0, "",					0, yco-=6, menuwidth, 6, NULL, 0.0, 0.0, 0, 0, "");
	
	if(rv3d->rflag & RV3D_CLIPPING)
		uiDefIconTextBut(block, BUTM, 1, ICON_BLANK1, "Clear Clipping Border|Alt B",			0, yco-=20, menuwidth, 19, NULL, 0.0, 0.0, 0, 17, "");
	else
		uiDefIconTextBut(block, BUTM, 1, ICON_BLANK1, "Set Clipping Border|Alt B",			0, yco-=20, menuwidth, 19, NULL, 0.0, 0.0, 0, 17, "");
	if (rv3d->persp==V3D_ORTHO) uiDefIconTextBut(block, BUTM, 1, ICON_BLANK1, "Zoom Within Border...|Shift B",			0, yco-=20, menuwidth, 19, NULL, 0.0, 0.0, 0, 19, "");
	uiDefIconTextBut(block, BUTM, 1, ICON_BLANK1, "View Selected|NumPad .",			0, yco-=20, menuwidth, 19, NULL, 0.0, 0.0, 0, 11, "");
	uiDefIconTextBut(block, BUTM, 1, ICON_BLANK1, "View All|Home",		0, yco-=20, menuwidth, 19, NULL, 0.0, 0.0, 0, 9, "");
	if(!sa->full) uiDefIconTextBut(block, BUTM, B_FULL, ICON_BLANK1, "Maximize Window|Ctrl UpArrow", 0, yco-=20, menuwidth, 19, NULL, 0.0, 0.0, 0, 99, "");
	else uiDefIconTextBut(block, BUTM, B_FULL, ICON_BLANK1, "Tile Window|Ctrl DownArrow", 0, yco-=20, menuwidth, 19, NULL, 0.0, 0.0, 0, 99, "");

	uiDefBut(block, SEPR, 0, "",					0, yco-=6, menuwidth, 6, NULL, 0.0, 0.0, 0, 0, "");
	
	uiDefIconTextBut(block, BUTM, 1, ICON_BLANK1, "Play Back Animation|Alt A",		0, yco-=20, menuwidth, 19, NULL, 0.0, 0.0, 0, 13, "");

#ifndef DISABLE_PYTHON
	uiDefBut(block, SEPR, 0, "",					0, yco-=6, menuwidth, 6, NULL, 0.0, 0.0, 0, 0, "");
	uiDefIconTextBlockBut(block, view3d_view_spacehandlers, NULL, ICON_RIGHTARROW_THIN, "Space Handler Scripts", 0, yco-=20, 120, 19, "");
#endif

	if(ar->alignment==RGN_ALIGN_TOP) {
		uiBlockSetDirection(block, UI_DOWN);
	}
	else {
		uiBlockSetDirection(block, UI_TOP);
		uiBlockFlipOrder(block);
	}

	uiTextBoundsBlock(block, 50);
	
	return block;
}
#endif

#if 0
void do_view3d_select_object_typemenu(bContext *C, void *arg, int event)
{

	extern void selectall_type(short obtype);
	
	switch(event) {
	case 1: /* Mesh */
		selectall_type(OB_MESH);
		break;
	case 2: /* Curve */
		selectall_type(OB_CURVE);
		break;
	case 3: /* Surface */
		selectall_type(OB_SURF);
		break;
	case 4: /* Meta */
		selectall_type(OB_MBALL);
		break;
	case 5: /* Armature */
		selectall_type(OB_ARMATURE);
		break;
	case 6: /* Lattice */
		selectall_type(OB_LATTICE);
		break;
	case 7: /* Text */
		selectall_type(OB_FONT);
		break;
	case 8: /* Empty */
		selectall_type(OB_EMPTY);
		break;
	case 9: /* Camera */
		selectall_type(OB_CAMERA);
		break;
	case 10: /* Lamp */
		selectall_type(OB_LAMP);
		break;
	case 20:
		do_layer_buttons(C, -2);
		break;
	}
}

static uiBlock *view3d_select_object_typemenu(bContext *C, ARegion *ar, void *arg_unused)
{
	uiBlock *block;
	short yco = 20, menuwidth = 120;

	block= uiBeginBlock(C, ar, "view3d_select_object_typemenu", UI_EMBOSSP);
	uiBlockSetButmFunc(block, do_view3d_select_object_typemenu, NULL);

	uiDefIconTextBut(block, BUTM, 1, ICON_BLANK1, "Mesh",		0, yco-=20, menuwidth, 19, NULL, 0.0, 0.0, 1, 1, "");
	uiDefIconTextBut(block, BUTM, 1, ICON_BLANK1, "Curve",		0, yco-=20, menuwidth, 19, NULL, 0.0, 0.0, 1, 2, "");
	uiDefIconTextBut(block, BUTM, 1, ICON_BLANK1, "Surface",		0, yco-=20, menuwidth, 19, NULL, 0.0, 0.0, 1, 3, "");
	uiDefIconTextBut(block, BUTM, 1, ICON_BLANK1, "Meta",		0, yco-=20, menuwidth, 19, NULL, 0.0, 0.0, 1, 4, "");
	
	uiDefBut(block, SEPR, 0, "",			0, yco-=6, menuwidth, 6, NULL, 0.0, 0.0, 0, 0, "");
	
	uiDefIconTextBut(block, BUTM, 1, ICON_BLANK1, "Armature",		0, yco-=20, menuwidth, 19, NULL, 0.0, 0.0, 1, 5, "");
	uiDefIconTextBut(block, BUTM, 1, ICON_BLANK1, "Lattice",		0, yco-=20, menuwidth, 19, NULL, 0.0, 0.0, 1, 6, "");
	uiDefIconTextBut(block, BUTM, 1, ICON_BLANK1, "Text",		0, yco-=20, menuwidth, 19, NULL, 0.0, 0.0, 1, 7, "");
	uiDefIconTextBut(block, BUTM, 1, ICON_BLANK1, "Empty",		0, yco-=20, menuwidth, 19, NULL, 0.0, 0.0, 1, 8, "");
	
	uiDefBut(block, SEPR, 0, "",			0, yco-=6, menuwidth, 6, NULL, 0.0, 0.0, 0, 0, "");
	
	uiDefIconTextBut(block, BUTM, 1, ICON_BLANK1, "Camera",		0, yco-=20, menuwidth, 19, NULL, 0.0, 0.0, 1, 9, "");
	uiDefIconTextBut(block, BUTM, 1, ICON_BLANK1, "Lamp",		0, yco-=20, menuwidth, 19, NULL, 0.0, 0.0, 1, 10, "");
	
	uiBlockSetDirection(block, UI_RIGHT);
	uiTextBoundsBlock(block, 60);
	return block;
}


void do_view3d_select_object_layermenu(bContext *C, void *arg, int event)
{
// XXX	extern void selectall_layer(unsigned int layernum);
	
	switch(event) {
	case 0:
	case 1:
	case 2:
	case 3:
	case 4:
	case 5:
	case 6:
	case 7:
	case 8:
	case 9:
	case 10:
	case 11:
	case 12:
	case 13:
	case 14:
	case 15:
	case 16:
	case 17:
	case 18:
	case 19:
	case 20:
// XXX		selectall_layer(event);
		break;
	}
}

static uiBlock *view3d_select_object_layermenu(bContext *C, ARegion *ar, void *arg_unused)
{
	uiBlock *block;
	short xco= 0, yco = 20, menuwidth = 22;

	block= uiBeginBlock(C, ar, "view3d_select_object_layermenu", UI_EMBOSSP);
	uiBlockSetButmFunc(block, do_view3d_select_object_layermenu, NULL);

	uiDefBut(block, BUTM, 1, "1",		xco, yco-=20, menuwidth, 19, NULL, 0.0, 0.0, 1, 1, "");
	uiDefBut(block, BUTM, 1, "2",		xco+=(menuwidth+1), yco, menuwidth, 19, NULL, 0.0, 0.0, 1, 2, "");
	uiDefBut(block, BUTM, 1, "3",		xco+=(menuwidth+1), yco, menuwidth, 19, NULL, 0.0, 0.0, 1, 3, "");
	uiDefBut(block, BUTM, 1, "4",		xco+=(menuwidth+1), yco, menuwidth, 19, NULL, 0.0, 0.0, 1, 4, "");
	uiDefBut(block, BUTM, 1, "5",		xco+=(menuwidth+1), yco, menuwidth, 19, NULL, 0.0, 0.0, 1, 5, "");
	xco += 6;
	uiDefBut(block, BUTM, 1, "6",		xco+=(menuwidth+1), yco, menuwidth, 19, NULL, 0.0, 0.0, 1, 6, "");
	uiDefBut(block, BUTM, 1, "7",		xco+=(menuwidth+1), yco, menuwidth, 19, NULL, 0.0, 0.0, 1, 7, "");
	uiDefBut(block, BUTM, 1, "8",		xco+=(menuwidth+1), yco, menuwidth, 19, NULL, 0.0, 0.0, 1, 8, "");
	uiDefBut(block, BUTM, 1, "9",		xco+=(menuwidth+1), yco, menuwidth, 19, NULL, 0.0, 0.0, 1, 9, "");
	uiDefBut(block, BUTM, 1, "10",		xco+=(menuwidth+1), yco, menuwidth, 19, NULL, 0.0, 0.0, 1, 10, "");
	xco = 0;
	uiDefBut(block, BUTM, 1, "11",		xco, yco-=24, menuwidth, 19, NULL, 0.0, 0.0, 1, 11, "");
	uiDefBut(block, BUTM, 1, "12",		xco+=(menuwidth+1), yco, menuwidth, 19, NULL, 0.0, 0.0, 1, 12, "");
	uiDefBut(block, BUTM, 1, "13",		xco+=(menuwidth+1), yco, menuwidth, 19, NULL, 0.0, 0.0, 1, 13, "");
	uiDefBut(block, BUTM, 1, "14",		xco+=(menuwidth+1), yco, menuwidth, 19, NULL, 0.0, 0.0, 1, 14, "");
	uiDefBut(block, BUTM, 1, "15",		xco+=(menuwidth+1), yco, menuwidth, 19, NULL, 0.0, 0.0, 1, 15, "");
	xco += 6;
	uiDefBut(block, BUTM, 1, "16",		xco+=(menuwidth+1), yco, menuwidth, 19, NULL, 0.0, 0.0, 1, 16, "");
	uiDefBut(block, BUTM, 1, "17",		xco+=(menuwidth+1), yco, menuwidth, 19, NULL, 0.0, 0.0, 1, 17, "");
	uiDefBut(block, BUTM, 1, "18",		xco+=(menuwidth+1), yco, menuwidth, 19, NULL, 0.0, 0.0, 1, 18, "");
	uiDefBut(block, BUTM, 1, "19",		xco+=(menuwidth+1), yco, menuwidth, 19, NULL, 0.0, 0.0, 1, 19, "");
	uiDefBut(block, BUTM, 1, "20",		xco+=(menuwidth+1), yco, menuwidth, 19, NULL, 0.0, 0.0, 1, 20, "");
	
	uiBlockSetDirection(block, UI_RIGHT);
	/*uiTextBoundsBlock(block, 100);*/
	return block;
}

void do_view3d_select_object_linkedmenu(bContext *C, void *arg, int event)
{
	switch(event) {
	case 1: /* Object Ipo */
	case 2: /* ObData */
	case 3: /* Current Material */
	case 4: /* Current Texture */
		selectlinks(event);
		break;
	}
	countall();
}

static uiBlock *view3d_select_object_linkedmenu(bContext *C, ARegion *ar, void *arg_unused)
{
	uiBlock *block;
	short yco = 20, menuwidth = 120;

	block= uiBeginBlock(C, ar, "view3d_select_object_linkedmenu", UI_EMBOSSP);
	uiBlockSetButmFunc(block, do_view3d_select_object_linkedmenu, NULL);

	uiDefIconTextBut(block, BUTM, 1, ICON_BLANK1, "Object Ipo|Shift L, 1",		0, yco-=20, menuwidth, 19, NULL, 0.0, 0.0, 1, 1, "");
	uiDefIconTextBut(block, BUTM, 1, ICON_BLANK1, "ObData|Shift L, 2",		0, yco-=20, menuwidth, 19, NULL, 0.0, 0.0, 1, 2, "");
	uiDefIconTextBut(block, BUTM, 1, ICON_BLANK1, "Material|Shift L, 3",		0, yco-=20, menuwidth, 19, NULL, 0.0, 0.0, 1, 3, "");
	uiDefIconTextBut(block, BUTM, 1, ICON_BLANK1, "Texture|Shift L, 4",		0, yco-=20, menuwidth, 19, NULL, 0.0, 0.0, 1, 4, "");
	
	uiBlockSetDirection(block, UI_RIGHT);
	uiTextBoundsBlock(block, 60);
	return block;
}

void do_view3d_select_object_groupedmenu(bContext *C, void *arg, int event)
{

	switch(event) {
	case 1: /* Children */
	case 2: /* Immediate Children */
	case 3: /* Parent */
	case 4: /* Siblings */
	case 5: /* Type */
	case 6: /* Objects on Shared Layers */
	case 7: /* Objects in Same Group */
	case 8: /* Object Hooks*/
	case 9: /* Object PassIndex*/
	case 10: /* Object Color*/
	case 11: /* Game Properties*/
		select_object_grouped((short)event);
		break;
	}
}

static uiBlock *view3d_select_object_groupedmenu(bContext *C, ARegion *ar, void *arg_unused)
{
	uiBlock *block;
	short yco = 20, menuwidth = 120;

	block= uiBeginBlock(C, ar, "view3d_select_object_groupedmenu", UI_EMBOSSP);
	uiBlockSetButmFunc(block, do_view3d_select_object_groupedmenu, NULL);

	uiDefIconTextBut(block, BUTM, 1, ICON_BLANK1, "Children|Shift G, 1",		0, yco-=20, menuwidth, 19, NULL, 0.0, 0.0, 1, 1, "");
	uiDefIconTextBut(block, BUTM, 1, ICON_BLANK1, "Immediate Children|Shift G, 2",		0, yco-=20, menuwidth, 19, NULL, 0.0, 0.0, 1, 2, "");
	uiDefIconTextBut(block, BUTM, 1, ICON_BLANK1, "Parent|Shift G, 3",		0, yco-=20, menuwidth, 19, NULL, 0.0, 0.0, 1, 3, "");
	uiDefIconTextBut(block, BUTM, 1, ICON_BLANK1, "Siblings (Shared Parent)|Shift G, 4",		0, yco-=20, menuwidth, 19, NULL, 0.0, 0.0, 1, 4, "");
	uiDefIconTextBut(block, BUTM, 1, ICON_BLANK1, "Objects of Same Type|Shift G, 5",		0, yco-=20, menuwidth, 19, NULL, 0.0, 0.0, 1, 5, "");
	uiDefIconTextBut(block, BUTM, 1, ICON_BLANK1, "Objects on Shared Layers|Shift G, 6",		0, yco-=20, menuwidth, 19, NULL, 0.0, 0.0, 1, 6, "");
	uiDefIconTextBut(block, BUTM, 1, ICON_BLANK1, "Objects in Same Group|Shift G, 7",		0, yco-=20, menuwidth, 19, NULL, 0.0, 0.0, 1, 7, "");
	uiDefIconTextBut(block, BUTM, 1, ICON_BLANK1, "Object Hooks|Shift G, 8",		0, yco-=20, menuwidth, 19, NULL, 0.0, 0.0, 1, 8, "");
	uiDefIconTextBut(block, BUTM, 1, ICON_BLANK1, "Object PassIndex|Shift G, 9",		0, yco-=20, menuwidth, 19, NULL, 0.0, 0.0, 1, 9, "");
	uiDefIconTextBut(block, BUTM, 1, ICON_BLANK1, "Object Color|Shift G, 0",		0, yco-=20, menuwidth, 19, NULL, 0.0, 0.0, 1, 10, "");	
	uiDefIconTextBut(block, BUTM, 1, ICON_BLANK1, "Game Properties|Shift G, Alt+1",		0, yco-=20, menuwidth, 19, NULL, 0.0, 0.0, 1, 11, "");	

	uiBlockSetDirection(block, UI_RIGHT);
	uiTextBoundsBlock(block, 60);
	return block;
}

#endif

static void view3d_select_objectmenu(bContext *C, uiLayout *layout, void *arg_unused)
{
	uiItemO(layout, NULL, 0, "VIEW3D_OT_select_border");

	uiItemS(layout);

	uiItemO(layout, "Select/Deselect All", 0, "OBJECT_OT_select_all_toggle");
	uiItemO(layout, "Inverse", 0, "OBJECT_OT_select_inverse");
	uiItemO(layout, "Random", 0, "OBJECT_OT_select_random");
	uiItemO(layout, "Select All by Layer", 0, "OBJECT_OT_select_by_layer");
	uiItemMenuEnumO(layout, "Select All by Type", 0, "OBJECT_OT_select_by_type", "type");
	uiItemMenuEnumO(layout, "Select Grouped", 0, "OBJECT_OT_select_grouped", "type");

#if 0
	uiDefIconTextBlockBut(block, view3d_select_object_layermenu, NULL, ICON_RIGHTARROW_THIN, "Select All by Layer", 0, yco-=20, 120, 19, "");
	uiDefIconTextBlockBut(block, view3d_select_object_typemenu, NULL, ICON_RIGHTARROW_THIN, "Select All by Type", 0, yco-=20, 120, 19, "");

	uiItemS(layout);

	uiDefIconTextBlockBut(block, view3d_select_object_linkedmenu, NULL, ICON_RIGHTARROW_THIN, "Linked", 0, yco-=20, 120, 19, "");
	uiDefIconTextBlockBut(block, view3d_select_object_groupedmenu, NULL, ICON_RIGHTARROW_THIN, "Grouped", 0, yco-=20, 120, 19, "");
#endif
}

static void view3d_select_meshmenu(bContext *C, uiLayout *layout, void *arg_unused)
{
	uiItemO(layout, NULL, 0, "VIEW3D_OT_select_border");

	uiItemS(layout);

	uiItemO(layout, "Select/Deselect All", 0, "MESH_OT_select_all_toggle");
	uiItemO(layout, "Inverse", 0, "MESH_OT_select_inverse");

	uiItemS(layout);

	uiItemO(layout, "Random...", 0, "MESH_OT_select_random"); // Random...
	uiItemO(layout, "Sharp Edges", 0, "MESH_OT_edges_select_sharp");
	uiItemO(layout, "Linked Flat Faces", 0, "MESH_OT_faces_select_linked_flat");

	uiItemS(layout);

	uiItemEnumO(layout, "Triangles", 0, "MESH_OT_select_by_number_vertices", "type", 3); // Ctrl Alt Shift 3
	uiItemEnumO(layout, "Quads", 0, "MESH_OT_select_by_number_vertices", "type", 4); // Ctrl Alt Shift 4
	uiItemEnumO(layout, "Loose Verts/Edges", 0, "MESH_OT_select_by_number_vertices", "type", 5); // Ctrl Alt Shift 5
	uiItemO(layout, "Similar...", 0, "MESH_OT_select_similar");

	uiItemS(layout);

	uiItemO(layout, "Less", 0, "MESH_OT_select_more");
	uiItemO(layout, "More", 0, "MESH_OT_select_less");

	uiItemS(layout);

	uiItemO(layout, "Linked", 0, "MESH_OT_select_linked");
	uiItemO(layout, "Vertex Path", 0, "MESH_OT_select_vertex_path"); // W, Alt 7
	uiItemO(layout, "Edge Loop", 0, "MESH_OT_loop_multi_select");
	uiItemBooleanO(layout, "Edge Ring", 0, "MESH_OT_loop_multi_select", "ring", 1);

	uiItemS(layout);

	uiItemO(layout, NULL, 0, "MESH_OT_loop_to_region"); // Ctrl E 8
	uiItemO(layout, NULL, 0, "MESH_OT_region_to_loop"); // Ctrl E 9
}

static void view3d_select_curvemenu(bContext *C, uiLayout *layout, void *arg_unused)
{
	Object *obedit= CTX_data_edit_object(C);

	uiItemO(layout, NULL, 0, "VIEW3D_OT_select_border");
	uiItemO(layout, NULL, 0, "VIEW3D_OT_select_circle");

	uiItemS(layout);

	uiItemO(layout, NULL, 0, "CURVE_OT_select_all_toggle");
	uiItemO(layout, NULL, 0, "CURVE_OT_select_inverse");
	uiItemO(layout, NULL, 0, "CURVE_OT_select_random"); // Random...
	uiItemO(layout, NULL, 0, "CURVE_OT_select_every_nth"); // Every Nth..

	uiItemS(layout);

	if(obedit->type == OB_SURF) {
		uiItemO(layout, NULL, 0, "CURVE_OT_select_row");
	}
	else {
		uiItemO(layout, NULL, 0, "CURVE_OT_de_select_first");
		uiItemO(layout, NULL, 0, "CURVE_OT_de_select_last");
		uiItemO(layout, NULL, 0, "CURVE_OT_select_next");
		uiItemO(layout, NULL, 0, "CURVE_OT_select_previous");
	}

	uiItemS(layout);

	uiItemO(layout, NULL, 0, "CURVE_OT_select_more");
	uiItemO(layout, NULL, 0, "CURVE_OT_select_less");

	/* commented out because it seems to only like the LKEY method - based on mouse pointer position :( */
	/* uiItemO(layout, NULL, 0, "CURVE_OT_select_linked"); */

#if 0
	G.qual |= LR_CTRLKEY;
	select_connected_nurb();
	G.qual &= ~LR_CTRLKEY;
	break;*/
#endif
}

void do_view3d_select_metaballmenu(bContext *C, void *arg, int event)
{
#if 0

	switch(event) {
		case 0: /* border select */
			borderselect();
			break;
		case 2: /* Select/Deselect all */
			deselectall_mball();
			break;
		case 3: /* Inverse */
			selectinverse_mball();
			break;
		case 4: /* Select Random */
			selectrandom_mball();
			break;
	}
#endif
}


static uiBlock *view3d_select_metaballmenu(bContext *C, ARegion *ar, void *arg_unused)
{
	uiBlock *block;
	short yco= 0, menuwidth=120;
	
	block= uiBeginBlock(C, ar, "view3d_select_metaballmenu", UI_EMBOSSP);
	uiBlockSetButmFunc(block, do_view3d_select_metaballmenu, NULL);
	
	uiDefIconTextBut(block, BUTM, 1, ICON_BLANK1, "Border Select|B", 0, yco-=20, menuwidth, 19, NULL, 0.0, 0.0, 1, 0, "");
	
	uiDefBut(block, SEPR, 0, "", 0, yco-=6, menuwidth, 6, NULL, 0.0, 0.0, 0, 0, "");
	
	uiDefIconTextBut(block, BUTM, 1, ICON_BLANK1, "Select/Deselect All|A", 0, yco-=20, menuwidth, 19, NULL, 0.0, 0.0, 1, 2, "");

	uiDefIconTextBut(block, BUTM, 1, ICON_BLANK1, "Inverse", 0, yco-=20, menuwidth, 19, NULL, 0.0, 0.0, 1, 3, "");
		
	uiDefBut(block, SEPR, 0, "", 0, yco-=6, menuwidth, 6, NULL, 0.0, 0.0, 0, 0, "");

	uiDefIconTextBut(block, BUTM, 1, ICON_BLANK1, "Random...", 0, yco-=20, menuwidth, 19, NULL, 0.0, 0.0, 1, 4, "");

	if(ar->alignment==RGN_ALIGN_TOP) {
		uiBlockSetDirection(block, UI_DOWN);
	}
	else {
		uiBlockSetDirection(block, UI_TOP);
		uiBlockFlipOrder(block);
	}

	uiTextBoundsBlock(block, 50);
	return block;
}

static void view3d_select_latticemenu(bContext *C, uiLayout *layout, void *arg_unused)
{
	uiItemO(layout, NULL, 0, "VIEW3D_OT_select_border");
	uiItemS(layout);
	uiItemO(layout, NULL, 0, "LATTICE_OT_select_all_toggle");
}

static void view3d_select_armaturemenu(bContext *C, uiLayout *layout, void *arg_unused)
{
	PointerRNA ptr;

	uiItemO(layout, NULL, 0, "VIEW3D_OT_select_border");

	uiItemS(layout);

	uiItemO(layout, "Select/Deselect All", 0, "ARMATURE_OT_select_all_toggle");
	uiItemO(layout, "Inverse", 0, "ARMATURE_OT_select_inverse");

	uiItemS(layout);

	uiItemEnumO(layout, "Parent", 0, "ARMATURE_OT_select_hierarchy", "direction", BONE_SELECT_PARENT);
	uiItemEnumO(layout, "Child", 0, "ARMATURE_OT_select_hierarchy", "direction", BONE_SELECT_CHILD);

	uiItemS(layout);

	WM_operator_properties_create(&ptr, "ARMATURE_OT_select_hierarchy");
	RNA_boolean_set(&ptr, "extend", 1);
	RNA_enum_set(&ptr, "direction", BONE_SELECT_PARENT);
	uiItemFullO(layout, "Extend Parent", 0, "ARMATURE_OT_select_hierarchy", ptr.data, WM_OP_EXEC_REGION_WIN);

	WM_operator_properties_create(&ptr, "ARMATURE_OT_select_hierarchy");
	RNA_boolean_set(&ptr, "extend", 1);
	RNA_enum_set(&ptr, "direction", BONE_SELECT_CHILD);
	uiItemFullO(layout, "Extend Child", 0, "ARMATURE_OT_select_hierarchy", ptr.data, WM_OP_EXEC_REGION_WIN);
}

static void view3d_select_posemenu(bContext *C, uiLayout *layout, void *arg_unused)
{
	PointerRNA ptr;

	uiItemO(layout, NULL, 0, "VIEW3D_OT_select_border");

	uiItemS(layout);

	uiItemO(layout, "Select/Deselect All", 0, "POSE_OT_select_all_toggle");
	uiItemO(layout, "Inverse", 0, "POSE_OT_select_inverse");
	uiItemO(layout, "Constraint Target", 0, "POSE_OT_select_constraint_target");

	uiItemS(layout);

	uiItemEnumO(layout, "Parent", 0, "POSE_OT_select_hierarchy", "direction", BONE_SELECT_PARENT);
	uiItemEnumO(layout, "Child", 0, "POSE_OT_select_hierarchy", "direction", BONE_SELECT_CHILD);

	uiItemS(layout);

	WM_operator_properties_create(&ptr, "POSE_OT_select_hierarchy");
	RNA_boolean_set(&ptr, "extend", 1);
	RNA_enum_set(&ptr, "direction", BONE_SELECT_PARENT);
	uiItemFullO(layout, "Extend Parent", 0, "POSE_OT_select_hierarchy", ptr.data, WM_OP_EXEC_REGION_WIN);

	WM_operator_properties_create(&ptr, "POSE_OT_select_hierarchy");
	RNA_boolean_set(&ptr, "extend", 1);
	RNA_enum_set(&ptr, "direction", BONE_SELECT_CHILD);
	uiItemFullO(layout, "Extend Child", 0, "POSE_OT_select_hierarchy", ptr.data, WM_OP_EXEC_REGION_WIN);
}

void do_view3d_select_faceselmenu(bContext *C, void *arg, int event)
{
#if 0
	/* events >= 6 are registered bpython scripts */
#ifndef DISABLE_PYTHON
	if (event >= 6) BPY_menu_do_python(PYMENU_FACESELECT, event - 6);
#endif
	
	switch(event) {
		case 0: /* border select */
			borderselect();
			break;
		case 2: /* Select/Deselect all */
			deselectall_tface();
			break;
		case 3: /* Select Inverse */
			selectswap_tface();
			break;
		case 4: /* Select Linked */
			select_linked_tfaces(2);
			break;
	}
#endif
}

static uiBlock *view3d_select_faceselmenu(bContext *C, ARegion *ar, void *arg_unused)
{
	uiBlock *block;
	short yco= 0, menuwidth=120;
#ifndef DISABLE_PYTHON
// XXX	BPyMenu *pym;
//	int i = 0;
#endif

	block= uiBeginBlock(C, ar, "view3d_select_faceselmenu", UI_EMBOSSP);
	uiBlockSetButmFunc(block, do_view3d_select_faceselmenu, NULL);
	
	uiDefIconTextBut(block, BUTM, 1, ICON_BLANK1, "Border Select|B",				0, yco-=20, menuwidth, 19, NULL, 0.0, 0.0, 1, 0, "");
	
	uiDefBut(block, SEPR, 0, "",				0, yco-=6, menuwidth, 6, NULL, 0.0, 0.0, 0, 0, "");
	
	uiDefIconTextBut(block, BUTM, 1, ICON_BLANK1, "Select/Deselect All|A",				0, yco-=20, menuwidth, 19, NULL, 0.0, 0.0, 1, 2, "");
	uiDefIconTextBut(block, BUTM, 1, ICON_BLANK1, "Inverse",                0, yco-=20, menuwidth, 19, NULL, 0.0, 0.0, 1, 3, "");

	uiDefBut(block, SEPR, 0, "",				0, yco-=6, menuwidth, 6, NULL, 0.0, 0.0, 0, 0, "");
	uiDefIconTextBut(block, BUTM, 1, ICON_BLANK1, "Linked Faces|Ctrl L",                0, yco-=20, menuwidth, 19, NULL, 0.0, 0.0, 1, 4, "");

#ifndef DISABLE_PYTHON
//	uiDefBut(block, SEPR, 0, "",				0, yco-=6, menuwidth, 6, NULL, 0.0, 0.0, 0, 0, "");

	/* note that we account for the 6 previous entries with i+6: */
//	for (pym = BPyMenuTable[PYMENU_FACESELECT]; pym; pym = pym->next, i++) {
//		uiDefIconTextBut(block, BUTM, 1, ICON_PYTHON, pym->name, 0, yco-=20,
//			menuwidth, 19, NULL, 0.0, 0.0, 1, i+6,
//			pym->tooltip?pym->tooltip:pym->filename);
//	}
#endif
	
	if(ar->alignment==RGN_ALIGN_TOP) {
		uiBlockSetDirection(block, UI_DOWN);
	}
	else {
		uiBlockSetDirection(block, UI_TOP);
		uiBlockFlipOrder(block);
	}

	uiTextBoundsBlock(block, 50);
	return block;
}

static void view3d_edit_snapmenu(bContext *C, uiLayout *layout, void *arg_unused)
{
	uiItemO(layout, NULL, 0, "VIEW3D_OT_snap_selected_to_grid");
	uiItemO(layout, NULL, 0, "VIEW3D_OT_snap_selected_to_cursor");
	uiItemO(layout, NULL, 0, "VIEW3D_OT_snap_selected_to_center");

	uiItemS(layout);

	uiItemO(layout, NULL, 0, "VIEW3D_OT_snap_cursor_to_selected");
	uiItemO(layout, NULL, 0, "VIEW3D_OT_snap_cursor_to_grid");
	uiItemO(layout, NULL, 0, "VIEW3D_OT_snap_cursor_to_active");
}

void do_view3d_transform_moveaxismenu(bContext *C, void *arg, int event)
{
#if 0
	float mat[3][3];
	
	Mat3One(mat);
	
	switch(event)
	{
	    case 0: /* X Global */
			initTransform(TFM_TRANSLATION, CTX_NONE);
			BIF_setSingleAxisConstraint(mat[0], " X");
			Transform();
			break;
		case 1: /* Y Global */
			initTransform(TFM_TRANSLATION, CTX_NONE);
			BIF_setSingleAxisConstraint(mat[1], " Y");
			Transform();
			break;
		case 2: /* Z Global */
			initTransform(TFM_TRANSLATION, CTX_NONE);
			BIF_setSingleAxisConstraint(mat[2], " Z");
			Transform();
			break;
		case 3: /* X Local */
			initTransform(TFM_TRANSLATION, CTX_NONE);
			BIF_setLocalAxisConstraint('X', " X");
			Transform();
			break;
		case 4: /* Y Local */
			initTransform(TFM_TRANSLATION, CTX_NONE);
			BIF_setLocalAxisConstraint('Y', " Y");
			Transform();
			break;
		case 5: /* Z Local */
			initTransform(TFM_TRANSLATION, CTX_NONE);
			BIF_setLocalAxisConstraint('Z', " Z");
			Transform();
			break;
	}
#endif
}

static uiBlock *view3d_transform_moveaxismenu(bContext *C, ARegion *ar, void *arg_unused)
{
	uiBlock *block;
	short yco = 20, menuwidth = 120;

	block= uiBeginBlock(C, ar, "view3d_transform_moveaxismenu", UI_EMBOSSP);
	uiBlockSetButmFunc(block, do_view3d_transform_moveaxismenu, NULL);

	uiDefIconTextBut(block, BUTM, 1, ICON_BLANK1, "X Global|G, X",	0, yco-=20, menuwidth, 19, NULL, 0.0, 0.0, 1, 0, "");
	uiDefIconTextBut(block, BUTM, 1, ICON_BLANK1, "Y Global|G, Y",	0, yco-=20, menuwidth, 19, NULL, 0.0, 0.0, 1, 1, "");
	uiDefIconTextBut(block, BUTM, 1, ICON_BLANK1, "Z Global|G, Z",	0, yco-=20, menuwidth, 19, NULL, 0.0, 0.0, 1, 2, "");
	
	uiDefBut(block, SEPR, 0, "",			0, yco-=6, menuwidth, 6, NULL, 0.0, 0.0, 0, 0, "");
	
	uiDefIconTextBut(block, BUTM, 1, ICON_BLANK1, "X Local|G, X, X",	0, yco-=20, menuwidth, 19, NULL, 0.0, 0.0, 1, 3, "");
	uiDefIconTextBut(block, BUTM, 1, ICON_BLANK1, "Y Local|G, Y, Y",	0, yco-=20, menuwidth, 19, NULL, 0.0, 0.0, 1, 4, "");
	uiDefIconTextBut(block, BUTM, 1, ICON_BLANK1, "Z Local|G, Z, Z",	0, yco-=20, menuwidth, 19, NULL, 0.0, 0.0, 1, 5, "");
	
	
	uiBlockSetDirection(block, UI_RIGHT);
	uiTextBoundsBlock(block, 60);
	return block;
}

void do_view3d_transform_rotateaxismenu(bContext *C, void *arg, int event)
{
#if 0
	float mat[3][3];
	
	Mat3One(mat);
	
	switch(event)
	{
	    case 0: /* X Global */
			initTransform(TFM_ROTATION, CTX_NONE);
			BIF_setSingleAxisConstraint(mat[0], " X");
			Transform();
			break;
		case 1: /* Y Global */
			initTransform(TFM_ROTATION, CTX_NONE);
			BIF_setSingleAxisConstraint(mat[1], " Y");
			Transform();
			break;
		case 2: /* Z Global */
			initTransform(TFM_ROTATION, CTX_NONE);
			BIF_setSingleAxisConstraint(mat[2], " Z");
			Transform();
 			break;
		case 3: /* X Local */
			initTransform(TFM_ROTATION, CTX_NONE);
			BIF_setLocalAxisConstraint('X', " X");
			Transform();
			break;
		case 4: /* Y Local */
			initTransform(TFM_ROTATION, CTX_NONE);
			BIF_setLocalAxisConstraint('Y', " Y");
			Transform();
			break;
		case 5: /* Z Local */
			initTransform(TFM_ROTATION, CTX_NONE);
			BIF_setLocalAxisConstraint('Z', " Z");
			Transform();
			break;
	}
#endif
}

static uiBlock *view3d_transform_rotateaxismenu(bContext *C, ARegion *ar, void *arg_unused)
{
	uiBlock *block;
	short yco = 20, menuwidth = 120;

	block= uiBeginBlock(C, ar, "view3d_transform_rotateaxismenu", UI_EMBOSSP);
	uiBlockSetButmFunc(block, do_view3d_transform_rotateaxismenu, NULL);

	uiDefIconTextBut(block, BUTM, 1, ICON_BLANK1, "X Global|R, X",	0, yco-=20, menuwidth, 19, NULL, 0.0, 0.0, 1, 0, "");
	uiDefIconTextBut(block, BUTM, 1, ICON_BLANK1, "Y Global|R, Y",	0, yco-=20, menuwidth, 19, NULL, 0.0, 0.0, 1, 1, "");
	uiDefIconTextBut(block, BUTM, 1, ICON_BLANK1, "Z Global|R, Z",	0, yco-=20, menuwidth, 19, NULL, 0.0, 0.0, 1, 2, "");
	
	uiDefBut(block, SEPR, 0, "",			0, yco-=6, menuwidth, 6, NULL, 0.0, 0.0, 0, 0, "");
	
	uiDefIconTextBut(block, BUTM, 1, ICON_BLANK1, "X Local|R, X, X",	0, yco-=20, menuwidth, 19, NULL, 0.0, 0.0, 1, 3, "");
	uiDefIconTextBut(block, BUTM, 1, ICON_BLANK1, "Y Local|R, Y, Y",	0, yco-=20, menuwidth, 19, NULL, 0.0, 0.0, 1, 4, "");
	uiDefIconTextBut(block, BUTM, 1, ICON_BLANK1, "Z Local|R, Z, Z",	0, yco-=20, menuwidth, 19, NULL, 0.0, 0.0, 1, 5, "");
	
	
	uiBlockSetDirection(block, UI_RIGHT);
	uiTextBoundsBlock(block, 60);
	return block;
}

void do_view3d_transform_scaleaxismenu(bContext *C, void *arg, int event)
{
#if 0
	float mat[3][3];
	
	Mat3One(mat);
	
	switch(event)
	{
	    case 0: /* X Global */
			initTransform(TFM_RESIZE, CTX_NONE);
			BIF_setSingleAxisConstraint(mat[0], " X");
			Transform();
			break;
		case 1: /* Y Global */
			initTransform(TFM_RESIZE, CTX_NONE);
			BIF_setSingleAxisConstraint(mat[1], " Y");
			Transform();
			break;
		case 2: /* Z Global */
			initTransform(TFM_RESIZE, CTX_NONE);
			BIF_setSingleAxisConstraint(mat[2], " Z");
			Transform();
			break;
		case 3: /* X Local */
			initTransform(TFM_RESIZE, CTX_NONE);
			BIF_setLocalAxisConstraint('X', " X");
			Transform();
			break;
		case 4: /* Y Local */
			initTransform(TFM_RESIZE, CTX_NONE);
			BIF_setLocalAxisConstraint('X', " X");
			Transform();
			break;
		case 5: /* Z Local */
			initTransform(TFM_RESIZE, CTX_NONE);
			BIF_setLocalAxisConstraint('X', " X");
			Transform();
			break;
	}
#endif
}

static uiBlock *view3d_transform_scaleaxismenu(bContext *C, ARegion *ar, void *arg_unused)
{
	uiBlock *block;
	short yco = 20, menuwidth = 120;

	block= uiBeginBlock(C, ar, "view3d_transform_scaleaxismenu", UI_EMBOSSP);
	uiBlockSetButmFunc(block, do_view3d_transform_scaleaxismenu, NULL);

	uiDefIconTextBut(block, BUTM, 1, ICON_BLANK1, "X Global|S, X",	0, yco-=20, menuwidth, 19, NULL, 0.0, 0.0, 1, 0, "");
	uiDefIconTextBut(block, BUTM, 1, ICON_BLANK1, "Y Global|S, Y",	0, yco-=20, menuwidth, 19, NULL, 0.0, 0.0, 1, 1, "");
	uiDefIconTextBut(block, BUTM, 1, ICON_BLANK1, "Z Global|S, Z",	0, yco-=20, menuwidth, 19, NULL, 0.0, 0.0, 1, 2, "");
	
	uiDefBut(block, SEPR, 0, "",			0, yco-=6, menuwidth, 6, NULL, 0.0, 0.0, 0, 0, "");
	
	uiDefIconTextBut(block, BUTM, 1, ICON_BLANK1, "X Local|S, X, X",	0, yco-=20, menuwidth, 19, NULL, 0.0, 0.0, 1, 3, "");
	uiDefIconTextBut(block, BUTM, 1, ICON_BLANK1, "Y Local|S, Y, Y",	0, yco-=20, menuwidth, 19, NULL, 0.0, 0.0, 1, 4, "");
	uiDefIconTextBut(block, BUTM, 1, ICON_BLANK1, "Z Local|S, Z, Z",	0, yco-=20, menuwidth, 19, NULL, 0.0, 0.0, 1, 5, "");
	
	
	uiBlockSetDirection(block, UI_RIGHT);
	uiTextBoundsBlock(block, 60);
	return block;
}

static void do_view3d_transformmenu(bContext *C, void *arg, int event)
{
#if 0
	Scene *scene= CTX_data_scene(C);
	ToolSettings *ts= CTX_data_tool_settings(C);
	
	switch(event) {
	case 1:
		initTransform(TFM_TRANSLATION, CTX_NONE);
		Transform();
		break;
	case 2:
		initTransform(TFM_ROTATION, CTX_NONE);
		Transform();
		break;
	case 3:
		initTransform(TFM_RESIZE, CTX_NONE);
		Transform();
		break;
	case 4:
		image_aspect();
		break;
	case 5:
		initTransform(TFM_TOSPHERE, CTX_NONE);
		Transform();
		break;
	case 6:
		initTransform(TFM_SHEAR, CTX_NONE);
		Transform();
		break;
	case 7:
		initTransform(TFM_WARP, CTX_NONE);
		Transform();
		break;
	case 8:
		initTransform(TFM_PUSHPULL, CTX_NONE);
		Transform();
		break;
	case 9:
		if (obedit) {
			if (obedit->type == OB_MESH)
				initTransform(TFM_SHRINKFATTEN, CTX_NONE);
				Transform();
		} else error("Only meshes can be shrinked/fattened");
		break;
	case 10:
		docenter(0);
		break;
	case 11:
		docenter_new();
		break;
	case 12:
		docenter_cursor();
		break;
	case 13:
		initTransform(TFM_TILT, CTX_NONE);
		Transform();
		break;
	case 14:
		initTransform(TFM_CURVE_SHRINKFATTEN, CTX_NONE);
		Transform();
		break;
	case 15:
		ts->snap_flag &= ~SCE_SNAP;
		break;
	case 16:
		ts->snap_flag |= SCE_SNAP;
		break;
	case 17:
		ts->snap_target = SCE_SNAP_TARGET_CLOSEST;
		break;
	case 18:
		ts->snap_target = SCE_SNAP_TARGET_CENTER;
		break;
	case 19:
		ts->snap_target = SCE_SNAP_TARGET_MEDIAN;
		break;
	case 20:
		ts->snap_target = SCE_SNAP_TARGET_ACTIVE;
		break;
	case 21:
		alignmenu();
		break;
	}
#endif
}

static uiBlock *view3d_transformmenu(bContext *C, ARegion *ar, void *arg_unused)
{
	ToolSettings *ts= CTX_data_tool_settings(C);
	Object *obedit = CTX_data_edit_object(C);
	uiBlock *block;
	short yco = 20, menuwidth = 120;

	block= uiBeginBlock(C, ar, "view3d_transformmenu", UI_EMBOSSP);
	uiBlockSetButmFunc(block, do_view3d_transformmenu, NULL);

	uiDefIconTextBut(block, BUTM, 1, ICON_BLANK1, "Grab/Move|G",	0, yco-=20, menuwidth, 19, NULL, 0.0, 0.0, 1, 1, "");
	uiDefIconTextBlockBut(block, view3d_transform_moveaxismenu, NULL, ICON_RIGHTARROW_THIN, "Grab/Move on Axis", 0, yco-=20, 120, 19, "");
		
	uiDefIconTextBut(block, BUTM, 1, ICON_BLANK1, "Rotate|R",		0, yco-=20, menuwidth, 19, NULL, 0.0, 0.0, 1, 2, "");
	uiDefIconTextBlockBut(block, view3d_transform_rotateaxismenu, NULL, ICON_RIGHTARROW_THIN, "Rotate on Axis", 0, yco-=20, 120, 19, "");

	uiDefIconTextBut(block, BUTM, 1, ICON_BLANK1, "Scale|S",		0, yco-=20, menuwidth, 19, NULL, 0.0, 0.0, 1, 3, "");
	uiDefIconTextBlockBut(block, view3d_transform_scaleaxismenu, NULL, ICON_RIGHTARROW_THIN, "Scale on Axis", 0, yco-=20, 120, 19, "");

	uiDefBut(block, SEPR, 0, "",			0, yco-=6, menuwidth, 6, NULL, 0.0, 0.0, 0, 0, "");
	
	if (obedit) {
 		if (obedit->type == OB_MESH)
 			uiDefIconTextBut(block, BUTM, 1, ICON_BLANK1, "Shrink/Fatten Along Normals|Alt S",	0, yco-=20, menuwidth, 19, NULL, 0.0, 0.0, 1, 9, "");
		else if (obedit->type == OB_CURVE) {
			uiDefIconTextBut(block, BUTM, 1, ICON_BLANK1, "Tilt|T",	0, yco-=20, menuwidth, 19, NULL, 0.0, 0.0, 1, 13, "");
			uiDefIconTextBut(block, BUTM, 1, ICON_BLANK1, "Shrink/Fatten Radius|Alt S",	0, yco-=20, menuwidth, 19, NULL, 0.0, 0.0, 1, 14, "");
		}
 	}
	uiDefIconTextBut(block, BUTM, 1, ICON_BLANK1, "To Sphere|Ctrl Shift S",		0, yco-=20, menuwidth, 19, NULL, 0.0, 0.0, 1, 5, "");
	if (obedit) uiDefIconTextBut(block, BUTM, 1, ICON_BLANK1, "Shear|Ctrl S",		0, yco-=20, menuwidth, 19, NULL, 0.0, 0.0, 1, 6, "");
	else uiDefIconTextBut(block, BUTM, 1, ICON_BLANK1, "Shear|Ctrl Shift Alt S",		0, yco-=20, menuwidth, 19, NULL, 0.0, 0.0, 1, 6, "");
	uiDefIconTextBut(block, BUTM, 1, ICON_BLANK1, "Warp|Shift W",		0, yco-=20, menuwidth, 19, NULL, 0.0, 0.0, 1, 7, "");
	uiDefIconTextBut(block, BUTM, 1, ICON_BLANK1, "Push/Pull|Shift P",		0, yco-=20, menuwidth, 19, NULL, 0.0, 0.0, 1, 8, "");
	
	if (!obedit) {
		uiDefBut(block, SEPR, 0, "",			0, yco-=6, menuwidth, 6, NULL, 0.0, 0.0, 0, 0, "");
		
		uiDefIconTextBut(block, BUTM, 1, ICON_BLANK1, "Scale to Image Aspect Ratio|Alt V",		0, yco-=20, menuwidth, 19, NULL, 0.0, 0.0, 1, 4, "");
	}
	
	uiDefBut(block, SEPR, 0, "",                    0, yco-=6, menuwidth, 6, NULL, 0.0, 0.0, 0, 0, "");

	uiDefIconTextBut(block, BUTM, 1, ICON_BLANK1, "ObData to Center",               0, yco-=20, menuwidth, 19, NULL, 0.0, 0.0, 1, 10, "");
	if (!obedit) {
		uiDefIconTextBut(block, BUTM, 1, ICON_BLANK1, "Center New",             0, yco-=20, menuwidth, 19, NULL, 0.0, 0.0, 1, 11, "");
		uiDefIconTextBut(block, BUTM, 1, ICON_BLANK1, "Center Cursor",          0, yco-=20, menuwidth, 19, NULL, 0.0, 0.0, 1, 12, "");
		uiDefIconTextBut(block, BUTM, 1, ICON_BLANK1, "Align to Transform Orientation|Ctrl Alt A", 0, yco-=20, menuwidth, 19, NULL, 0.0, 0.0, 1, 21, "");
	}
	
	if (BIF_snappingSupported(obedit))
	{
		uiDefBut(block, SEPR, 0, "",                    0, yco-=6, menuwidth, 6, NULL, 0.0, 0.0, 0, 0, "");
	
		if (ts->snap_flag & SCE_SNAP)
		{
			uiDefIconTextBut(block, BUTM, 1, ICON_CHECKBOX_DEHLT, "Grid",			0, yco-=20, menuwidth, 19, NULL, 0.0, 0.0, 1, 15, "");
			uiDefIconTextBut(block, BUTM, 1, ICON_CHECKBOX_HLT, "Snap",			0, yco-=20, menuwidth, 19, NULL, 0.0, 0.0, 1, 16, "");
		}
		else
		{
			uiDefIconTextBut(block, BUTM, 1, ICON_CHECKBOX_HLT, "Grid",			0, yco-=20, menuwidth, 19, NULL, 0.0, 0.0, 1, 15, "");
			uiDefIconTextBut(block, BUTM, 1, ICON_CHECKBOX_DEHLT, "Snap",			0, yco-=20, menuwidth, 19, NULL, 0.0, 0.0, 1, 16, "");
		}
			
		uiDefBut(block, SEPR, 0, "",                    0, yco-=6, menuwidth, 6, NULL, 0.0, 0.0, 0, 0, "");

		switch(ts->snap_target)
		{
			case SCE_SNAP_TARGET_CLOSEST:
				uiDefIconTextBut(block, BUTM, 1, ICON_CHECKBOX_HLT, "Snap Closest",				0, yco-=20, menuwidth, 19, NULL, 0.0, 0.0, 1, 17, "");
				uiDefIconTextBut(block, BUTM, 1, ICON_CHECKBOX_DEHLT, "Snap Center",			0, yco-=20, menuwidth, 19, NULL, 0.0, 0.0, 1, 18, "");
				uiDefIconTextBut(block, BUTM, 1, ICON_CHECKBOX_DEHLT, "Snap Median",			0, yco-=20, menuwidth, 19, NULL, 0.0, 0.0, 1, 19, "");
				uiDefIconTextBut(block, BUTM, 1, ICON_CHECKBOX_DEHLT, "Snap Active",			0, yco-=20, menuwidth, 19, NULL, 0.0, 0.0, 1, 20, "");
				break;
			case SCE_SNAP_TARGET_CENTER:
				uiDefIconTextBut(block, BUTM, 1, ICON_CHECKBOX_DEHLT, "Snap Closest",			0, yco-=20, menuwidth, 19, NULL, 0.0, 0.0, 1, 17, "");
				uiDefIconTextBut(block, BUTM, 1, ICON_CHECKBOX_HLT, "Snap Center",				0, yco-=20, menuwidth, 19, NULL, 0.0, 0.0, 1, 18, "");
				uiDefIconTextBut(block, BUTM, 1, ICON_CHECKBOX_DEHLT, "Snap Median",			0, yco-=20, menuwidth, 19, NULL, 0.0, 0.0, 1, 19, "");
				uiDefIconTextBut(block, BUTM, 1, ICON_CHECKBOX_DEHLT, "Snap Active",			0, yco-=20, menuwidth, 19, NULL, 0.0, 0.0, 1, 20, "");
				break;
			case SCE_SNAP_TARGET_MEDIAN:
				uiDefIconTextBut(block, BUTM, 1, ICON_CHECKBOX_DEHLT, "Snap Closest",			0, yco-=20, menuwidth, 19, NULL, 0.0, 0.0, 1, 17, "");
				uiDefIconTextBut(block, BUTM, 1, ICON_CHECKBOX_DEHLT, "Snap Center",			0, yco-=20, menuwidth, 19, NULL, 0.0, 0.0, 1, 18, "");
				uiDefIconTextBut(block, BUTM, 1, ICON_CHECKBOX_HLT, "Snap Median",				0, yco-=20, menuwidth, 19, NULL, 0.0, 0.0, 1, 19, "");
				uiDefIconTextBut(block, BUTM, 1, ICON_CHECKBOX_DEHLT, "Snap Active",			0, yco-=20, menuwidth, 19, NULL, 0.0, 0.0, 1, 20, "");
				break;
			case SCE_SNAP_TARGET_ACTIVE:
				uiDefIconTextBut(block, BUTM, 1, ICON_CHECKBOX_DEHLT, "Snap Closest",			0, yco-=20, menuwidth, 19, NULL, 0.0, 0.0, 1, 17, "");
				uiDefIconTextBut(block, BUTM, 1, ICON_CHECKBOX_DEHLT, "Snap Center",			0, yco-=20, menuwidth, 19, NULL, 0.0, 0.0, 1, 18, "");
				uiDefIconTextBut(block, BUTM, 1, ICON_CHECKBOX_DEHLT, "Snap Median",			0, yco-=20, menuwidth, 19, NULL, 0.0, 0.0, 1, 19, "");
				uiDefIconTextBut(block, BUTM, 1, ICON_CHECKBOX_HLT, "Snap Active",				0, yco-=20, menuwidth, 19, NULL, 0.0, 0.0, 1, 20, "");
				break;
		}
	}

	uiBlockSetDirection(block, UI_RIGHT);
	uiTextBoundsBlock(block, 60);
	return block;
}

#if 0
void do_view3d_object_mirrormenu(bContext *C, void *arg, int event)
{
#if 0
	switch(event) {
		case 0:
			initTransform(TFM_MIRROR, CTX_NO_PET);
			Transform();
			break;
		case 1:
			initTransform(TFM_MIRROR, CTX_NO_PET|CTX_AUTOCONFIRM);
			BIF_setLocalAxisConstraint('X', " on X axis");
			Transform();
			break;
		case 2:
			initTransform(TFM_MIRROR, CTX_NO_PET|CTX_AUTOCONFIRM);
			BIF_setLocalAxisConstraint('Y', " on Y axis");
			Transform();
			break;
		case 3:
			initTransform(TFM_MIRROR, CTX_NO_PET|CTX_AUTOCONFIRM);
			BIF_setLocalAxisConstraint('Z', " on Z axis");
			Transform();
			break;
	}
#endif
}

static uiBlock *view3d_object_mirrormenu(bContext *C, ARegion *ar, void *arg_unused)
{
	uiBlock *block;
	short yco = 20, menuwidth = 120;

	block= uiBeginBlock(C, ar, "view3d_object_mirrormenu", UI_EMBOSSP);
	uiBlockSetButmFunc(block, do_view3d_object_mirrormenu, NULL);
	
	uiDefIconTextBut(block, BUTM, 1, ICON_BLANK1, "Interactive Mirror|Ctrl M",			0, yco-=20, menuwidth, 19, NULL, 0.0, 0.0, 1, 0, "");
	uiDefBut(block, SEPR, 0, "",				0, yco-=6, menuwidth, 6, NULL, 0.0, 0.0, 0, 0, "");
	uiDefIconTextBut(block, BUTM, 1, ICON_BLANK1, "X Local|Ctrl M, X",			0, yco-=20, menuwidth, 19, NULL, 0.0, 0.0, 1, 1, "");
	uiDefIconTextBut(block, BUTM, 1, ICON_BLANK1, "Y Local|Ctrl M, Y",			0, yco-=20, menuwidth, 19, NULL, 0.0, 0.0, 1, 2, "");
	uiDefIconTextBut(block, BUTM, 1, ICON_BLANK1, "Z Local|Ctrl M, Z",			0, yco-=20, menuwidth, 19, NULL, 0.0, 0.0, 1, 3, "");

	uiBlockSetDirection(block, UI_RIGHT);
	uiTextBoundsBlock(block, 60);
	return block;
}
#endif

static void view3d_edit_object_transformmenu(bContext *C, uiLayout *layout, void *arg_unused)
{
#if 0
	uiDefIconTextBut(block, BUTM, 1, ICON_BLANK1, "Apply Scale/Rotation to ObData|Ctrl A, 1",			0, yco-=20, menuwidth, 19, NULL, 0.0, 0.0, 1, 6, "");
	apply_objects_locrot();
	uiDefIconTextBut(block, BUTM, 1, ICON_BLANK1, "Apply Visual Transform|Ctrl A, 2",			0, yco-=20, menuwidth, 19, NULL, 0.0, 0.0, 1, 7, "");
	apply_objects_visual_tx();
	uiDefIconTextBut(block, BUTM, 1, ICON_BLANK1, "Apply Deformation|Ctrl Shift A",		0, yco-=20, menuwidth, 19, NULL, 0.0, 0.0, 1, 4, "");
	if(OBACT) object_apply_deform(OBACT);
#endif
	uiItemO(layout, NULL, 0, "OBJECT_OT_duplicates_make_real");

	uiItemS(layout);

	uiItemO(layout, NULL, 0, "OBJECT_OT_location_clear");
	uiItemO(layout, NULL, 0, "OBJECT_OT_rotation_clear");
	uiItemO(layout, NULL, 0, "OBJECT_OT_scale_clear");
	uiItemO(layout, NULL, 0, "OBJECT_OT_origin_clear");
}

#if 0
static void do_view3d_edit_object_makelocalmenu(bContext *C, void *arg, int event)
{
#if 0
	switch(event) {
		case 1:
		case 2:
		case 3:
			make_local(event);
			break;
	}
#endif
}

static uiBlock *view3d_edit_object_makelocalmenu(bContext *C, ARegion *ar, void *arg_unused)
{	
	uiBlock *block;
	short yco = 20, menuwidth = 120;
	
	block= uiBeginBlock(C, ar, "view3d_edit_object_makelocalmenu", UI_EMBOSSP);
	uiBlockSetButmFunc(block, do_view3d_edit_object_makelocalmenu, NULL);
	
	uiDefIconTextBut(block, BUTM, 1, ICON_BLANK1, "Selected Objects|L, 1",			0, yco-=20, menuwidth, 19, NULL, 0.0, 0.0, 1, 1, "");
	uiDefIconTextBut(block, BUTM, 1, ICON_BLANK1, "Selected Objects and Data|L, 2",			0, yco-=20, menuwidth, 19, NULL, 0.0, 0.0, 1, 2, "");
	uiDefIconTextBut(block, BUTM, 1, ICON_BLANK1, "All|L, 3",			0, yco-=20, menuwidth, 19, NULL, 0.0, 0.0, 1, 3, "");
	
	uiBlockSetDirection(block, UI_RIGHT);
	uiTextBoundsBlock(block, 60);
	return block;
}

static void do_view3d_edit_object_makelinksmenu(bContext *C, void *arg, int event)
{
#if 0
	switch(event) {
	case 1:
	case 2:
	case 3:
	case 4:
		make_links((short)event);
		break;
		}
#endif
}

static uiBlock *view3d_edit_object_makelinksmenu(bContext *C, ARegion *ar, void *arg_unused)
{
	Scene *scene= CTX_data_scene(C);
	Object *ob=NULL;
	
	uiBlock *block;
	short yco = 20, menuwidth = 120;

	block= uiBeginBlock(C, ar, "view3d_edit_object_makelinksmenu", UI_EMBOSSP);
	uiBlockSetButmFunc(block, do_view3d_edit_object_makelinksmenu, NULL);
	
	uiDefIconTextBut(block, BUTM, 1, ICON_BLANK1, "To Scene...|Ctrl L, 1",			0, yco-=20, menuwidth, 19, NULL, 0.0, 0.0, 1, 1, "");
	
	uiDefBut(block, SEPR, 0, "",				0, yco-=6, menuwidth, 6, NULL, 0.0, 0.0, 0, 0, "");
	
	uiDefIconTextBut(block, BUTM, 1, ICON_BLANK1, "Object Ipo|Ctrl L, 2",		0, yco-=20, menuwidth, 19, NULL, 0.0, 0.0, 1, 4, "");
	
	if ((ob=OBACT)) {
	
		if(ob->type==OB_MESH) {
			uiDefIconTextBut(block, BUTM, 1, ICON_BLANK1, "Mesh Data|Ctrl L, 3",			0, yco-=20, menuwidth, 19, NULL, 0.0, 0.0, 1, 2, "");
			uiDefIconTextBut(block, BUTM, 1, ICON_BLANK1, "Materials|Ctrl L, 4",		0, yco-=20, menuwidth, 19, NULL, 0.0, 0.0, 1, 3, "");
		} else if(ob->type==OB_CURVE) {
			uiDefIconTextBut(block, BUTM, 1, ICON_BLANK1, "Curve Data|Ctrl L, 3",			0, yco-=20, menuwidth, 19, NULL, 0.0, 0.0, 1, 2, "");
			uiDefIconTextBut(block, BUTM, 1, ICON_BLANK1, "Materials|Ctrl L, 4",		0, yco-=20, menuwidth, 19, NULL, 0.0, 0.0, 1, 3, "");
		} else if(ob->type==OB_FONT) {
			uiDefIconTextBut(block, BUTM, 1, ICON_BLANK1, "Text Data|Ctrl L, 3",			0, yco-=20, menuwidth, 19, NULL, 0.0, 0.0, 1, 2, "");
			uiDefIconTextBut(block, BUTM, 1, ICON_BLANK1, "Materials|Ctrl L, 4",		0, yco-=20, menuwidth, 19, NULL, 0.0, 0.0, 1, 3, "");
		} else if(ob->type==OB_SURF) {
			uiDefIconTextBut(block, BUTM, 1, ICON_BLANK1, "Surface Data|Ctrl L, 3",			0, yco-=20, menuwidth, 19, NULL, 0.0, 0.0, 1, 2, "");
			uiDefIconTextBut(block, BUTM, 1, ICON_BLANK1, "Materials|Ctrl L, 4",		0, yco-=20, menuwidth, 19, NULL, 0.0, 0.0, 1, 3, "");
		} else if(ob->type==OB_MBALL) {
			uiDefIconTextBut(block, BUTM, 1, ICON_BLANK1, "Materials|Ctrl L, 3",		0, yco-=20, menuwidth, 19, NULL, 0.0, 0.0, 1, 3, "");
		} else if(ob->type==OB_CAMERA) {
			uiDefIconTextBut(block, BUTM, 1, ICON_BLANK1, "Camera Data|Ctrl L, 3",		0, yco-=20, menuwidth, 19, NULL, 0.0, 0.0, 1, 2, "");
		} else if(ob->type==OB_LAMP) {
			uiDefIconTextBut(block, BUTM, 1, ICON_BLANK1, "Lamp Data|Ctrl L, 3",		0, yco-=20, menuwidth, 19, NULL, 0.0, 0.0, 1, 2, "");
		} else if(ob->type==OB_LATTICE) {
			uiDefIconTextBut(block, BUTM, 1, ICON_BLANK1, "Lattice Data|Ctrl L, 3",		0, yco-=20, menuwidth, 19, NULL, 0.0, 0.0, 1, 2, "");
		} else if(ob->type==OB_ARMATURE) {
			uiDefIconTextBut(block, BUTM, 1, ICON_BLANK1, "Armature Data|Ctrl L, 3",		0, yco-=20, menuwidth, 19, NULL, 0.0, 0.0, 1, 2, "");
		}
	}
	
	uiBlockSetDirection(block, UI_RIGHT);
	uiTextBoundsBlock(block, 60);
	return block;
}

static void do_view3d_edit_object_singleusermenu(bContext *C, void *arg, int event)
{
#if 0
	switch(event) {
	case 1: /* Object */
		single_object_users(1);
		break;
	case 2: /* Object & ObData */ 
		single_object_users(1);
		single_obdata_users(1);
		break;
	case 3: /* Object & ObData & Materials+Tex */
		single_object_users(1);
		single_obdata_users(1);
		single_mat_users(1); /* also tex */
		break;
	case 4: /* Materials+Tex */
		single_mat_users(1);
		break;
	case 5: /* Ipo */
		single_ipo_users(1);
		break;
	}
	
	clear_id_newpoins();
	countall();
	
#endif
}

static uiBlock *view3d_edit_object_singleusermenu(bContext *C, ARegion *ar, void *arg_unused)
{

	uiBlock *block;
	short yco = 20, menuwidth = 120;

	block= uiBeginBlock(C, ar, "view3d_edit_object_singleusermenu", UI_EMBOSSP);
	uiBlockSetButmFunc(block, do_view3d_edit_object_singleusermenu, NULL);
	
	uiDefIconTextBut(block, BUTM, 1, ICON_BLANK1, "Object|U, 1",			0, yco-=20, menuwidth, 19, NULL, 0.0, 0.0, 1, 1, "");
	uiDefIconTextBut(block, BUTM, 1, ICON_BLANK1, "Object & ObData|U, 2",	0, yco-=20, menuwidth, 19, NULL, 0.0, 0.0, 1, 2, "");
	uiDefIconTextBut(block, BUTM, 1, ICON_BLANK1, "Object & ObData & Materials+Tex|U, 3",	0, yco-=20, menuwidth, 19, NULL, 0.0, 0.0, 1, 3, "");
	uiDefIconTextBut(block, BUTM, 1, ICON_BLANK1, "Materials+Tex|U, 4",		0, yco-=20, menuwidth, 19, NULL, 0.0, 0.0, 1, 4, "");
	uiDefIconTextBut(block, BUTM, 1, ICON_BLANK1, "Ipos|U, 5",				0, yco-=20, menuwidth, 19, NULL, 0.0, 0.0, 1, 5, "");
	
	uiBlockSetDirection(block, UI_RIGHT);
	uiTextBoundsBlock(block, 60);
	return block;
}

static void do_view3d_edit_object_copyattrmenu(bContext *C, void *arg, int event)
{
	switch(event) {
	case 1:
	case 2:
	case 3:
	case 4:
	case 5:
	case 6:
	case 7:
	case 8:
	case 9:
	case 10:
	case 11:
	case 17:
	case 18:
	case 19:
	case 20:
	case 21:
	case 22:
	case 23:
	case 24:
	case 25:
	case 26:
	case 29:
	case 30:
// XXX		copy_attr((short)event);
		break;
		}
}

static uiBlock *view3d_edit_object_copyattrmenu(bContext *C, ARegion *ar, void *arg_unused)
{
	Scene *scene= CTX_data_scene(C);
	Object *ob=NULL;
	
	uiBlock *block;
	short yco = 20, menuwidth = 120;

	block= uiBeginBlock(C, ar, "view3d_edit_object_copyattrmenu", UI_EMBOSSP);
	uiBlockSetButmFunc(block, do_view3d_edit_object_copyattrmenu, NULL);
	
	ob= OBACT;
	
	uiDefIconTextBut(block, BUTM, 1, ICON_BLANK1, "Location|Ctrl C, 1",			0, yco-=20, menuwidth, 19, NULL, 0.0, 0.0, 1, 1, "");
	uiDefIconTextBut(block, BUTM, 1, ICON_BLANK1, "Rotation|Ctrl C, 2",			0, yco-=20, menuwidth, 19, NULL, 0.0, 0.0, 1, 2, "");
	uiDefIconTextBut(block, BUTM, 1, ICON_BLANK1, "Size|Ctrl C, 3",			0, yco-=20, menuwidth, 19, NULL, 0.0, 0.0, 1, 3, "");
	uiDefIconTextBut(block, BUTM, 1, ICON_BLANK1, "Drawtype|Ctrl C, 4",			0, yco-=20, menuwidth, 19, NULL, 0.0, 0.0, 1, 4, "");
	uiDefIconTextBut(block, BUTM, 1, ICON_BLANK1, "Time Offset|Ctrl C, 5",			0, yco-=20, menuwidth, 19, NULL, 0.0, 0.0, 1, 5, "");
	uiDefIconTextBut(block, BUTM, 1, ICON_BLANK1, "Dupli|Ctrl C, 6",			0, yco-=20, menuwidth, 19, NULL, 0.0, 0.0, 1, 6, "");
	
	uiDefBut(block, SEPR, 0, "",				0, yco-=6, menuwidth, 6, NULL, 0.0, 0.0, 0, 0, "");
	
	uiDefIconTextBut(block, BUTM, 1, ICON_BLANK1, "Mass|Ctrl C, 7",			0, yco-=20, menuwidth, 19, NULL, 0.0, 0.0, 1, 7, "");
	uiDefIconTextBut(block, BUTM, 1, ICON_BLANK1, "Damping|Ctrl C, 8",			0, yco-=20, menuwidth, 19, NULL, 0.0, 0.0, 1, 8, "");
	uiDefIconTextBut(block, BUTM, 1, ICON_BLANK1, "All Physical Attributes|Ctrl C, 11",			0, yco-=20, menuwidth, 19, NULL, 0.0, 0.0, 1, 11, "");
	uiDefIconTextBut(block, BUTM, 1, ICON_BLANK1, "Properties|Ctrl C, 9",			0, yco-=20, menuwidth, 19, NULL, 0.0, 0.0, 1, 9, "");
	uiDefIconTextBut(block, BUTM, 1, ICON_BLANK1, "Logic Bricks|Ctrl C, 10",			0, yco-=20, menuwidth, 19, NULL, 0.0, 0.0, 1, 10, "");
	uiDefIconTextBut(block, BUTM, 1, ICON_BLANK1, "Protected Transform |Ctrl C",			0, yco-=20, menuwidth, 19, NULL, 0.0, 0.0, 1, 29, "");
	
	uiDefBut(block, SEPR, 0, "",				0, yco-=6, menuwidth, 6, NULL, 0.0, 0.0, 0, 0, "");
	
	uiDefIconTextBut(block, BUTM, 1, ICON_BLANK1, "Object Constraints|Ctrl C",			0, yco-=20, menuwidth, 19, NULL, 0.0, 0.0, 1, 22, "");
	uiDefIconTextBut(block, BUTM, 1, ICON_BLANK1, "NLA Strips|Ctrl C",			0, yco-=20, menuwidth, 19, NULL, 0.0, 0.0, 1, 26, "");
	
	if (ob) {
	
		if ((ob->type == OB_MESH) || (ob->type == OB_CURVE) || (ob->type == OB_SURF) ||
				(ob->type == OB_FONT) || (ob->type == OB_MBALL)) {
			uiDefIconTextBut(block, BUTM, 1, ICON_BLANK1, "Texture Space|Ctrl C",			0, yco-=20, menuwidth, 19, NULL, 0.0, 0.0, 1, 17, "");
		}	
		
		if(ob->type == OB_FONT) {
			uiDefIconTextBut(block, BUTM, 1, ICON_BLANK1, "Font Settings|Ctrl C",			0, yco-=20, menuwidth, 19, NULL, 0.0, 0.0, 1, 18, "");
			uiDefIconTextBut(block, BUTM, 1, ICON_BLANK1, "Bevel Settings|Ctrl C",			0, yco-=20, menuwidth, 19, NULL, 0.0, 0.0, 1, 19, "");
			uiDefIconTextBut(block, BUTM, 1, ICON_BLANK1, "Curve Resolution|Ctrl C",			0, yco-=20, menuwidth, 19, NULL, 0.0, 0.0, 1, 25, "");
		}
		if(ob->type == OB_CURVE) {
			uiDefIconTextBut(block, BUTM, 1, ICON_BLANK1, "Bevel Settings|Ctrl C",			0, yco-=20, menuwidth, 19, NULL, 0.0, 0.0, 1, 19, "");
		uiDefIconTextBut(block, BUTM, 1, ICON_BLANK1, "Curve Resolution|Ctrl C",			0, yco-=20, menuwidth, 19, NULL, 0.0, 0.0, 1, 25, "");
		}
	
		if(ob->type==OB_MESH) {
			uiDefIconTextBut(block, BUTM, 1, ICON_BLANK1, "Subsurf Settings|Ctrl C",			0, yco-=20, menuwidth, 19, NULL, 0.0, 0.0, 1, 21, "");
			uiDefIconTextBut(block, BUTM, 1, ICON_BLANK1, "Modifiers ...|Ctrl C",			0, yco-=20, menuwidth, 19, NULL, 0.0, 0.0, 1, 24, "");
		}
		uiDefIconTextBut(block, BUTM, 1, ICON_BLANK1, "Object Pass Index|Ctrl C", 0, yco-=20, menuwidth, 19, NULL, 0.0, 0.0, 1, 30, "");
	}
	
	uiBlockSetDirection(block, UI_RIGHT);
	uiTextBoundsBlock(block, 60);
	return block;
}
#endif

static void view3d_edit_object_parentmenu(bContext *C, uiLayout *layout, void *arg_unused)
{
	uiItemO(layout, "Make Parent...", 0, "OBJECT_OT_parent_set");
	uiItemO(layout, "Clear Parent...", 0, "OBJECT_OT_parent_clear");
}

static void view3d_edit_object_groupmenu(bContext *C, uiLayout *layout, void *arg_unused)
{
	uiItemO(layout, NULL, 0, "GROUP_OT_group_create");
	uiItemO(layout, NULL, 0, "GROUP_OT_objects_remove");

	uiItemS(layout);

	uiItemO(layout, NULL, 0, "GROUP_OT_objects_add_active");
	uiItemO(layout, NULL, 0, "GROUP_OT_objects_remove_active");
}

static void view3d_edit_object_trackmenu(bContext *C, uiLayout *layout, void *arg_unused)
{
	uiItemO(layout, "Make Track...", 0, "OBJECT_OT_track_set");
	uiItemO(layout, "Clear Track...", 0, "OBJECT_OT_track_clear");
}

static void view3d_edit_object_constraintsmenu(bContext *C, uiLayout *layout, void *arg_unused)
{
#if 0
	uiDefIconTextBut(block, BUTM, 1, ICON_BLANK1, "Add Constraint...|Ctrl Alt C",			0, yco-=20, menuwidth, 19, NULL, 0.0, 0.0, 1, 1, "");
	add_constraint(0);
	uiDefIconTextBut(block, BUTM, 1, ICON_BLANK1, "Clear Constraints",		0, yco-=20, menuwidth, 19, NULL, 0.0, 0.0, 1, 2, "");
	ob_clear_constraints();
#endif
}

static void view3d_edit_object_showhidemenu(bContext *C, uiLayout *layout, void *arg_unused)
{
	uiItemO(layout, "Show Hidden", 0, "OBJECT_OT_restrictview_clear");
	uiItemO(layout, "Hide Selected", 0, "OBJECT_OT_restrictview_set");
	uiItemBooleanO(layout, "Hide Unselected", 0, "OBJECT_OT_restrictview_set", "unselected", 1);
}

#if 0
#ifndef DISABLE_PYTHON
static void do_view3d_edit_object_scriptsmenu(bContext *C, void *arg, int event)
{
#if 0
	BPY_menu_do_python(PYMENU_OBJECT, event);

#endif
}

static uiBlock *view3d_edit_object_scriptsmenu(bContext *C, ARegion *ar, void *arg_unused)
{
	uiBlock *block;
//	short yco = 20, menuwidth = 120;
// XXX	BPyMenu *pym;
//	int i = 0;

	block= uiBeginBlock(C, ar, "v3d_eobject_pymenu", UI_EMBOSSP);
	uiBlockSetButmFunc(block, do_view3d_edit_object_scriptsmenu, NULL);

//	for (pym = BPyMenuTable[PYMENU_OBJECT]; pym; pym = pym->next, i++) {
//		uiDefIconTextBut(block, BUTM, 1, ICON_PYTHON, pym->name, 0, yco-=20, menuwidth, 19, NULL, 0.0, 0.0, 1, i, pym->tooltip?pym->tooltip:pym->filename);
//	}

	uiBlockSetDirection(block, UI_RIGHT);
	uiTextBoundsBlock(block, 60);

	return block;
}
#endif /* DISABLE_PYTHON */
#endif


#if 0
static void do_view3d_edit_objectmenu(bContext *C, void *arg, int event)
{
	Scene *scene= CTX_data_scene(C);
	ScrArea *sa= CTX_wm_area(C);
	View3D *v3d= sa->spacedata.first;
	
	switch(event) {
	 
	case 0: /* transform	properties*/
// XXX		mainqenter(NKEY, 1);
		break;
	case 5: /* make single user */
		single_user();
		break;
	case 7: /* boolean operation */
		special_editmenu();
		break;
	case 8: /* join objects */
		join_menu();
		break;
	case 9: /* convert object type */
		convertmenu();
		break;
	case 10: /* move to layer */
		movetolayer();
		break;
	case 11: /* insert keyframe */
		common_insertkey();
		break;
	case 16: /* make proxy object*/
		make_proxy();
		break;
	case 18: /* delete keyframe */
		common_deletekey();
		break; 
	}
}
#endif

static void view3d_edit_objectmenu(bContext *C, uiLayout *layout, void *arg_unused)
{
#if 0
	Object *ob= CTX_data_active_object(C);

	uiDefIconTextBlockBut(block, view3d_transformmenu, NULL, ICON_RIGHTARROW_THIN, "Transform", 0, yco-=20, 120, 19, "");
	uiDefIconTextBlockBut(block, view3d_object_mirrormenu, NULL, ICON_RIGHTARROW_THIN, "Mirror", 0, yco-=20, menuwidth, 19, "");
#endif

	uiItemMenuF(layout, "Clear/Apply", 0, view3d_edit_object_transformmenu);
	uiItemMenuF(layout, "Snap", 0, view3d_edit_snapmenu);

	uiItemS(layout);

#if 0
	uiDefIconTextBut(block, BUTM, 1, ICON_BLANK1, "Insert Keyframe|I",	0, yco-=20, menuwidth, 19, NULL, 0.0, 0.0, 1, 11, "");	
	uiDefIconTextBut(block, BUTM, 1, ICON_BLANK1, "Delete Keyframe|Alt I",	0, yco-=20, menuwidth, 19, NULL, 0.0, 0.0, 1, 18, "");	
	
	uiItemS(layout);
#endif
	
	uiItemO(layout, NULL, 0, "OBJECT_OT_duplicate");
	uiItemBooleanO(layout, "Duplicate Linked", 0, "OBJECT_OT_duplicate", "linked", 1);
	uiItemO(layout, NULL, 0, "OBJECT_OT_delete");

#if 0
	uiDefIconTextBut(block, BUTM, 1, ICON_BLANK1, "Make Proxy|Ctrl Alt P",			0, yco-=20, menuwidth, 19, NULL, 0.0, 0.0, 1, 16, "");
	uiDefIconTextBlockBut(block, view3d_edit_object_makelinksmenu, NULL, ICON_RIGHTARROW_THIN, "Make Links", 0, yco-=20, 120, 19, "");
	uiDefIconTextBlockBut(block, view3d_edit_object_singleusermenu, NULL, ICON_RIGHTARROW_THIN, "Make Single User", 0, yco-=20, 120, 19, "");
	uiDefIconTextBlockBut(block, view3d_edit_object_makelocalmenu, NULL, ICON_RIGHTARROW_THIN, "Make Local", 0, yco-=20, 120, 19, "");
	uiDefIconTextBlockBut(block, view3d_edit_object_copyattrmenu, NULL, ICON_RIGHTARROW_THIN, "Copy Attributes", 0, yco-=20, 120, 19, "");
#endif
	
	uiItemS(layout);
	
	uiItemMenuF(layout, "Parent", 0, view3d_edit_object_parentmenu);
	uiItemMenuF(layout, "Track", 0, view3d_edit_object_trackmenu);
	uiItemMenuF(layout, "Group", 0, view3d_edit_object_groupmenu);
	uiItemMenuF(layout, "Constraints", 0, view3d_edit_object_constraintsmenu);

#if 0
	uiItemS(layout);

	if(ob && ob->type == OB_MESH) {
		uiDefIconTextBut(block, BUTM, 1, ICON_BLANK1, "Boolean Operation...|W",				0, yco-=20, menuwidth, 19, NULL, 0.0, 0.0, 1, 7, "");
	}
	uiDefIconTextBut(block, BUTM, 1, ICON_BLANK1, "Join Objects|Ctrl J",				0, yco-=20, menuwidth, 19, NULL, 0.0, 0.0, 1, 8, "");
	uiDefIconTextBut(block, BUTM, 1, ICON_BLANK1, "Convert Object Type...|Alt C",				0, yco-=20, menuwidth, 19, NULL, 0.0, 0.0, 1, 9, "");
#endif

	uiItemS(layout);
	
#if 0
	uiDefIconTextBut(block, BUTM, 1, ICON_BLANK1, "Move to Layer...|M",				0, yco-=20, menuwidth, 19, NULL, 0.0, 0.0, 1, 10, "");
#endif

	uiItemMenuF(layout, "Show/Hide", 0, view3d_edit_object_showhidemenu);
	
#if 0
#ifndef DISABLE_PYTHON
	uiDefBut(block, SEPR, 0, "",				0, yco-=6, menuwidth, 6, NULL, 0.0, 0.0, 0, 0, "");
	uiDefIconTextBlockBut(block, view3d_edit_object_scriptsmenu, NULL, ICON_RIGHTARROW_THIN, "Scripts", 0, yco-=20, 120, 19, "");
#endif
#endif
}

static void view3d_edit_mesh_verticesmenu(bContext *C, uiLayout *layout, void *arg_unused)
{
	uiItemO(layout, "Merge...", 0, "MESH_OT_merge");
	uiItemO(layout, "Rip", 0, "MESH_OT_rip");
	uiItemO(layout, "Split", 0, "MESH_OT_split");
	uiItemO(layout, "Separate", 0, "MESH_OT_separate");

	uiItemS(layout);

	uiItemO(layout, "Smooth", 0, "MESH_OT_vertices_smooth");
	uiItemO(layout, "Remove Doubles", 0, "MESH_OT_remove_doubles");

#if 0
	uiItemS(layout);

	uiDefIconTextBut(block, BUTM, 1, ICON_BLANK1, "Make Vertex Parent|Ctrl P",	0, yco-=20, menuwidth, 19, NULL, 0.0, 0.0, 1, 0, ""); // add_hook_menu();
	uiDefIconTextBut(block, BUTM, 1, ICON_BLANK1, "Add Hook|Ctrl H",			0, yco-=20, menuwidth, 19, NULL, 0.0, 0.0, 1, 6, ""); // make_parent();
#endif
}

void do_view3d_edit_mesh_edgesmenu(bContext *C, void *arg, int event)
{
#if 0
	Scene *scene= CTX_data_scene(C);
	float fac;
	short randfac;

	switch(event) {
	case 9: /* Crease SubSurf */
		if(!multires_level1_test()) {
			initTransform(TFM_CREASE, CTX_EDGE);
			Transform();
		}
		break;
	case 12: /* Edgeslide */
		EdgeSlide(0,0.0);
		break;
	case 13: /* Edge Loop Delete */
		if(EdgeLoopDelete()) {
			countall();
			ED_undo_push(C, "Erase Edge Loop");
			DAG_object_flush_update(scene, obedit, OB_RECALC_DATA);
		}
		break;
	case 14: /*Collapse Edges*/
		collapseEdges();
		ED_undo_push(C, "Collapse");
		break;
	case 17: /* Adjust Bevel Weight */
		if(!multires_level1_test()) {
			initTransform(TFM_BWEIGHT, CTX_EDGE);
			Transform();
		}
		break;
	}
#endif
}

static void view3d_edit_mesh_edgesmenu(bContext *C, uiLayout *layout, void *arg_unused)
{
	uiItemO(layout, NULL, 0, "MESH_OT_edge_face_add");

#if 0
	uiItemO(layout, "Bevel", 0, "MESH_OT_bevel"); // bevelmenu(em)
	uiItemO(layout, "Loop Subdivide...", 0, "MESH_OT_loop_subdivide"); // Ctr R, CutEdgeloop(1);
	uiItemO(layout, "Knife Subdivide...", 0, "MESH_OT_loop_subdivide"); // Shift K, KnifeSubdivide(KNIFE_PROMPT);

	uiItemS(layout);
#endif

	uiItemO(layout, "Subdivide", 0, "MESH_OT_subdivide");
	uiItemFloatO(layout, "Subdivide Smooth", 0, "MESH_OT_subdivide", "smoothness", 1.0f);

	uiItemS(layout);

	uiItemO(layout, "Mark Seam", 0, "MESH_OT_mark_seam");
	uiItemBooleanO(layout, "Clear Seam", 0, "MESH_OT_mark_seam", "clear", 1);

	uiItemS(layout);

	uiItemO(layout, "Mark Sharp", 0, "MESH_OT_mark_sharp");
	uiItemBooleanO(layout, "Clear Sharp", 0, "MESH_OT_mark_sharp", "clear", 1);

#if 0
	uiItemS(layout);
	uiDefBut(block, SEPR, 0, "",				0, yco-=6, menuwidth, 6, NULL, 0.0, 0.0, 0, 0, "");
	uiDefIconTextBut(block, BUTM, 1, ICON_BLANK1, "Adjust Bevel Weight|Ctrl Shift E",			0, yco-=20, menuwidth, 19, NULL, 0.0, 0.0, 1, 17, "");

	uiDefBut(block, SEPR, 0, "",				0, yco-=6, menuwidth, 6, NULL, 0.0, 0.0, 0, 0, "");
	uiDefIconTextBut(block, BUTM, 1, ICON_BLANK1, "Crease SubSurf|Shift E",			0, yco-=20, menuwidth, 19, NULL, 0.0, 0.0, 1, 9, "");
#endif

	uiItemS(layout);

	uiItemEnumO(layout, "Rotate Edge CW", 0, "MESH_OT_edge_rotate", "direction", 1);
	uiItemEnumO(layout, "Rotate Edge CCW", 0, "MESH_OT_edge_rotate", "direction", 2);

#if 0
	uiDefIconTextBut(block, BUTM, 1, ICON_BLANK1, "Slide Edge |Ctrl E",			0, yco-=20, menuwidth, 19, NULL, 0.0, 0.0, 1, 12, "");	
	uiDefIconTextBut(block, BUTM, 1, ICON_BLANK1, "Delete Edge Loop|X",			0, yco-=20, menuwidth, 19, NULL, 0.0, 0.0, 1, 13, "");	

	uiDefIconTextBut(block, BUTM, 1, ICON_BLANK1, "Collapse",				0, yco-=20, menuwidth, 19, NULL, 0.0, 0.0, 1, 14, "");	
#endif
}

static void view3d_edit_mesh_facesmenu(bContext *C, uiLayout *layout, void *arg_unused)
{
	uiItemO(layout, NULL, 0, "MESH_OT_edge_face_add");
	uiItemO(layout, NULL, 0, "MESH_OT_fill");
	uiItemO(layout, NULL, 0, "MESH_OT_beauty_fill");

	uiItemS(layout);

	uiItemO(layout, NULL, 0, "MESH_OT_quads_convert_to_tris");
	uiItemO(layout, NULL, 0, "MESH_OT_tris_convert_to_quads");
	uiItemO(layout, NULL, 0, "MESH_OT_edge_flip");

	uiItemS(layout);

	uiItemO(layout, NULL, 0, "MESH_OT_faces_shade_smooth");
	uiItemO(layout, NULL, 0, "MESH_OT_faces_shade_solid");
}

static void view3d_edit_mesh_normalsmenu(bContext *C, uiLayout *layout, void *arg_unused)
{
	uiItemO(layout, "Recalculate Outside", 0, "MESH_OT_normals_make_consistent");
	uiItemBooleanO(layout, "Recalculate Inside", 0, "MESH_OT_normals_make_consistent", "inside", 1);

	uiItemS(layout);

	uiItemO(layout, NULL, 0, "MESH_OT_flip_normals");
}

void do_view3d_edit_mirrormenu(bContext *C, void *arg, int event)
{
#if 0
	float mat[3][3];
	
	Mat3One(mat);
	
	switch(event) {
		case 0:
			initTransform(TFM_MIRROR, CTX_NO_PET);
			Transform();
			break;
		case 1:
			initTransform(TFM_MIRROR, CTX_NO_PET|CTX_AUTOCONFIRM);
			BIF_setSingleAxisConstraint(mat[0], " on global X axis");
			Transform();
			break;
		case 2:
			initTransform(TFM_MIRROR, CTX_NO_PET|CTX_AUTOCONFIRM);
			BIF_setSingleAxisConstraint(mat[1], " on global Y axis");
			Transform();
			break;
		case 3:
			initTransform(TFM_MIRROR, CTX_NO_PET|CTX_AUTOCONFIRM);
			BIF_setSingleAxisConstraint(mat[2], "on global Z axis");
			Transform();
			break;
		case 4:
			initTransform(TFM_MIRROR, CTX_NO_PET|CTX_AUTOCONFIRM);
			BIF_setLocalAxisConstraint('X', " on local X axis");
			Transform();
			break;
		case 5:
			initTransform(TFM_MIRROR, CTX_NO_PET|CTX_AUTOCONFIRM);
			BIF_setLocalAxisConstraint('Y', " on local Y axis");
			Transform();
			break;
		case 6:
			initTransform(TFM_MIRROR, CTX_NO_PET|CTX_AUTOCONFIRM);
			BIF_setLocalAxisConstraint('Z', " on local Z axis");
			Transform();
			break;
	}
#endif
}

static uiBlock *view3d_edit_mirrormenu(bContext *C, ARegion *ar, void *arg_unused)
{
	uiBlock *block;
	short yco = 20, menuwidth = 120;

	block= uiBeginBlock(C, ar, "view3d_edit_mirrormenu", UI_EMBOSSP);
	uiBlockSetButmFunc(block, do_view3d_edit_mirrormenu, NULL);
	
	uiDefIconTextBut(block, BUTM, 1, ICON_BLANK1, "Interactive Mirror|Ctrl M",			0, yco-=20, menuwidth, 19, NULL, 0.0, 0.0, 1, 0, "");

	uiDefBut(block, SEPR, 0, "",				0, yco-=6, menuwidth, 6, NULL, 0.0, 0.0, 0, 0, "");
	
	uiDefIconTextBut(block, BUTM, 1, ICON_BLANK1, "X Global|Ctrl M, X",			0, yco-=20, menuwidth, 19, NULL, 0.0, 0.0, 1, 1, "");
	uiDefIconTextBut(block, BUTM, 1, ICON_BLANK1, "Y Global|Ctrl M, Y",			0, yco-=20, menuwidth, 19, NULL, 0.0, 0.0, 1, 2, "");
	uiDefIconTextBut(block, BUTM, 1, ICON_BLANK1, "Z Global|Ctrl M, Z",			0, yco-=20, menuwidth, 19, NULL, 0.0, 0.0, 1, 3, "");
	
	uiDefBut(block, SEPR, 0, "",				0, yco-=6, menuwidth, 6, NULL, 0.0, 0.0, 0, 0, "");
	
	uiDefIconTextBut(block, BUTM, 1, ICON_BLANK1, "X Local|Ctrl M, X X",			0, yco-=20, menuwidth, 19, NULL, 0.0, 0.0, 1, 4, "");
	uiDefIconTextBut(block, BUTM, 1, ICON_BLANK1, "Y Local|Ctrl M, Y Y",			0, yco-=20, menuwidth, 19, NULL, 0.0, 0.0, 1, 5, "");
	uiDefIconTextBut(block, BUTM, 1, ICON_BLANK1, "Z Local|Ctrl M, Z Z",			0, yco-=20, menuwidth, 19, NULL, 0.0, 0.0, 1, 6, "");

	uiBlockSetDirection(block, UI_RIGHT);
	uiTextBoundsBlock(block, 60);
	return block;
}

static void view3d_edit_mesh_showhidemenu(bContext *C, uiLayout *layout, void *arg_unused)
{
	uiItemO(layout, NULL, 0, "MESH_OT_reveal");
	uiItemO(layout, NULL, 0, "MESH_OT_hide");
	uiItemBooleanO(layout, "Hide Unselected", 0, "MESH_OT_hide", "unselected", 1);
}

#ifndef DISABLE_PYTHON
#if 0
static void do_view3d_edit_mesh_scriptsmenu(bContext *C, void *arg, int event)
{
	BPY_menu_do_python(PYMENU_MESH, event);
}

static uiBlock *view3d_edit_mesh_scriptsmenu(bContext *C, ARegion *ar, void *arg_unused)
{
	uiBlock *block;
//	short yco = 20, menuwidth = 120;
// XXX	BPyMenu *pym;
//	int i = 0;

	block= uiBeginBlock(C, ar, "v3d_emesh_pymenu", UI_EMBOSSP);
	uiBlockSetButmFunc(block, do_view3d_edit_mesh_scriptsmenu, NULL);

//	for (pym = BPyMenuTable[PYMENU_MESH]; pym; pym = pym->next, i++) {
//		uiDefIconTextBut(block, BUTM, 1, ICON_PYTHON, pym->name, 0, yco-=20, menuwidth, 19, NULL, 0.0, 0.0, 1, i, pym->tooltip?pym->tooltip:pym->filename);
//	}

	uiBlockSetDirection(block, UI_RIGHT);
	uiTextBoundsBlock(block, 60);

	return block;
}
#endif
#endif /* DISABLE_PYTHON */

#if 0
static void do_view3d_edit_meshmenu(bContext *C, void *arg, int event)
{
	ScrArea *sa= CTX_wm_area(C);
	
	switch(event) {
	
	case 2: /* transform properties */
		add_blockhandler(sa, VIEW3D_HANDLER_OBJECT, 0);
		break;
	case 4: /* insert keyframe */
		common_insertkey();
		break;
	case 16: /* delete keyframe */
		common_deletekey();
		break;
	}
}
#endif

static void view3d_edit_meshmenu(bContext *C, uiLayout *layout, void *arg_unused)
{
	Scene *scene= CTX_data_scene(C);
	ToolSettings *ts= CTX_data_tool_settings(C);
	PointerRNA tsptr;
	
	RNA_pointer_create(&scene->id, &RNA_ToolSettings, ts, &tsptr);

	uiItemO(layout, "Undo Editing", 0, "ED_OT_undo");
	uiItemO(layout, "Redo Editing", 0, "ED_OT_redo");

#if 0
	uiDefIconTextBlockBut(block, editmode_undohistorymenu, NULL, ICON_RIGHTARROW_THIN, "Undo History", 0, yco-=20, 120, 19, "");
#endif

	uiItemS(layout);
	
#if 0
	uiDefIconTextBlockBut(block, view3d_transformmenu, NULL, ICON_RIGHTARROW_THIN, "Transform", 0, yco-=20, 120, 19, "");
	uiDefIconTextBlockBut(block, view3d_edit_mirrormenu, NULL, ICON_RIGHTARROW_THIN, "Mirror", 0, yco-=20, 120, 19, "");
	uiDefIconTextBlockBut(block, view3d_edit_snapmenu, NULL, ICON_RIGHTARROW_THIN, "Snap", 0, yco-=20, 120, 19, "");
#endif

	uiItemMenuF(layout, "Snap", 0, view3d_edit_snapmenu);

	uiItemS(layout);

#if 0
	uiDefIconTextBut(block, BUTM, 1, ICON_BLANK1, "Insert Keyframe|I",	0, yco-=20, menuwidth, 19, NULL, 0.0, 0.0, 1, 4, "");
	uiDefIconTextBut(block, BUTM, 1, ICON_BLANK1, "Delete Keyframe|Alt I",	0, yco-=20, menuwidth, 19, NULL, 0.0, 0.0, 1, 16, "");
		
	uiItemS(layout);
#endif

	uiItemO(layout, NULL, 0, "UV_OT_mapping_menu");

	uiItemS(layout);

	uiItemO(layout, NULL, 0, "MESH_OT_extrude");
	uiItemO(layout, NULL, 0, "MESH_OT_duplicate");
	uiItemO(layout, "Delete...", 0, "MESH_OT_delete");

	uiItemS(layout);

	uiItemMenuF(layout, "Vertices", 0, view3d_edit_mesh_verticesmenu);
	uiItemMenuF(layout, "Edges", 0, view3d_edit_mesh_edgesmenu);
	uiItemMenuF(layout, "Faces", 0, view3d_edit_mesh_facesmenu);
	uiItemMenuF(layout, "Normals", 0, view3d_edit_mesh_normalsmenu);

	uiItemS(layout);

	uiItemR(layout, NULL, 0, &tsptr, "automerge_editing", 0, 0, 0);
	uiItemR(layout, NULL, 0, &tsptr, "proportional_editing", 0, 0, 0); // |O
	uiItemMenuEnumR(layout, NULL, 0, &tsptr, "proportional_editing_falloff"); // |Shift O

	uiItemS(layout);

	uiItemMenuF(layout, "Show/Hide", 0, view3d_edit_mesh_showhidemenu);

#if 0
#ifndef DISABLE_PYTHON
	uiItemS(layout);
	uiDefIconTextBlockBut(block, view3d_edit_mesh_scriptsmenu, NULL, ICON_RIGHTARROW_THIN, "Scripts", 0, yco-=20, 120, 19, "");
#endif
#endif
}

static void view3d_edit_curve_controlpointsmenu(bContext *C, uiLayout *layout, void *arg_unused)
{
	Object *obedit= CTX_data_edit_object(C);

	if(obedit->type == OB_CURVE) {
		uiItemEnumO(layout, NULL, 0, "TFM_OT_transform", "mode", TFM_TILT);
		uiItemO(layout, NULL, 0, "CURVE_OT_tilt_clear");
		uiItemO(layout, NULL, 0, "CURVE_OT_separate");
		
		uiItemS(layout);

		uiItemEnumO(layout, NULL, 0, "CURVE_OT_handle_type_set", "type", 1);
		uiItemEnumO(layout, NULL, 0, "CURVE_OT_handle_type_set", "type", 3);
		uiItemEnumO(layout, NULL, 0, "CURVE_OT_handle_type_set", "type", 2);

		uiItemS(layout);
	}

	// XXX uiItemO(layout, NULL, 0, "OBJECT_OT_make_vertex_parent"); Make VertexParent|Ctrl P
	// make_parent()
	// XXX uiItemO(layout, NULL, 0, "OBJECT_OT_add_hook"); Add Hook| Ctrl H
	// add_hook_menu()
}

static void view3d_edit_curve_segmentsmenu(bContext *C, uiLayout *layout, void *arg_unused)
{
	uiItemO(layout, NULL, 0, "CURVE_OT_subdivide");
	uiItemO(layout, NULL, 0, "CURVE_OT_switch_direction");
}

static void view3d_edit_curve_showhidemenu(bContext *C, uiLayout *layout, void *arg_unused)
{
	uiItemO(layout, NULL, 0, "CURVE_OT_reveal");
	uiItemO(layout, NULL, 0, "CURVE_OT_hide");
	uiItemBooleanO(layout, "Hide Unselected", 0, "CURVE_OT_hide", "unselected", 1);
}

static void view3d_edit_curvemenu(bContext *C, uiLayout *layout, void *arg_unused)
{
	Scene *scene= CTX_data_scene(C);
	ToolSettings *ts= CTX_data_tool_settings(C);
	PointerRNA tsptr;
	
	RNA_pointer_create(&scene->id, &RNA_ToolSettings, ts, &tsptr);

#if 0
	uiDefIconTextBut(block, BUTM, 1, ICON_MENU_PANEL, "Transform Properties...|N",		0, yco-=20, menuwidth, 19, NULL, 0.0, 0.0, 1, 1, "");
	uiDefIconTextBlockBut(block, view3d_transformmenu, NULL, ICON_RIGHTARROW_THIN, "Transform", 0, yco-=20, 120, 19, "");
	uiDefIconTextBlockBut(block, view3d_edit_mirrormenu, NULL, ICON_RIGHTARROW_THIN, "Mirror", 0, yco-=20, menuwidth, 19, "");	
#endif

	uiItemMenuF(layout, "Snap", 0, view3d_edit_snapmenu);

	uiItemS(layout);
	
	// XXX uiDefIconTextBut(block, BUTM, 1, ICON_BLANK1, "Insert Keyframe|I",				0, yco-=20, menuwidth, 19, NULL, 0.0, 0.0, 1, 2, "");
	// common_insertkey();
	// XXX uiDefIconTextBut(block, BUTM, 1, ICON_BLANK1, "Delete Keyframe|Alt I",				0, yco-=20, menuwidth, 19, NULL, 0.0, 0.0, 1, 16, "");
	// common_deletekey();


	uiItemO(layout, NULL, 0, "CURVE_OT_extrude");
	uiItemO(layout, NULL, 0, "CURVE_OT_duplicate");
	uiItemO(layout, NULL, 0, "CURVE_OT_separate");
	uiItemO(layout, NULL, 0, "CURVE_OT_make_segment");
	uiItemO(layout, NULL, 0, "CURVE_OT_cyclic_toggle");
	uiItemO(layout, NULL, 0, "CURVE_OT_delete"); // Delete...

	uiItemS(layout);

	uiItemMenuF(layout, "Control Points", 0, view3d_edit_curve_controlpointsmenu);
	uiItemMenuF(layout, "Segments", 0, view3d_edit_curve_segmentsmenu);

	uiItemS(layout);

	uiItemR(layout, NULL, 0, &tsptr, "proportional_editing", 0, 0, 0); // |O
	uiItemMenuEnumR(layout, NULL, 0, &tsptr, "proportional_editing_falloff"); // |Shift O

	uiItemS(layout);

	uiItemMenuF(layout, "Show/Hide Control Points", 0, view3d_edit_curve_showhidemenu);
}

static void do_view3d_edit_mball_showhidemenu(bContext *C, void *arg, int event)
{
#if 0
	switch(event) {
	case 10: /* show hidden control points */
		reveal_mball();
		break;
	case 11: /* hide selected control points */
		hide_mball(0);
		break;
	case 12: /* hide selected control points */
		hide_mball(1);
		break;
		}
#endif
}

static uiBlock *view3d_edit_mball_showhidemenu(bContext *C, ARegion *ar, void *arg_unused)
{
	uiBlock *block;
	short yco = 20, menuwidth = 120;

	block= uiBeginBlock(C, ar, "view3d_edit_mball_showhidemenu", UI_EMBOSSP);
	uiBlockSetButmFunc(block, do_view3d_edit_mball_showhidemenu, NULL);
	
	uiDefIconTextBut(block, BUTM, 1, ICON_BLANK1, "Show Hidden|Alt H", 0, yco-=20, menuwidth, 19, NULL, 0.0, 0.0, 1, 10, "");
	uiDefIconTextBut(block, BUTM, 1, ICON_BLANK1, "Hide Selected|H", 0, yco-=20, menuwidth, 19, NULL, 0.0, 0.0, 1, 11, "");
	uiDefIconTextBut(block, BUTM, 1, ICON_BLANK1, "Hide Unselected|Shift H", 0, yco-=20, menuwidth, 19, NULL, 0.0, 0.0, 1, 12, "");

	uiBlockSetDirection(block, UI_RIGHT);
	uiTextBoundsBlock(block, 60);
	return block;
}
static void do_view3d_edit_metaballmenu(bContext *C, void *arg, int event)
{
#if 0
	Scene *scene= CTX_data_scene(C);
	ScrArea *sa= CTX_wm_area(C);
	View3D *v3d= sa->spacedata.first;
	
	switch(event) {
	case 1: /* undo */
		BIF_undo();
		break;
	case 2: /* redo */
		BIF_redo();
		break;
	case 3: /* duplicate */
		duplicate_context_selected();
		break;
	case 4: /* delete */
		delete_context_selected();
		break;
	case 5: /* Shear */
		initTransform(TFM_SHEAR, CTX_NONE);
		Transform();
		break;
	case 6: /* Warp */
		initTransform(TFM_WARP, CTX_NONE);
		Transform();
		break;
	case 7: /* Transform Properties */
		add_blockhandler(sa, VIEW3D_HANDLER_OBJECT, 0);
		break;	
	}
#endif
}

static uiBlock *view3d_edit_metaballmenu(bContext *C, ARegion *ar, void *arg_unused)
{
	uiBlock *block;
	short yco= 0, menuwidth=120;
		
	block= uiBeginBlock(C, ar, "view3d_edit_metaballmenu", UI_EMBOSSP);
	uiBlockSetButmFunc(block, do_view3d_edit_metaballmenu, NULL);

	uiDefIconTextBut(block, BUTM, 1, ICON_BLANK1, "Undo Editing|Ctrl Z", 0, yco-=20, menuwidth, 19, NULL, 0.0, 0.0, 1, 1, "");
	uiDefIconTextBut(block, BUTM, 1, ICON_BLANK1, "Redo Editing|Shift Ctrl Z", 0, yco-=20, menuwidth, 19, NULL, 0.0, 0.0, 1, 2, "");
// XXX	uiDefIconTextBlockBut(block, editmode_undohistorymenu, NULL, ICON_RIGHTARROW_THIN, "Undo History", 0, yco-=20, 120, 19, "");

	uiDefBut(block, SEPR, 0, "", 0, yco-=6, menuwidth, 6, NULL, 0.0, 0.0, 0, 0, "");
	
	uiDefIconTextBut(block, BUTM, 1, ICON_MENU_PANEL, "Transform Properties|N",0, yco-=20, menuwidth, 19, NULL, 0.0, 0.0, 0, 7, "");
	uiDefIconTextBlockBut(block, view3d_transformmenu, NULL, ICON_RIGHTARROW_THIN, "Transform", 0, yco-=20, 120, 19, "");
	uiDefIconTextBlockBut(block, view3d_edit_mirrormenu, NULL, ICON_RIGHTARROW_THIN, "Mirror", 0, yco-=20, menuwidth, 19, "");
	// XXX uiDefIconTextBlockBut(block, view3d_edit_snapmenu, NULL, ICON_RIGHTARROW_THIN, "Snap", 0, yco-=20, 120, 19, "");
	
	uiDefBut(block, SEPR, 0, "", 0, yco-=6, menuwidth, 6, NULL, 0.0, 0.0, 0, 0, "");
	
	uiDefIconTextBut(block, BUTM, 1, ICON_BLANK1, "Duplicate|Shift D", 0, yco-=20, menuwidth, 19, NULL, 0.0, 0.0, 1, 3, "");
	uiDefIconTextBut(block, BUTM, 1, ICON_BLANK1, "Delete...|X", 0, yco-=20, menuwidth, 19, NULL, 0.0, 0.0, 1, 4, "");

	uiDefBut(block, SEPR, 0, "", 0, yco-=6, menuwidth, 6, NULL, 0.0, 0.0, 0, 0, "");

	uiDefIconTextBlockBut(block, view3d_edit_mball_showhidemenu, NULL, ICON_RIGHTARROW_THIN, "Hide MetaElems", 0, yco-=20, 120, 19, "");

	if(ar->alignment==RGN_ALIGN_TOP) {
		uiBlockSetDirection(block, UI_DOWN);
	}
	else {
		uiBlockSetDirection(block, UI_TOP);
		uiBlockFlipOrder(block);
	}

	uiTextBoundsBlock(block, 50);
	return block;
}

static void view3d_edit_text_charsmenu(bContext *C, uiLayout *layout, void *arg_unused)
{
	/* the character codes are specified in UTF-8 */

	uiItemStringO(layout, "Copyright|Alt C", 0, "FONT_OT_text_insert", "text", "\xC2\xA9");
	uiItemStringO(layout, "Registered Trademark|Alt R", 0, "FONT_OT_text_insert", "text", "\xC2\xAE");

	uiItemS(layout);

	uiItemStringO(layout, "Degree Sign|Alt G", 0, "FONT_OT_text_insert", "text", "\xC2\xB0");
	uiItemStringO(layout, "Multiplication Sign|Alt x", 0, "FONT_OT_text_insert", "text", "\xC3\x97");
	uiItemStringO(layout, "Circle|Alt .", 0, "FONT_OT_text_insert", "text", "\xC2\x8A");
	uiItemStringO(layout, "Superscript 1|Alt 1", 0, "FONT_OT_text_insert", "text", "\xC2\xB9");
	uiItemStringO(layout, "Superscript 2|Alt 2", 0, "FONT_OT_text_insert", "text", "\xC2\xB2");
	uiItemStringO(layout, "Superscript 3|Alt 3", 0, "FONT_OT_text_insert", "text", "\xC2\xB3");
	uiItemStringO(layout, "Double >>|Alt >", 0, "FONT_OT_text_insert", "text", "\xC2\xBB");
	uiItemStringO(layout, "Double <<|Alt <", 0, "FONT_OT_text_insert", "text", "\xC2\xAB");
	uiItemStringO(layout, "Promillage|Alt %", 0, "FONT_OT_text_insert", "text", "\xE2\x80\xB0");
	
	uiItemS(layout);
	
	uiItemStringO(layout, "Dutch Florin|Alt F", 0, "FONT_OT_text_insert", "text", "\xC2\xA4");
	uiItemStringO(layout, "British Pound|Alt L", 0, "FONT_OT_text_insert", "text", "\xC2\xA3");
	uiItemStringO(layout, "Japanese Yen|Alt Y", 0, "FONT_OT_text_insert", "text", "\xC2\xA5");
	
	uiItemS(layout);
	
	uiItemStringO(layout, "German S|Alt S", 0, "FONT_OT_text_insert", "text", "\xC3\x9F");
	uiItemStringO(layout, "Spanish Question Mark|Alt ?", 0, "FONT_OT_text_insert", "text", "\xC2\xBF");
	uiItemStringO(layout, "Spanish Exclamation Mark|Alt !", 0, "FONT_OT_text_insert", "text", "\xC2\xA1");
}

static void view3d_edit_textmenu(bContext *C, uiLayout *layout, void *arg_unused)
{
	uiItemO(layout, NULL, 0, "FONT_OT_file_paste");
	uiItemS(layout);
	uiItemMenuF(layout, "Special Characters", 0, view3d_edit_text_charsmenu);
}

static void view3d_edit_latticemenu(bContext *C, uiLayout *layout, void *arg_unused)
{
	Scene *scene= CTX_data_scene(C);
	ToolSettings *ts= CTX_data_tool_settings(C);
	PointerRNA tsptr;
	
	RNA_pointer_create(&scene->id, &RNA_ToolSettings, ts, &tsptr);

#if 0
	uiDefIconTextBut(block, BUTM, 1, ICON_BLANK1, "Undo Editing|U",		0, yco-=20, menuwidth, 19, NULL, 0.0, 0.0, 1, 0, "");
	
	uiDefBut(block, SEPR, 0, "",				0, yco-=6, menuwidth, 6, NULL, 0.0, 0.0, 0, 0, "");
	
	uiDefIconTextBlockBut(block, view3d_transformmenu, NULL, ICON_RIGHTARROW_THIN, "Transform", 0, yco-=20, 120, 19, "");
	uiDefIconTextBlockBut(block, view3d_edit_mirrormenu, NULL, ICON_RIGHTARROW_THIN, "Mirror", 0, yco-=20, menuwidth, 19, "");		
#endif

	uiItemMenuF(layout, "Snap", 0, view3d_edit_snapmenu);

	uiItemS(layout);

	// XXX uiDefIconTextBut(block, BUTM, 1, ICON_BLANK1, "Insert Keyframe|I",				0, yco-=20, menuwidth, 19, NULL, 0.0, 0.0, 1, 2, "");
	// common_insertkey();
	// XXX uiDefIconTextBut(block, BUTM, 1, ICON_BLANK1, "Delete Keyframe|Alt I",				0, yco-=20, menuwidth, 19, NULL, 0.0, 0.0, 1, 16, "");
	// common_deletekey();
	
	uiItemO(layout, NULL, 0, "LATTICE_OT_make_regular");

	uiItemS(layout);

	uiItemR(layout, NULL, 0, &tsptr, "proportional_editing", 0, 0, 0); // |O
	uiItemMenuEnumR(layout, NULL, 0, &tsptr, "proportional_editing_falloff"); // |Shift O
}

void do_view3d_edit_armature_parentmenu(bContext *C, void *arg, int event)
{
#if 0
	switch(event) {
	case 1:
		make_bone_parent();
		break;
	case 2:
		clear_bone_parent();
		break;
		}
#endif
}

static uiBlock *view3d_edit_armature_parentmenu(bContext *C, ARegion *ar, void *arg_unused)
{
	uiBlock *block;
	short yco = 20, menuwidth = 120;

	block= uiBeginBlock(C, ar, "view3d_edit_armature_parentmenu", UI_EMBOSSP);
	uiBlockSetButmFunc(block, do_view3d_edit_armature_parentmenu, NULL);
	
	uiDefIconTextBut(block, BUTM, 1, ICON_BLANK1, "Make Parent...|Ctrl P",	0, yco-=20, menuwidth, 19, NULL, 0.0, 0.0, 1, 1, "");
	uiDefIconTextBut(block, BUTM, 1, ICON_BLANK1, "Clear Parent...|Alt P",	0, yco-=20, menuwidth, 19, NULL, 0.0, 0.0, 1, 2, "");

	uiBlockSetDirection(block, UI_RIGHT);
	uiTextBoundsBlock(block, 60);
	return block;
}

void do_view3d_edit_armature_rollmenu(bContext *C, void *arg, int event)
{
#if 0
	if (event == 1 || event == 2)
		/* set roll based on aligning z-axis */
		auto_align_armature(event);
	else if (event == 3) {
		/* interactively set bone roll */
		initTransform(TFM_BONE_ROLL, CTX_NONE);
		Transform();
	}
#endif
}

static uiBlock *view3d_edit_armature_rollmenu(bContext *C, ARegion *ar, void *arg_unused)
{
	uiBlock *block;
	short yco = 20, menuwidth = 120;

	block= uiBeginBlock(C, ar, "view3d_edit_armature_rollmenu", UI_EMBOSSP);
	uiBlockSetButmFunc(block, do_view3d_edit_armature_rollmenu, NULL);
	
	uiDefIconTextBut(block, BUTM, 1, ICON_BLANK1, "Clear Roll (Z-Axis Up)|Ctrl N, 1",	0, yco-=20, menuwidth, 19, NULL, 0.0, 0.0, 1, 1, "");
	uiDefIconTextBut(block, BUTM, 1, ICON_BLANK1, "Roll to Cursor|Ctrl N, 2", 0, yco-=20, menuwidth, 19, NULL, 0.0, 0.0, 1, 2, "");

	uiDefBut(block, SEPR, 0, "",				0, yco-=6, menuwidth, 6, NULL, 0.0, 0.0, 0, 0, "");
	
	uiDefIconTextBut(block, BUTM, 1, ICON_BLANK1, "Set Roll|Ctrl R", 0, yco-=20, menuwidth, 19, NULL, 0.0, 0.0, 1, 3, "");
	
	uiBlockSetDirection(block, UI_RIGHT);
	uiTextBoundsBlock(block, 60);
	return block;
}

static void do_view3d_edit_armaturemenu(bContext *C, void *arg, int event)
{
#if 0
	static short numcuts= 2;

	switch(event) {
	case 0: /* Undo Editing */
		remake_editArmature();
		break;
	case 1: /* transformation properties */
// XXX		mainqenter(NKEY, 1);
		break;
	case 3: /* extrude */
		extrude_armature(0);
		break;
	case 4: /* duplicate */
		duplicate_context_selected();
		break;
	case 5: /* delete */
		delete_context_selected();
		break;
	case 6: /* Shear */
		initTransform(TFM_SHEAR, CTX_NONE);
		Transform();
		break;
	case 7: /* Warp */
		initTransform(TFM_WARP, CTX_NONE);
		Transform();
	case 10: /* forked! */
		extrude_armature(1);
		break;
	case 12: /* subdivide */
		subdivide_armature(1);
		break;
	case 13: /* flip left and right names */
		armature_flip_names();
		break;
	case 15: /* subdivide multi */
		if(button(&numcuts, 1, 128, "Number of Cuts:")==0) return;
		waitcursor(1);
		subdivide_armature(numcuts);
		break;
	case 16: /* Alt-S transform (BoneSize) */
		initTransform(TFM_BONESIZE, CTX_NONE);
		Transform();
		break;
	case 17: /* move to layer */
		pose_movetolayer();
		break;
	case 18: /* merge bones */
		merge_armature();
		break;
	case 19: /* auto-extensions */
	case 20:
	case 21:
		armature_autoside_names(event-19);	
		break;
	case 22: /* separate */
		separate_armature();
		break;
	case 23: /* bone sketching panel */
		add_blockhandler(curarea, VIEW3D_HANDLER_BONESKETCH, UI_PNL_UNSTOW);
		break;
	}
	
#endif
}


#ifndef DISABLE_PYTHON
static void do_view3d_scripts_armaturemenu(bContext *C, void *arg, int event)
{
#if 0
	BPY_menu_do_python(PYMENU_ARMATURE, event);
	
#endif
}

static uiBlock *view3d_scripts_armaturemenu(bContext *C, ARegion *ar, void *arg_unused)
{
	uiBlock *block;
// XXX	BPyMenu *pym;
//	int i= 0;
//	short yco = 20, menuwidth = 120;
	
	block= uiBeginBlock(C, ar, "view3d_scripts_armaturemenu", UI_EMBOSSP);
	uiBlockSetButmFunc(block, do_view3d_scripts_armaturemenu, NULL);
	
	/* note that we acount for the N previous entries with i+20: */
//	for (pym = BPyMenuTable[PYMENU_ARMATURE]; pym; pym = pym->next, i++) {
//		
//		uiDefIconTextBut(block, BUTM, 1, ICON_PYTHON, pym->name, 0, yco-=20, menuwidth, 19, 
//						 NULL, 0.0, 0.0, 1, i, 
//						 pym->tooltip?pym->tooltip:pym->filename);
//	}
	
	uiBlockSetDirection(block, UI_RIGHT);
	uiTextBoundsBlock(block, 60);
	
	return block;
}
#endif /* DISABLE_PYTHON */

static void do_view3d_armature_settingsmenu(bContext *C, void *arg, int event)
{
// XXX	setflag_armature(event);
}

static uiBlock *view3d_armature_settingsmenu(bContext *C, ARegion *ar, void *arg_unused)
{
	uiBlock *block;
	short yco= 0, menuwidth=120;

	block= uiBeginBlock(C, ar, "view3d_armature_settingsmenu", UI_EMBOSSP);
	uiBlockSetButmFunc(block, do_view3d_armature_settingsmenu, NULL);

	uiDefIconTextBut(block, BUTM, 1, ICON_BLANK1, "Toggle a Setting|Shift W", 0, yco-=20, menuwidth, 19, NULL, 0.0, 0.0, 0, 0, "");
	uiDefIconTextBut(block, BUTM, 1, ICON_BLANK1, "Enable a Setting|Ctrl Shift W", 0, yco-=20, menuwidth, 19, NULL, 0.0, 0.0, 0, 1, "");
	uiDefIconTextBut(block, BUTM, 1, ICON_BLANK1, "Disable a Setting|Alt W", 0, yco-=20, menuwidth, 19, NULL, 0.0, 0.0, 0, 2, "");

	uiBlockSetDirection(block, UI_RIGHT);
	uiTextBoundsBlock(block, 60);

	return block;
}

static uiBlock *view3d_edit_armaturemenu(bContext *C, ARegion *ar, void *arg_unused)
{
	Object *obedit = CTX_data_edit_object(C);
	bArmature *arm= obedit->data;
	uiBlock *block;
	short yco= 0, menuwidth=120;
	
	block= uiBeginBlock(C, ar, "view3d_edit_armaturemenu", UI_EMBOSSP);
	uiBlockSetButmFunc(block, do_view3d_edit_armaturemenu, NULL);
	
	uiDefIconTextBut(block, BUTM, 1, ICON_BLANK1, "Undo Editing|U",		0, yco-=20, menuwidth, 19, NULL, 0.0, 0.0, 1, 0, "");
	
	uiDefBut(block, SEPR, 0, "",				0, yco-=6, menuwidth, 6, NULL, 0.0, 0.0, 0, 0, "");
	
	uiDefIconTextBut(block, BUTM, 1, ICON_MENU_PANEL, "Transform Properties|N", 0, yco-=20, menuwidth, 19, NULL, 0.0, 0.0, 1, 1, "");
	uiDefIconTextBut(block, BUTM, 1, ICON_MENU_PANEL, "Bone Sketching|P", 0, yco-=20, menuwidth, 19, NULL, 0.0, 0.0, 1, 23, "");
	uiDefIconTextBlockBut(block, view3d_transformmenu, NULL, ICON_RIGHTARROW_THIN, "Transform", 0, yco-=20, 120, 19, "");
	uiDefIconTextBlockBut(block, view3d_edit_mirrormenu, NULL, ICON_RIGHTARROW_THIN, "Mirror", 0, yco-=20, menuwidth, 19, "");
	// XXX uiDefIconTextBlockBut(block, view3d_edit_snapmenu, NULL, ICON_RIGHTARROW_THIN, "Snap", 0, yco-=20, 120, 19, "");
	uiDefIconTextBlockBut(block, view3d_edit_armature_rollmenu, NULL, ICON_RIGHTARROW_THIN, "Bone Roll", 0, yco-=20, 120, 19, "");
	
	if (arm->drawtype==ARM_ENVELOPE)
		uiDefIconTextBut(block, BUTM, 1, ICON_BLANK1, "Scale Envelope Distance|Alt S",	0, yco-=20, menuwidth, 19, NULL, 0.0, 0.0, 1, 16, "");
	else if (arm->drawtype==ARM_B_BONE)
		uiDefIconTextBut(block, BUTM, 1, ICON_BLANK1, "Scale B-Bone Width|Alt S",	0, yco-=20, menuwidth, 19, NULL, 0.0, 0.0, 1, 16, "");
	
	uiDefBut(block, SEPR, 0, "",				0, yco-=6, menuwidth, 6, NULL, 0.0, 0.0, 0, 0, "");

	uiDefIconTextBut(block, BUTM, 1, ICON_BLANK1, "Extrude|E",				0, yco-=20, menuwidth, 19, NULL, 0.0, 0.0, 1, 3, "");
	if (arm->flag & ARM_MIRROR_EDIT)
		uiDefIconTextBut(block, BUTM, 1, ICON_BLANK1, "Extrude Forked|Shift E",	0, yco-=20, menuwidth, 19, NULL, 0.0, 0.0, 1, 10, "");
		
	uiDefIconTextBut(block, BUTM, 1, ICON_BLANK1, "Duplicate|Shift D",		0, yco-=20, menuwidth, 19, NULL, 0.0, 0.0, 1, 4, "");
	uiDefIconTextBut(block, BUTM, 1, ICON_BLANK1, "Merge|Alt M",				0, yco-=20, menuwidth, 19, NULL, 0.0, 0.0, 1, 18, "");
	uiDefIconTextBut(block, BUTM, 1, ICON_BLANK1, "Fill Between Joints|F",				0, yco-=20, menuwidth, 19, NULL, 0.0, 0.0, 1, 18, "");
	uiDefIconTextBut(block, BUTM, 1, ICON_BLANK1, "Delete|X",				0, yco-=20, menuwidth, 19, NULL, 0.0, 0.0, 1, 5, "");
	
	uiDefIconTextBut(block, BUTM, 1, ICON_BLANK1, "Separate|Ctrl Alt P",				0, yco-=20, menuwidth, 19, NULL, 0.0, 0.0, 1, 22, "");
	
	uiDefBut(block, SEPR, 0, "",				0, yco-=6, menuwidth, 6, NULL, 0.0, 0.0, 0, 0, "");
	
	uiDefIconTextBut(block, BUTM, 1, ICON_BLANK1, "Subdivide|W, 1",			0, yco-=20, menuwidth, 19, NULL, 0.0, 0.0, 1, 12, "");
	uiDefIconTextBut(block, BUTM, 1, ICON_BLANK1, "Subdivide Multi|W, 2",			0, yco-=20, menuwidth, 19, NULL, 0.0, 0.0, 1, 15, "");
	uiDefIconTextBut(block, BUTM, 1, ICON_BLANK1, "Flip Left & Right Names|W, 3",	0, yco-=20, menuwidth, 19, NULL, 0.0, 0.0, 1, 13, "");
	uiDefIconTextBut(block, BUTM, 1, ICON_BLANK1, "AutoName Left-Right|W, 4",			0, yco-=20, menuwidth, 19, NULL, 0.0, 0.0, 1, 19, "");
	uiDefIconTextBut(block, BUTM, 1, ICON_BLANK1, "AutoName Front-Back|W, 5",			0, yco-=20, menuwidth, 19, NULL, 0.0, 0.0, 1, 20, "");
	uiDefIconTextBut(block, BUTM, 1, ICON_BLANK1, "AutoName Top-Bottom|W, 6",			0, yco-=20, menuwidth, 19, NULL, 0.0, 0.0, 1, 21, "");
	
	uiDefBut(block, SEPR, 0, "", 0, yco-=6, menuwidth, 6, NULL, 0.0, 0.0, 0, 0, "");
	
	uiDefIconTextBut(block, BUTM, 1, ICON_BLANK1, "Switch Armature Layers|Shift M", 0, yco-=20, menuwidth, 19, NULL, 0.0, 0.0, 1, 17, "");
	uiDefIconTextBut(block, BUTM, 1, ICON_BLANK1, "Move Bone To Layer|M",	0, yco-=20, menuwidth, 19, NULL, 0.0, 0.0, 1, 17, "");
		
	uiDefBut(block, SEPR, 0, "",				0, yco-=6, menuwidth, 6, NULL, 0.0, 0.0, 0, 0, "");
	
	uiDefIconTextBlockBut(block, view3d_edit_armature_parentmenu, NULL, ICON_RIGHTARROW_THIN, "Parent", 0, yco-=20, 120, 19, "");
	uiDefIconTextBlockBut(block, view3d_armature_settingsmenu, NULL, ICON_RIGHTARROW_THIN, "Bone Settings", 0, yco-=20, 120, 19, "");
	
#ifndef DISABLE_PYTHON
	uiDefBut(block, SEPR, 0, "",				0, yco-=6, menuwidth, 6, NULL, 0.0, 0.0, 0, 0, "");
	
	uiDefIconTextBlockBut(block, view3d_scripts_armaturemenu, NULL, ICON_RIGHTARROW_THIN, "Scripts", 0, yco-=20, 120, 19, "");
#endif
	if(ar->alignment==RGN_ALIGN_TOP) {
		uiBlockSetDirection(block, UI_DOWN);
	}
	else {
		uiBlockSetDirection(block, UI_TOP);
		uiBlockFlipOrder(block);
	}

	uiTextBoundsBlock(block, 50);
	
	return block;
}

static void do_view3d_pose_armature_transformmenu(bContext *C, void *arg, int event)
{
#if 0
	Scene *scene= CTX_data_scene(C);
	Object *ob= CTX_data_active_object(C);
	
	switch(event) {
	case 0: /*	clear origin */
		clear_object('o');
		break;
	case 1: /* clear scale */
		clear_object('s');
		break;
	case 2: /* clear rotation */
		clear_object('r');
		break;
	case 3: /* clear location */
		clear_object('g');
		break;
	case 4: /* clear user transform */
		clear_user_transform(scene, ob);
		break;
	}
#endif
}

static uiBlock *view3d_pose_armature_transformmenu(bContext *C, ARegion *ar, void *arg_unused)
{
	uiBlock *block;
	short yco = 20, menuwidth = 120;

	block= uiBeginBlock(C, ar, "view3d_pose_armature_transformmenu", UI_EMBOSSP);
	uiBlockSetButmFunc(block, do_view3d_pose_armature_transformmenu, NULL);
	
	uiDefIconTextBut(block, BUTM, 1, ICON_BLANK1, "Clear User Transform|W", 0, yco-=20, menuwidth, 19, NULL, 0.0, 0.0, 1, 4, "");
	uiDefBut(block, SEPR, 0, "",				0, yco-=6, menuwidth, 6, NULL, 0.0, 0.0, 0, 0, "");
	uiDefIconTextBut(block, BUTM, 1, ICON_BLANK1, "Clear Location|Alt G", 0, yco-=20, menuwidth, 19, NULL, 0.0, 0.0, 1, 3, "");
	uiDefIconTextBut(block, BUTM, 1, ICON_BLANK1, "Clear Rotation|Alt R", 0, yco-=20, menuwidth, 19, NULL, 0.0, 0.0, 1, 2, "");
	uiDefIconTextBut(block, BUTM, 1, ICON_BLANK1, "Clear Scale|Alt S", 0, yco-=20, menuwidth, 19, NULL, 0.0, 0.0, 1, 1, "");
	uiDefIconTextBut(block, BUTM, 1, ICON_BLANK1, "Clear Origin|Alt O",		0, yco-=20, menuwidth, 19, NULL, 0.0, 0.0, 1, 0, "");
	
	uiBlockSetDirection(block, UI_RIGHT);
	uiTextBoundsBlock(block, 60);
	return block;
}

static void do_view3d_pose_armature_showhidemenu(bContext *C, void *arg, int event)
{
#if 0
	
	switch(event) {
		 
	case 0: /* show hidden bones */
		show_all_pose_bones();
		break;
	case 1: /* hide selected bones */
		hide_selected_pose_bones();
		break;
	case 2: /* hide deselected bones */
		hide_unselected_pose_bones();
		break;
	}
#endif
}

static uiBlock *view3d_pose_armature_showhidemenu(bContext *C, ARegion *ar, void *arg_unused)
{
	uiBlock *block;
	short yco = 20, menuwidth = 120;

	block= uiBeginBlock(C, ar, "view3d_pose_armature_showhidemenu", UI_EMBOSSP);
	uiBlockSetButmFunc(block, do_view3d_pose_armature_showhidemenu, NULL);
	
	uiDefIconTextBut(block, BUTM, 1, ICON_BLANK1, "Show Hidden|Alt H",			0, yco-=20, menuwidth, 19, NULL, 0.0, 0.0, 1, 0, "");
	uiDefIconTextBut(block, BUTM, 1, ICON_BLANK1, "Hide Selected|H",		0, yco-=20, menuwidth, 19, NULL, 0.0, 0.0, 1, 1, "");
	uiDefIconTextBut(block, BUTM, 1, ICON_BLANK1, "Hide Unselected|Shift H",		0, yco-=20, menuwidth, 19, NULL, 0.0, 0.0, 1, 2, "");

	uiBlockSetDirection(block, UI_RIGHT);
	uiTextBoundsBlock(block, 60);
	return block;
}

static void do_view3d_pose_armature_ikmenu(bContext *C, void *arg, int event)
{
#if 0
	
	switch(event) {
		 
	case 1:
		pose_add_IK();
		break;
	case 2:
		pose_clear_IK();
		break;
	}
#endif
}

static uiBlock *view3d_pose_armature_ikmenu(bContext *C, ARegion *ar, void *arg_unused)
{
	uiBlock *block;
	short yco = 20, menuwidth = 120;

	block= uiBeginBlock(C, ar, "view3d_pose_armature_ikmenu", UI_EMBOSSP);
	uiBlockSetButmFunc(block, do_view3d_pose_armature_ikmenu, NULL);
	
	uiDefIconTextBut(block, BUTM, 1, ICON_BLANK1, "Add IK to Bone...|Shift I",			0, yco-=20, menuwidth, 19, NULL, 0.0, 0.0, 1, 1, "");
	uiDefIconTextBut(block, BUTM, 1, ICON_BLANK1, "Clear IK...|Ctrl Alt I",			0, yco-=20, menuwidth, 19, NULL, 0.0, 0.0, 1, 2, "");
	
	uiBlockSetDirection(block, UI_RIGHT);
	uiTextBoundsBlock(block, 60);
	return block;
}

static void do_view3d_pose_armature_constraintsmenu(bContext *C, void *arg, int event)
{
#if 0
	
	switch(event) {
		 
	case 1:
		add_constraint(0);
		break;
	case 2:
		pose_clear_constraints();
		break;
	}
#endif
}

static uiBlock *view3d_pose_armature_constraintsmenu(bContext *C, ARegion *ar, void *arg_unused)
{
	uiBlock *block;
	short yco = 20, menuwidth = 120;

	block= uiBeginBlock(C, ar, "view3d_pose_armature_constraintsmenu", UI_EMBOSSP);
	uiBlockSetButmFunc(block, do_view3d_pose_armature_constraintsmenu, NULL);
	
	uiDefIconTextBut(block, BUTM, 1, ICON_BLANK1, "Add Constraint to Bone...|Ctrl Alt C",			0, yco-=20, menuwidth, 19, NULL, 0.0, 0.0, 1, 1, "");
	uiDefIconTextBut(block, BUTM, 1, ICON_BLANK1, "Clear Constraints...|Alt C",			0, yco-=20, menuwidth, 19, NULL, 0.0, 0.0, 1, 2, "");

	uiBlockSetDirection(block, UI_RIGHT);
	uiTextBoundsBlock(block, 60);
	return block;
}

static void do_view3d_pose_armature_groupmenu(bContext *C, void *arg, int event)
{
#if 0
	switch (event) {
		case 1:
			pose_assign_to_posegroup(1);
			break;
		case 2:
			pose_assign_to_posegroup(0);
			break;
		case 3:
			pose_add_posegroup();
			break;
		case 4:
			pose_remove_from_posegroups();
			break;
		case 5:
			pose_remove_posegroup();
			break;
	}
#endif
}

static uiBlock *view3d_pose_armature_groupmenu(bContext *C, ARegion *ar, void *arg_unused)
{
	uiBlock *block;
	short yco = 20, menuwidth = 120;
	
	block= uiBeginBlock(C, ar, "view3d_pose_armature_groupmenu", UI_EMBOSSP);
	uiBlockSetButmFunc(block, do_view3d_pose_armature_groupmenu, NULL);
	
	uiDefIconTextBut(block, BUTM, 1, ICON_BLANK1, "Add Selected to Active Group|Ctrl G",	0, yco-=20, menuwidth, 19, NULL, 0.0, 0.0, 1, 1, "");
	uiDefIconTextBut(block, BUTM, 1, ICON_BLANK1, "Add Selected to Group|Ctrl G",	0, yco-=20, menuwidth, 19, NULL, 0.0, 0.0, 1, 2, "");
	uiDefIconTextBut(block, BUTM, 1, ICON_BLANK1, "Add New Group|Ctrl G",	0, yco-=20, menuwidth, 19, NULL, 0.0, 0.0, 1, 3, "");
	uiDefIconTextBut(block, BUTM, 1, ICON_BLANK1, "Remove from All Groups|Ctrl G",	0, yco-=20, menuwidth, 19, NULL, 0.0, 0.0, 1, 4, "");
	uiDefIconTextBut(block, BUTM, 1, ICON_BLANK1, "Remove Active Group|Ctrl G",	0, yco-=20, menuwidth, 19, NULL, 0.0, 0.0, 1, 5, "");
	
	uiBlockSetDirection(block, UI_RIGHT);
	uiTextBoundsBlock(block, 60);
	return block;
}

static void do_view3d_pose_armature_motionpathsmenu(bContext *C, void *arg, int event)
{
#if 0
	
	switch(event) {
		 
	case 1:
		pose_calculate_path(OBACT);
		break;
	case 2:
		pose_clear_paths(OBACT);
		break;
	}
#endif
}

static uiBlock *view3d_pose_armature_motionpathsmenu(bContext *C, ARegion *ar, void *arg_unused)
{
	uiBlock *block;
	short yco = 20, menuwidth = 120;

	block= uiBeginBlock(C, ar, "view3d_pose_armature_motionpathsmenu", UI_EMBOSSP);
	uiBlockSetButmFunc(block, do_view3d_pose_armature_motionpathsmenu, NULL);
	
	uiDefIconTextBut(block, BUTM, 1, ICON_BLANK1, "Calculate Paths|W",			0, yco-=20, menuwidth, 19, NULL, 0.0, 0.0, 1, 1, "");
	uiDefIconTextBut(block, BUTM, 1, ICON_BLANK1, "Clear All Paths|W",			0, yco-=20, menuwidth, 19, NULL, 0.0, 0.0, 1, 2, "");
	
	uiBlockSetDirection(block, UI_RIGHT);
	uiTextBoundsBlock(block, 60);
	return block;
}

static void do_view3d_pose_armature_poselibmenu(bContext *C, void *arg, int event)
{
#if 0
	Object *ob= OBACT;
	
	switch(event) {
		case 1:
			poselib_preview_poses(ob, 0);
			break;
		case 2:
			poselib_add_current_pose(ob, 0);
			break;
		case 3:
			poselib_rename_pose(ob);
			break;
		case 4:
			poselib_remove_pose(ob, NULL);
			break;
	}
	
#endif
}

static uiBlock *view3d_pose_armature_poselibmenu(bContext *C, ARegion *ar, void *arg_unused)
{
	uiBlock *block;
	short yco = 20, menuwidth = 120;

	block= uiBeginBlock(C, ar, "view3d_pose_armature_poselibmenu", UI_EMBOSSP);
	uiBlockSetButmFunc(block, do_view3d_pose_armature_poselibmenu, NULL);
	
	uiDefIconTextBut(block, BUTM, 1, ICON_BLANK1, "Browse Poses|Ctrl L",			0, yco-=20, menuwidth, 19, NULL, 0.0, 0.0, 1, 1, "");
	
	uiDefBut(block, SEPR, 0, "",        0, yco-=6, menuwidth, 6, NULL, 0.0, 0.0, 0, 0, "");
	
	uiDefIconTextBut(block, BUTM, 1, ICON_BLANK1, "Add/Replace Pose|Shift L",	0, yco-=20, menuwidth, 19, NULL, 0.0, 0.0, 1, 2, "");
	uiDefIconTextBut(block, BUTM, 1, ICON_BLANK1, "Rename Pose|Ctrl Shift L",	0, yco-=20, menuwidth, 19, NULL, 0.0, 0.0, 1, 3, "");
	uiDefIconTextBut(block, BUTM, 1, ICON_BLANK1, "Remove Pose|Alt L",			0, yco-=20, menuwidth, 19, NULL, 0.0, 0.0, 1, 4, "");
	
	uiBlockSetDirection(block, UI_RIGHT);
	uiTextBoundsBlock(block, 60);
	return block;
}

static void do_view3d_pose_armaturemenu(bContext *C, void *arg, int event)
{
#if 0
	Object *ob;
	ob=OBACT;
	
	switch(event) {
	case 0: /* transform properties */
// XXX		mainqenter(NKEY, 1);
		break;
	case 1: /* copy current pose */
		copy_posebuf();
		break;
	case 2: /* paste pose */
		paste_posebuf(0);
		break;
	case 3: /* paste flipped pose */
		paste_posebuf(1);
		break;
	case 4: /* insert keyframe */
		common_insertkey();
		break;
	case 5:
		pose_copy_menu();
		break;
	case 9:
		pose_flip_names();
		break;
	case 13:
		if(ob && (ob->flag & OB_POSEMODE)) {
			bArmature *arm= ob->data;
			if( (arm->drawtype == ARM_B_BONE) || (arm->drawtype == ARM_ENVELOPE)) {
				initTransform(TFM_BONESIZE, CTX_NONE);
				Transform();
				break;
			}
		}
		break;
	case 14: /* move bone to layer / change armature layer */
		pose_movetolayer();
		break;
	case 15:
		pose_relax();
		break;
	case 16: /* auto-extensions for bones */
	case 17:
	case 18:
		pose_autoside_names(event-16);
		break;
	case 19: /* assign pose as restpose */
		apply_armature_pose2bones();
		break;
	case 20: /* delete keyframe */
		common_deletekey();
		break;
	}
		
#endif
}

static uiBlock *view3d_pose_armaturemenu(bContext *C, ARegion *ar, void *arg_unused)
{
	uiBlock *block;
	short yco= 0, menuwidth=120;
	
	block= uiBeginBlock(C, ar, "view3d_pose_armaturemenu", UI_EMBOSSP);
	uiBlockSetButmFunc(block, do_view3d_pose_armaturemenu, NULL);
	
	uiDefIconTextBut(block, BUTM, 1, ICON_MENU_PANEL, "Transform Properties|N", 0, yco-=20, menuwidth, 19, NULL, 0.0, 0.0, 1, 0, "");
	uiDefIconTextBlockBut(block, view3d_transformmenu, NULL, ICON_RIGHTARROW_THIN, "Transform", 0, yco-=20, 120, 19, "");
	uiDefIconTextBlockBut(block, view3d_pose_armature_transformmenu, NULL, ICON_RIGHTARROW_THIN, "Clear Transform", 0, yco-=20, 120, 19, "");
	uiDefIconTextBut(block, BUTM, 1, ICON_BLANK1, "Scale Envelope Distance|Alt S",				0, yco-=20, menuwidth, 19, NULL, 0.0, 0.0, 1, 13, "");
	
	uiDefBut(block, SEPR, 0, "",				0, yco-=6, menuwidth, 6, NULL, 0.0, 0.0, 0, 0, "");
	
	uiDefIconTextBut(block, BUTM, 1, ICON_BLANK1, "Insert Keyframe|I",				0, yco-=20, menuwidth, 19, NULL, 0.0, 0.0, 1, 4, "");
	uiDefIconTextBut(block, BUTM, 1, ICON_BLANK1, "Delete Keyframe|Alt I",				0, yco-=20, menuwidth, 19, NULL, 0.0, 0.0, 1, 20, "");
	
	uiDefBut(block, SEPR, 0, "",				0, yco-=6, menuwidth, 6, NULL, 0.0, 0.0, 0, 0, "");

	uiDefIconTextBut(block, BUTM, 1, ICON_BLANK1, "Relax Pose|W",				0, yco-=20, menuwidth, 19, NULL, 0.0, 0.0, 1, 15, "");
	uiDefIconTextBut(block, BUTM, 1, ICON_BLANK1, "Apply Pose as Restpose|Ctrl A",		0, yco-=20, menuwidth, 19, NULL, 0.0, 0.0, 1, 19, "");
	
	uiDefBut(block, SEPR, 0, "",				0, yco-=6, menuwidth, 6, NULL, 0.0, 0.0, 0, 0, "");

	uiDefIconTextBut(block, BUTM, 1, ICON_BLANK1, "Copy Current Pose",				0, yco-=20, menuwidth, 19, NULL, 0.0, 0.0, 1, 1, "");
	uiDefIconTextBut(block, BUTM, 1, ICON_BLANK1, "Paste Pose",				0, yco-=20, menuwidth, 19, NULL, 0.0, 0.0, 1, 2, "");
	uiDefIconTextBut(block, BUTM, 1, ICON_BLANK1, "Paste Flipped Pose",				0, yco-=20, menuwidth, 19, NULL, 0.0, 0.0, 1, 3, "");	
	
	uiDefBut(block, SEPR, 0, "", 0, yco-=6, menuwidth, 6, NULL, 0.0, 0.0, 0, 0, "");
	
	uiDefIconTextBlockBut(block, view3d_pose_armature_poselibmenu, NULL, ICON_RIGHTARROW_THIN, "Pose Library", 0, yco-=20, 120, 19, "");
	uiDefIconTextBlockBut(block, view3d_pose_armature_motionpathsmenu, NULL, ICON_RIGHTARROW_THIN, "Motion Paths", 0, yco-=20, 120, 19, "");
	uiDefIconTextBlockBut(block, view3d_pose_armature_groupmenu, NULL, ICON_RIGHTARROW_THIN, "Bone Groups", 0, yco-=20, 120, 19, "");
	uiDefBut(block, SEPR, 0, "", 0, yco-=6, menuwidth, 6, NULL, 0.0, 0.0, 0, 0, "");
	uiDefIconTextBlockBut(block, view3d_pose_armature_ikmenu, NULL, ICON_RIGHTARROW_THIN, "Inverse Kinematics", 0, yco-=20, 120, 19, "");
	uiDefIconTextBlockBut(block, view3d_pose_armature_constraintsmenu, NULL, ICON_RIGHTARROW_THIN, "Constraints", 0, yco-=20, 120, 19, "");
	
	uiDefBut(block, SEPR, 0, "", 0, yco-=6, menuwidth, 6, NULL, 0.0, 0.0, 0, 0, "");
	
	uiDefIconTextBut(block, BUTM, 1, ICON_BLANK1, "AutoName Left-Right|W",			0, yco-=20, menuwidth, 19, NULL, 0.0, 0.0, 1, 16, "");
	uiDefIconTextBut(block, BUTM, 1, ICON_BLANK1, "AutoName Front-Back|W",			0, yco-=20, menuwidth, 19, NULL, 0.0, 0.0, 1, 17, "");
	uiDefIconTextBut(block, BUTM, 1, ICON_BLANK1, "AutoName Top-Bottom|W",			0, yco-=20, menuwidth, 19, NULL, 0.0, 0.0, 1, 18, "");
	
	uiDefIconTextBut(block, BUTM, 1, ICON_BLANK1, "Flip L/R Names|W",			0, yco-=20, menuwidth, 19, NULL, 0.0, 0.0, 1, 9, "");
	uiDefIconTextBut(block, BUTM, 1, ICON_BLANK1, "Copy Attributes...|Ctrl C",			0, yco-=20, menuwidth, 19, NULL, 0.0, 0.0, 1, 5, "");

	uiDefBut(block, SEPR, 0, "", 0, yco-=6, menuwidth, 6, NULL, 0.0, 0.0, 0, 0, "");
	
	uiDefIconTextBut(block, BUTM, 1, ICON_BLANK1, "Switch Armature Layers|Shift M", 0, yco-=20, menuwidth, 19, NULL, 0.0, 0.0, 1, 14, "");
	uiDefIconTextBut(block, BUTM, 1, ICON_BLANK1, "Move Bone To Layer|M",	0, yco-=20, menuwidth, 19, NULL, 0.0, 0.0, 1, 14, "");
	
	uiDefBut(block, SEPR, 0, "", 0, yco-=6,  menuwidth, 6, NULL, 0.0, 0.0, 0, 0, "");
	
	uiDefIconTextBlockBut(block, view3d_pose_armature_showhidemenu, 
						  NULL, ICON_RIGHTARROW_THIN,   "Show/Hide Bones", 0, yco-=20, 120, 19, "");
	uiDefIconTextBlockBut(block, view3d_armature_settingsmenu, 
						  NULL, ICON_RIGHTARROW_THIN,   "Bone Settings", 0, yco-=20, 120, 19, "");
	
	if(ar->alignment==RGN_ALIGN_TOP) {
		uiBlockSetDirection(block, UI_DOWN);
	}
	else {
		uiBlockSetDirection(block, UI_TOP);
		uiBlockFlipOrder(block);
	}

	uiTextBoundsBlock(block, 50);
	
	return block;
}

/* vertex paint menu */
static void do_view3d_vpaintmenu(bContext *C, void *arg, int event)
{
#if 0
	/* events >= 3 are registered bpython scripts */
#ifndef DISABLE_PYTHON
	if (event >= 3) BPY_menu_do_python(PYMENU_VERTEXPAINT, event - 3);
#endif
	switch(event) {
	case 0: /* undo vertex painting */
		BIF_undo();
		break;
	case 1: /* set vertex colors/weight */
		if(FACESEL_PAINT_TEST)
			clear_vpaint_selectedfaces();
		else /* we know were in vertex paint mode */
			clear_vpaint();
		break;
	case 2:
		make_vertexcol(1);
		break;
	}
#endif
}

static uiBlock *view3d_vpaintmenu(bContext *C, ARegion *ar, void *arg_unused)
{
	uiBlock *block;
	short yco= 0, menuwidth=120;
#ifndef DISABLE_PYTHON
// XXX	BPyMenu *pym;
//	int i=0;
#endif
	
	block= uiBeginBlock(C, ar, "view3d_paintmenu", UI_EMBOSSP);
	uiBlockSetButmFunc(block, do_view3d_vpaintmenu, NULL);
	
	uiDefIconTextBut(block, BUTM, 1, ICON_BLANK1, "Undo Vertex Painting|U",		0, yco-=20, menuwidth, 19, NULL, 0.0, 0.0, 1, 0, "");
	uiDefIconTextBut(block, BUTM, 1, ICON_BLANK1, "Set Vertex Colors|Shift K",		0, yco-=20, menuwidth, 19, NULL, 0.0, 0.0, 1, 1, "");
	uiDefIconTextBut(block, BUTM, 1, ICON_BLANK1, "Set Shaded Vertex Colors",		0, yco-=20, menuwidth, 19, NULL, 0.0, 0.0, 1, 2, "");
	
#ifndef DISABLE_PYTHON
	/* note that we account for the 3 previous entries with i+3:
	even if the last item isnt displayed, it dosent matter */
//	for (pym = BPyMenuTable[PYMENU_VERTEXPAINT]; pym; pym = pym->next, i++) {
//		uiDefIconTextBut(block, BUTM, 1, ICON_PYTHON, pym->name, 0, yco-=20,
//			menuwidth, 19, NULL, 0.0, 0.0, 1, i+3,
//			pym->tooltip?pym->tooltip:pym->filename);
//	}
#endif

	if(ar->alignment==RGN_ALIGN_TOP) {
		uiBlockSetDirection(block, UI_DOWN);
	}
	else {
		uiBlockSetDirection(block, UI_TOP);
		uiBlockFlipOrder(block);
	}

	uiTextBoundsBlock(block, 50);
	return block;
}


/* texture paint menu (placeholder, no items yet??) */
static void do_view3d_tpaintmenu(bContext *C, void *arg, int event)
{
#if 0
	switch(event) {
	case 0: /* undo image painting */
		undo_imagepaint_step(1);
		break;
	}

#endif
}

static uiBlock *view3d_tpaintmenu(bContext *C, ARegion *ar, void *arg_unused)
{
	uiBlock *block;
	short yco= 0, menuwidth=120;
	
	block= uiBeginBlock(C, ar, "view3d_paintmenu", UI_EMBOSSP);
	uiBlockSetButmFunc(block, do_view3d_tpaintmenu, NULL);
	
	uiDefIconTextBut(block, BUTM, 1, ICON_BLANK1, "Undo Texture Painting|U",		0, yco-=20, menuwidth, 19, NULL, 0.0, 0.0, 1, 0, "");
	uiDefBut(block, SEPR, 0, "",				0, yco-=6, menuwidth, 6, NULL, 0.0, 0.0, 0, 0, "");
	
	if(ar->alignment==RGN_ALIGN_TOP) {
		uiBlockSetDirection(block, UI_DOWN);
	}
	else {
		uiBlockSetDirection(block, UI_TOP);
		uiBlockFlipOrder(block);
	}

	uiTextBoundsBlock(block, 50);
	return block;
}


static void do_view3d_wpaintmenu(bContext *C, void *arg, int event)
{
#if 0
	Object *ob= OBACT;
	
	/* events >= 3 are registered bpython scripts */
#ifndef DISABLE_PYTHON
	if (event >= 4) BPY_menu_do_python(PYMENU_WEIGHTPAINT, event - 4);
#endif	
	switch(event) {
	case 0: /* undo weight painting */
		BIF_undo();
		break;
	case 1: /* set vertex colors/weight */
		clear_wpaint_selectedfaces();
		break;
	case 2: /* vgroups from envelopes */
		pose_adds_vgroups(ob, 0);
		break;
	case 3: /* vgroups from bone heat */
		pose_adds_vgroups(ob, 1);
		break;
	}
#endif
}

static uiBlock *view3d_wpaintmenu(bContext *C, ARegion *ar, void *arg_unused)
{
	uiBlock *block;
	short yco= 0, menuwidth=120, menunr=1;
#ifndef DISABLE_PYTHON
// XXX	BPyMenu *pym;
//	int i=0;
#endif
		
	block= uiBeginBlock(C, ar, "view3d_paintmenu", UI_EMBOSSP);
	uiBlockSetButmFunc(block, do_view3d_wpaintmenu, NULL);
	
	uiDefIconTextBut(block, BUTM, 1, ICON_BLANK1, "Undo Weight Painting|U",		0, yco-=20, menuwidth, 19, NULL, 0.0, 0.0, 1, 0, "");

	uiDefBut(block, SEPR, 0, "",				0, yco-=6, menuwidth, 6, NULL, 0.0, 0.0, 0, 0, "");

	uiDefIconTextBut(block, BUTM, 1, ICON_BLANK1, "Apply Bone Heat Weights to Vertex Groups|W, 2",		0, yco-=20, menuwidth, 19, NULL, 0.0, 0.0, 1, 3, "");
	uiDefIconTextBut(block, BUTM, 1, ICON_BLANK1, "Apply Bone Envelopes to Vertex Groups|W, 1",		0, yco-=20, menuwidth, 19, NULL, 0.0, 0.0, 1, 2, "");
	
	uiDefBut(block, SEPR, 0, "",				0, yco-=6, menuwidth, 6, NULL, 0.0, 0.0, 0, 0, "");
	
	if (FACESEL_PAINT_TEST) {
		uiDefIconTextBut(block, BUTM, 1, ICON_BLANK1, "Set Weight|Shift K",		0, yco-=20, menuwidth, 19, NULL, 0.0, 0.0, 1, 1, "");
		uiDefBut(block, SEPR, 0, "",				0, yco-=6, menuwidth, 6, NULL, 0.0, 0.0, 0, 0, "");
		menunr++;
	}

#ifndef DISABLE_PYTHON
	/* note that we account for the 4 previous entries with i+4:
	even if the last item isnt displayed, it dosent matter */
//	for (pym = BPyMenuTable[PYMENU_WEIGHTPAINT]; pym; pym = pym->next, i++) {
//		uiDefIconTextBut(block, BUTM, 1, ICON_PYTHON, pym->name, 0, yco-=20,
//			menuwidth, 19, NULL, 0.0, 0.0, 1, i+4,
//			pym->tooltip?pym->tooltip:pym->filename);
//	}
#endif

	if(ar->alignment==RGN_ALIGN_TOP) {
		uiBlockSetDirection(block, UI_DOWN);
	}
	else {
		uiBlockSetDirection(block, UI_TOP);
		uiBlockFlipOrder(block);
	}

	uiTextBoundsBlock(block, 50);
	return block;
}

void do_view3d_sculpt_inputmenu(bContext *C, void *arg, int event)
{
#if 0
	Scene *scene= CTX_data_scene(C);
	SculptData *sd= &scene->sculptdata;
	short val;
	
	switch(event) {
	case 0:
		sd->flags ^= SCULPT_INPUT_SMOOTH;
		ED_undo_push(C, "Smooth stroke");
		break;
	case 1:
		val= sd->tablet_size;
		if(button(&val,0,10,"Tablet Size:")==0) return;
		sd->tablet_size= val;
		ED_undo_push(C, "Tablet size");
		break;
	case 2:
		val= sd->tablet_strength;
		if(button(&val,0,10,"Tablet Strength:")==0) return;
		sd->tablet_strength= val;
		ED_undo_push(C, "Tablet strength");
		break;
	}
	
#endif
}

void do_view3d_sculptmenu(bContext *C, void *arg, int event)
{
#if 0
	Scene *scene= CTX_data_scene(C);
	ScrArea *sa= CTX_wm_area(C);
	View3D *v3d= sa->spacedata.first;
	SculptData *sd= &scene->sculptdata;
	BrushData *br= sculptmode_brush();

	switch(event) {
	case 0:
	case 1:
	case 2:
	case 3:
	case 4:
	case 5:
	case 6:
		sd->brush_type= event+1;
		ED_undo_push(C, "Brush type");
		break;
	case 11:
	        if(v3d)
			v3d->pivot_last= !v3d->pivot_last;
		break;
	case 12:
		sd->flags ^= SCULPT_DRAW_FAST;
		ED_undo_push(C, "Partial Redraw");
		break;
	case 13:
		sd->flags ^= SCULPT_DRAW_BRUSH;
		ED_undo_push(C, "Draw Brush");
		break;
	case 14:
		add_blockhandler(sa, VIEW3D_HANDLER_OBJECT, UI_PNL_UNSTOW);
		break;
	case 15:
		sculpt_radialcontrol_start(RADIALCONTROL_ROTATION);
		break;
	case 16:
		sculpt_radialcontrol_start(RADIALCONTROL_STRENGTH);
		break;
	case 17:
		sculpt_radialcontrol_start(RADIALCONTROL_SIZE);
		break;
#endif
}

uiBlock *view3d_sculpt_inputmenu(bContext *C, ARegion *ar, void *arg_unused)
{
	uiBlock *block;
	short yco= 0, menuwidth= 120;
	Sculpt *sd= CTX_data_tool_settings(C)->sculpt;

	block= uiBeginBlock(C, ar, "view3d_sculpt_inputmenu", UI_EMBOSSP);
	uiBlockSetButmFunc(block, do_view3d_sculpt_inputmenu, NULL);

	uiDefIconTextBut(block, BUTM, 1, ((sd->flags & SCULPT_INPUT_SMOOTH) ? ICON_CHECKBOX_HLT : ICON_CHECKBOX_DEHLT), "Smooth Stroke|Shift S", 0, yco-=20, menuwidth, 19, NULL, 0.0, 0.0, 1, 0, "");
	uiDefIconTextBut(block, BUTM, 1, ICON_BLANK1, "Tablet Size Adjust", 0, yco-=20, menuwidth, 19, NULL, 0.0, 0.0, 1, 1, "");	
	uiDefIconTextBut(block, BUTM, 1, ICON_BLANK1, "Tablet Strength Adjust", 0, yco-=20, menuwidth, 19, NULL, 0.0, 0.0, 1, 2, "");
	
	uiBlockSetDirection(block, UI_RIGHT);
	uiTextBoundsBlock(block, 50);
	return block;
}

static void view3d_sculpt_menu(bContext *C, uiLayout *layout, void *arg_unused)
{
	bScreen *sc= CTX_wm_screen(C);
	Sculpt *s = CTX_data_tool_settings(C)->sculpt;
	PointerRNA rna;

	RNA_pointer_create(&sc->id, &RNA_Sculpt, s, &rna);

	uiItemR(layout, NULL, 0, &rna, "symmetry_x", 0, 0, 0);
	uiItemR(layout, NULL, 0, &rna, "symmetry_y", 0, 0, 0);
	uiItemR(layout, NULL, 0, &rna, "symmetry_z", 0, 0, 0);
	uiItemR(layout, NULL, 0, &rna, "lock_x", 0, 0, 0);
	uiItemR(layout, NULL, 0, &rna, "lock_y", 0, 0, 0);
	uiItemR(layout, NULL, 0, &rna, "lock_z", 0, 0, 0);

	/* Brush settings */
	RNA_pointer_create(&sc->id, &RNA_Brush, s->brush, &rna);

	/* Curve */
	uiItemS(layout);
	uiItemEnumO(layout, NULL, 0, "SCULPT_OT_brush_curve_preset", "mode", BRUSH_PRESET_SHARP);
	uiItemEnumO(layout, NULL, 0, "SCULPT_OT_brush_curve_preset", "mode", BRUSH_PRESET_SMOOTH);
	uiItemEnumO(layout, NULL, 0, "SCULPT_OT_brush_curve_preset", "mode", BRUSH_PRESET_MAX);

	uiItemS(layout);

	uiItemR(layout, NULL, 0, &rna, "airbrush", 0, 0, 0);
	uiItemR(layout, NULL, 0, &rna, "rake", 0, 0, 0);
	uiItemR(layout, NULL, 0, &rna, "anchored", 0, 0, 0);
	uiItemR(layout, NULL, 0, &rna, "space", 0, 0, 0);
	uiItemR(layout, NULL, 0, &rna, "smooth_stroke", 0, 0, 0);

	uiItemR(layout, NULL, 0, &rna, "flip_direction", 0, 0, 0);
}

uiBlock *view3d_sculptmenu(bContext *C, ARegion *ar, void *arg_unused)
{
	ScrArea *sa= CTX_wm_area(C);
	View3D *v3d= sa->spacedata.first;
	uiBlock *block;
	Sculpt *sd= CTX_data_tool_settings(C)->sculpt;
// XXX	const BrushData *br= sculptmode_brush();
	short yco= 0, menuwidth= 120;
	
	block= uiBeginBlock(C, ar, "view3d_sculptmenu", UI_EMBOSSP);
	uiBlockSetButmFunc(block, do_view3d_sculptmenu, NULL);
	
	uiDefIconTextBut(block, BUTM, 1, ICON_MENU_PANEL, "Sculpt Properties|N", 0, yco-=20, menuwidth, 19, NULL, 0.0, 0.0, 0, 14, "");
	uiDefBut(block, SEPR, 0, "", 0, yco-=6, menuwidth, 6, NULL, 0.0, 0.0, 0, 0, "");
	uiDefIconTextBlockBut(block, view3d_sculpt_inputmenu, NULL, ICON_RIGHTARROW_THIN, "Input Settings", 0, yco-=20, 120, 19, "");
	uiDefBut(block, SEPR, 0, "", 0, yco-=6, menuwidth, 6, NULL, 0.0, 0.0, 0, 0, "");
	uiDefIconTextBut(block, BUTM, 1, ((sd->flags & SCULPT_DRAW_BRUSH) ? ICON_CHECKBOX_HLT : ICON_CHECKBOX_DEHLT), "Display Brush", 0, yco-=20, menuwidth, 19, NULL, 0.0, 0.0, 1, 13, "");
	uiDefIconTextBut(block, BUTM, 1, ((sd->flags & SCULPT_DRAW_FAST) ? ICON_CHECKBOX_HLT : ICON_CHECKBOX_DEHLT), "Partial Redraw", 0, yco-=20, menuwidth, 19, NULL, 0.0, 0.0, 1, 12, "");
	if(v3d)
		uiDefIconTextBut(block, BUTM, 1, (v3d->pivot_last ? ICON_CHECKBOX_HLT : ICON_CHECKBOX_DEHLT), "Pivot Last", 0, yco-=20, menuwidth, 19, NULL, 0.0, 0.0, 1, 11, "");

	uiDefBut(block, SEPR, 0, "", 0, yco-=6, menuwidth, 6, NULL, 0.0, 0.0, 0, 0, "");
	
	uiDefIconTextBut(block, BUTM, 1, ICON_BLANK1, "Scale Brush|F", 0, yco-=20, menuwidth, 19, NULL, 0.0, 0.0, 1, 17, "");
	uiDefIconTextBut(block, BUTM, 1, ICON_BLANK1, "Strengthen Brush|Shift F", 0, yco-=20, menuwidth, 19, NULL, 0.0, 0.0, 1, 16, "");
	uiDefIconTextBut(block, BUTM, 1, ICON_BLANK1, "Rotate Brush|Ctrl F", 0, yco-=20, menuwidth, 19, NULL, 0.0, 0.0, 1, 15, "");
	
	uiDefBut(block, SEPR, 0, "", 0, yco-=6, menuwidth, 6, NULL, 0.0, 0.0, 0, 0, "");
	/* XXX uiDefIconTextBut(block, BUTM, 1, (sd->brush_type==FLATTEN_BRUSH ? ICON_CHECKBOX_HLT : ICON_CHECKBOX_DEHLT), "Flatten|T", 0, yco-=20, menuwidth, 19, NULL, 0.0, 0.0, 1, 6, "");
	uiDefIconTextBut(block, BUTM, 1, (sd->brush_type==LAYER_BRUSH ? ICON_CHECKBOX_HLT : ICON_CHECKBOX_DEHLT), "Layer|L", 0, yco-=20, menuwidth, 19, NULL, 0.0, 0.0, 1, 5, "");
	uiDefIconTextBut(block, BUTM, 1, (sd->brush_type==GRAB_BRUSH ? ICON_CHECKBOX_HLT : ICON_CHECKBOX_DEHLT), "Grab|G", 0, yco-=20, menuwidth, 19, NULL, 0.0, 0.0, 1, 4, "");
	uiDefIconTextBut(block, BUTM, 1, (sd->brush_type==INFLATE_BRUSH ? ICON_CHECKBOX_HLT : ICON_CHECKBOX_DEHLT), "Inflate|I", 0, yco-=20, menuwidth, 19, NULL, 0.0, 0.0, 1, 3, "");
	uiDefIconTextBut(block, BUTM, 1, (sd->brush_type==PINCH_BRUSH ? ICON_CHECKBOX_HLT : ICON_CHECKBOX_DEHLT), "Pinch|P", 0, yco-=20, menuwidth, 19, NULL, 0.0, 0.0, 1, 2, "");
	uiDefIconTextBut(block, BUTM, 1, (sd->brush_type==SMOOTH_BRUSH ? ICON_CHECKBOX_HLT : ICON_CHECKBOX_DEHLT), "Smooth|S", 0, yco-=20, menuwidth, 19, NULL, 0.0, 0.0, 1, 1, "");
	uiDefIconTextBut(block, BUTM, 1, (sd->brush_type==DRAW_BRUSH ? ICON_CHECKBOX_HLT : ICON_CHECKBOX_DEHLT), "Draw|D", 0, yco-=20, menuwidth, 19, NULL, 0.0, 0.0, 1, 0, "");*/
	

	if(ar->alignment==RGN_ALIGN_TOP) {
		uiBlockSetDirection(block, UI_DOWN);
	}
	else {
		uiBlockSetDirection(block, UI_TOP);
		uiBlockFlipOrder(block);
	}

	uiTextBoundsBlock(block, 50);

	return block;
}

static void do_view3d_facesel_showhidemenu(bContext *C, void *arg, int event)
{
#if 0
	switch(event) {
	case 4: /* show hidden faces */
		reveal_tface();
		break;
	case 5: /* hide selected faces */
		hide_tface();
		break;
	case 6: /* XXX hide deselected faces */
//		G.qual |= LR_SHIFTKEY;
		hide_tface();
//		G.qual &= ~LR_SHIFTKEY;
		break;
		}
#endif
}

static uiBlock *view3d_facesel_showhidemenu(bContext *C, ARegion *ar, void *arg_unused)
{
	uiBlock *block;
	short yco = 20, menuwidth = 120;

	block= uiBeginBlock(C, ar, "view3d_facesel_showhidemenu", UI_EMBOSSP);
	uiBlockSetButmFunc(block, do_view3d_facesel_showhidemenu, NULL);
	
	uiDefIconTextBut(block, BUTM, 1, ICON_BLANK1, "Show Hidden Faces|Alt H",		0, yco-=20, menuwidth, 19, NULL, 0.0, 0.0, 1, 4, "");
	uiDefIconTextBut(block, BUTM, 1, ICON_BLANK1, "Hide Selected Faces|H",		0, yco-=20, menuwidth, 19, NULL, 0.0, 0.0, 1, 5, "");
	uiDefIconTextBut(block, BUTM, 1, ICON_BLANK1, "Hide Unselected Faces|Shift H",		0, yco-=20, menuwidth, 19, NULL, 0.0, 0.0, 1, 6, "");

	uiBlockSetDirection(block, UI_RIGHT);
	uiTextBoundsBlock(block, 60);
	return block;
}

static void do_view3d_faceselmenu(bContext *C, void *arg, int event)
{
#if 0
	switch(event) {
	case 0: /* set vertex colors */
		clear_vpaint_selectedfaces();
		break;
	case 1: /* mark border seam */
		seam_mark_clear_tface(1);
		break;
	case 2: /* clear seam */
		seam_mark_clear_tface(2);
		break;
	}
#endif
}

static uiBlock *view3d_faceselmenu(bContext *C, ARegion *ar, void *arg_unused)
{
	uiBlock *block;
	short yco= 0, menuwidth=120;
	
	block= uiBeginBlock(C, ar, "view3d_faceselmenu", UI_EMBOSSP);
	uiBlockSetButmFunc(block, do_view3d_faceselmenu, NULL);

	uiDefIconTextBut(block, BUTM, 1, ICON_BLANK1, "Set Vertex Colors|Shift K",		0, yco-=20, menuwidth, 19, NULL, 0.0, 0.0, 1, 0, "");
	
	uiDefBut(block, SEPR, 0, "",				0, yco-=6, menuwidth, 6, NULL, 0.0, 0.0, 0, 0, "");
	
	uiDefIconTextBut(block, BUTM, 1, ICON_BLANK1, "Clear Seam|Ctrl E",		0, yco-=20, menuwidth, 19, NULL, 0.0, 0.0, 1, 2, "");
	uiDefIconTextBut(block, BUTM, 1, ICON_BLANK1, "Mark Border Seam|Ctrl E",		0, yco-=20, menuwidth, 19, NULL, 0.0, 0.0, 1, 1, "");

	uiDefBut(block, SEPR, 0, "",				0, yco-=6, menuwidth, 6, NULL, 0.0, 0.0, 0, 0, "");

	uiDefIconTextBlockBut(block, view3d_facesel_showhidemenu, NULL, ICON_RIGHTARROW_THIN, "Show/Hide Faces", 0, yco-=20, 120, 19, "");

	if(ar->alignment==RGN_ALIGN_TOP) {
		uiBlockSetDirection(block, UI_DOWN);
	}
	else {
		uiBlockSetDirection(block, UI_TOP);
		uiBlockFlipOrder(block);
	}

	uiTextBoundsBlock(block, 50);
	return block;
}

static void view3d_select_particlemenu(bContext *C, uiLayout *layout, void *arg_unused)
{
	ToolSettings *ts= CTX_data_tool_settings(C);

	uiItemO(layout, NULL, 0, "VIEW3D_OT_select_border");

	uiItemS(layout);

	uiItemO(layout, NULL, 0, "PARTICLE_OT_select_all_toggle");
	uiItemO(layout, NULL, 0, "PARTICLE_OT_select_linked");

	if(ts->particle.selectmode & SCE_SELECT_POINT) {
		uiItemO(layout, NULL, 0, "PARTICLE_OT_select_last"); // |W, 4
		uiItemO(layout, NULL, 0, "PARTICLE_OT_select_first"); // |W, 3
	}

	uiItemS(layout);

	uiItemO(layout, NULL, 0, "PARTICLE_OT_select_more");
	uiItemO(layout, NULL, 0, "PARTICLE_OT_select_less");
}

static void view3d_particle_showhidemenu(bContext *C, uiLayout *layout, void *arg_unused)
{
	uiItemO(layout, NULL, 0, "PARTICLE_OT_reveal");
	uiItemO(layout, NULL, 0, "PARTICLE_OT_hide");
	uiItemBooleanO(layout, "Hide Unselected", 0, "PARTICLE_OT_hide", "unselected", 1);
}

static void view3d_particlemenu(bContext *C, uiLayout *layout, void *arg_unused)
{
	ToolSettings *ts= CTX_data_tool_settings(C);

	// XXX uiDefIconTextBut(block, BUTM, 1, ICON_MENU_PANEL, "Particle Edit Properties|N", 0, yco-=20, menuwidth, 19, NULL, 0.0, 0.0, 0, 1, "");
	// add_blockhandler(sa, VIEW3D_HANDLER_OBJECT, UI_PNL_UNSTOW);
	// XXX uiItemS(layout);
	//
	// XXX uiDefIconTextBut(block, BUTM, 1, (pset->flag & PE_X_MIRROR)? ICON_CHECKBOX_HLT: ICON_CHECKBOX_DEHLT, "X-Axis Mirror Editing", 0, yco-=20, menuwidth, 19, NULL, 0.0, 0.0, 1, 6, "");
	// pset->flag ^= PE_X_MIRROR;

	uiItemO(layout, NULL, 0, "PARTICLE_OT_mirror"); // |Ctrl M

	uiItemS(layout);

	uiItemO(layout, NULL, 0, "PARTICLE_OT_remove_doubles"); // |W, 5
	uiItemO(layout, NULL, 0, "PARTICLE_OT_delete");
	if(ts->particle.selectmode & SCE_SELECT_POINT)
		uiItemO(layout, NULL, 0, "PARTICLE_OT_subdivide"); // |W, 2
	uiItemO(layout, NULL, 0, "PARTICLE_OT_rekey"); // |W, 1

	uiItemS(layout);

	uiItemMenuF(layout, "Show/Hide Particles", 0, view3d_particle_showhidemenu);
}

static char *view3d_modeselect_pup(Scene *scene)
{
	Object *ob= OBACT;
	static char string[1024];
	static char formatstr[] = "|%s %%x%d %%i%d";
	char *str = string;

	str += sprintf(str, "Mode: %%t");
	
	if(ob)
		str += sprintf(str, formatstr, "Object Mode", V3D_OBJECTMODE_SEL, ICON_OBJECT_DATA);
	else
		str += sprintf(str, formatstr, "Object Mode", V3D_OBJECTMODE_SEL, ICON_OBJECT_DATA);
	
	if(ob==NULL) return string;
	
	/* if active object is editable */
	if ( ((ob->type == OB_MESH) || (ob->type == OB_ARMATURE)
		|| (ob->type == OB_CURVE) || (ob->type == OB_SURF) || (ob->type == OB_FONT)
		|| (ob->type == OB_MBALL) || (ob->type == OB_LATTICE))) {
		
		str += sprintf(str, formatstr, "Edit Mode", V3D_EDITMODE_SEL, ICON_EDITMODE_HLT);
	}

	if (ob->type == OB_MESH) {

		str += sprintf(str, formatstr, "Sculpt Mode", V3D_SCULPTMODE_SEL, ICON_SCULPTMODE_HLT);
		/*str += sprintf(str, formatstr, "Face Select", V3D_FACESELECTMODE_SEL, ICON_FACESEL_HLT);*/
		str += sprintf(str, formatstr, "Vertex Paint", V3D_VERTEXPAINTMODE_SEL, ICON_VPAINT_HLT);
		str += sprintf(str, formatstr, "Texture Paint", V3D_TEXTUREPAINTMODE_SEL, ICON_TPAINT_HLT);
		str += sprintf(str, formatstr, "Weight Paint", V3D_WEIGHTPAINTMODE_SEL, ICON_WPAINT_HLT);
	}

	
	/* if active object is an armature */
	if (ob->type==OB_ARMATURE) {
		str += sprintf(str, formatstr, "Pose Mode", V3D_POSEMODE_SEL, ICON_POSE_HLT);
	}

	if (ob->particlesystem.first) {
		str += sprintf(str, formatstr, "Particle Mode", V3D_PARTICLEEDITMODE_SEL, ICON_PARTICLEMODE);
	}

	return (string);
}


static char *drawtype_pup(void)
{
 	static char string[512];
 	char *str = string;
	
	str += sprintf(str, "%s", "Draw type: %t"); 
	str += sprintf(str, "%s", "|Bounding Box %x1"); 
	str += sprintf(str, "%s", "|Wireframe %x2");
	str += sprintf(str, "%s", "|Solid %x3");
	str += sprintf(str, "%s", "|Shaded %x4");
	str += sprintf(str, "%s", "|Textured %x5");
	return string;
}
static char *around_pup(const bContext *C)
{
	Object *obedit = CTX_data_edit_object(C);
	static char string[512];
	char *str = string;

	str += sprintf(str, "%s", "Pivot: %t"); 
	str += sprintf(str, "%s", "|Bounding Box Center %x0"); 
	str += sprintf(str, "%s", "|Median Point %x3");
	str += sprintf(str, "%s", "|3D Cursor %x1");
	str += sprintf(str, "%s", "|Individual Centers %x2");
	if ((obedit) && (obedit->type == OB_MESH))
		str += sprintf(str, "%s", "|Active Vert/Edge/Face %x4");
	else
		str += sprintf(str, "%s", "|Active Object %x4");
	return string;
}

static char *ndof_pup(void)
{
	static char string[512];
	char *str = string;

	str += sprintf(str, "%s", "ndof mode: %t"); 
	str += sprintf(str, "%s", "|turntable %x0"); 
	str += sprintf(str, "%s", "|fly %x1");
	str += sprintf(str, "%s", "|transform %x2");
	return string;
}


static char *snapmode_pup(void)
{
	static char string[512];
	char *str = string;
	
	str += sprintf(str, "%s", "Snap Element: %t"); 
	str += sprintf(str, "%s", "|Vertex%x0");
	str += sprintf(str, "%s", "|Edge%x1");
	str += sprintf(str, "%s", "|Face%x2"); 
	str += sprintf(str, "%s", "|Volume%x3"); 
	return string;
}

static char *propfalloff_pup(void)
{
	static char string[512];
	char *str = string;
	
	str += sprintf(str, "%s", "Falloff: %t"); 
	str += sprintf(str, "%s", "|Smooth Falloff%x0");
	str += sprintf(str, "%s", "|Sphere Falloff%x1");
	str += sprintf(str, "%s", "|Root Falloff%x2"); 
	str += sprintf(str, "%s", "|Sharp Falloff%x3"); 
	str += sprintf(str, "%s", "|Linear Falloff%x4");
	str += sprintf(str, "%s", "|Random Falloff%x6");
	str += sprintf(str, "%s", "|Constant, No Falloff%x5");
	return string;
}


static void do_view3d_header_buttons(bContext *C, void *arg, int event)
{
	wmWindow *win= CTX_wm_window(C);
	Scene *scene= CTX_data_scene(C);
	ToolSettings *ts= CTX_data_tool_settings(C);
	ScrArea *sa= CTX_wm_area(C);
	View3D *v3d= sa->spacedata.first;
	Base *basact= CTX_data_active_base(C);
	Object *ob= CTX_data_active_object(C);
	Object *obedit = CTX_data_edit_object(C);
	BMEditMesh *em= NULL;
	int bit, ctrl= win->eventstate->ctrl, shift= win->eventstate->shift;
	
	if(obedit && obedit->type==OB_MESH) {
		em= ((Mesh *)obedit->data)->edit_btmesh;
	}
	/* watch it: if sa->win does not exist, check that when calling direct drawing routines */

	switch(event) {
	case B_HOME:
		WM_operator_name_call(C, "VIEW3D_OT_view_all", WM_OP_EXEC_REGION_WIN, NULL);
		break;
	case B_REDR:
		ED_area_tag_redraw(sa);
		break;
	case B_SCENELOCK:
		if(v3d->scenelock) {
			v3d->lay= scene->lay;
			/* seek for layact */
			bit= 0;
			while(bit<32) {
				if(v3d->lay & (1<<bit)) {
					v3d->layact= 1<<bit;
					break;
				}
				bit++;
			}
			v3d->camera= scene->camera;
			ED_area_tag_redraw(sa);
		}
		break;
		
	case B_VIEWBUT:
	

	case B_PERSP:
	
		
		break;
	case B_VIEWRENDER:
		if (sa->spacetype==SPACE_VIEW3D) {
// XXX			BIF_do_ogl_render(v3d, shift);
		}
		break;
	case B_STARTGAME:
// XXX		start_game();
		break;
	case B_MODESELECT:
		if (v3d->modeselect == V3D_OBJECTMODE_SEL) {
			
			v3d->flag &= ~V3D_MODE;
			ED_view3d_exit_paint_modes(C);
			ED_armature_exit_posemode(C, basact);
			if(obedit) 
				ED_object_exit_editmode(C, EM_FREEDATA|EM_FREEUNDO|EM_WAITCURSOR);	/* exit editmode and undo */
		} 
		else if (v3d->modeselect == V3D_EDITMODE_SEL) {
			if(!obedit) {
				v3d->flag &= ~V3D_MODE;
				ED_object_enter_editmode(C, EM_WAITCURSOR);
				ED_undo_push(C, "Original");	/* here, because all over code enter_editmode is abused */
			}
		} 
		else if (v3d->modeselect == V3D_SCULPTMODE_SEL) {
			if (!(G.f & G_SCULPTMODE)) {
				v3d->flag &= ~V3D_MODE;
				ED_view3d_exit_paint_modes(C);
				if(obedit) ED_object_exit_editmode(C, EM_FREEUNDO|EM_FREEUNDO|EM_WAITCURSOR);	/* exit editmode and undo */
					
				WM_operator_name_call(C, "SCULPT_OT_sculptmode_toggle", WM_OP_EXEC_REGION_WIN, NULL);
			}
		}
		else if (v3d->modeselect == V3D_VERTEXPAINTMODE_SEL) {
			if (!(G.f & G_VERTEXPAINT)) {
				v3d->flag &= ~V3D_MODE;
				ED_view3d_exit_paint_modes(C);
				if(obedit) ED_object_exit_editmode(C, EM_FREEDATA|EM_FREEUNDO|EM_WAITCURSOR);	/* exit editmode and undo */
				
				WM_operator_name_call(C, "PAINT_OT_vertex_paint_toggle", WM_OP_EXEC_REGION_WIN, NULL);
			}
		} 
		else if (v3d->modeselect == V3D_TEXTUREPAINTMODE_SEL) {
			if (!(G.f & G_TEXTUREPAINT)) {
				v3d->flag &= ~V3D_MODE;
				ED_view3d_exit_paint_modes(C);
				if(obedit) ED_object_exit_editmode(C, EM_FREEDATA|EM_FREEUNDO|EM_WAITCURSOR);	/* exit editmode and undo */

				WM_operator_name_call(C, "PAINT_OT_texture_paint_toggle", WM_OP_EXEC_REGION_WIN, NULL);
			}
		} 
		else if (v3d->modeselect == V3D_WEIGHTPAINTMODE_SEL) {
			if (!(G.f & G_WEIGHTPAINT) && (ob && ob->type == OB_MESH) ) {
				v3d->flag &= ~V3D_MODE;
				ED_view3d_exit_paint_modes(C);
				if(obedit) 
					ED_object_exit_editmode(C, EM_FREEDATA|EM_FREEUNDO|EM_WAITCURSOR);	/* exit editmode and undo */
				
				WM_operator_name_call(C, "PAINT_OT_weight_paint_toggle", WM_OP_EXEC_REGION_WIN, NULL);
			}
		} 
		else if (v3d->modeselect == V3D_POSEMODE_SEL) {
			
			if (ob) {
				v3d->flag &= ~V3D_MODE;
				if(obedit) 
					ED_object_exit_editmode(C, EM_FREEDATA|EM_FREEUNDO|EM_WAITCURSOR);	/* exit editmode and undo */
				
				ED_armature_enter_posemode(C, basact);
			}
		}
		else if(v3d->modeselect == V3D_PARTICLEEDITMODE_SEL){
			if (!(G.f & G_PARTICLEEDIT)) {
				v3d->flag &= ~V3D_MODE;
				ED_view3d_exit_paint_modes(C);
				if(obedit) ED_object_exit_editmode(C, EM_FREEDATA|EM_FREEUNDO|EM_WAITCURSOR);	/* exit editmode and undo */

				WM_operator_name_call(C, "PARTICLE_OT_particle_edit_toggle", WM_OP_EXEC_REGION_WIN, NULL);
			}
		}
		break;
		
	case B_AROUND:
// XXX		handle_view3d_around(); /* copies to other 3d windows */
		break;
		
	case B_SEL_VERT:
		if(em) {
			if(shift==0 || em->selectmode==0)
				em->selectmode= SCE_SELECT_VERTEX;
<<<<<<< HEAD
			scene->selectmode= em->selectmode;
			EDBM_selectmode_set(em);
=======
			ts->selectmode= em->selectmode;
			EM_selectmode_set(em);
>>>>>>> 0bfc9870
			WM_event_add_notifier(C, NC_OBJECT|ND_GEOM_SELECT, obedit);
			ED_undo_push(C, "Selectmode Set: Vertex");
		}
		break;
	case B_SEL_EDGE:
		if(em) {
			if(shift==0 || em->selectmode==0){
				if( (em->selectmode ^ SCE_SELECT_EDGE) == SCE_SELECT_VERTEX){
					if(ctrl) EDBM_convertsel(em, SCE_SELECT_VERTEX,SCE_SELECT_EDGE); 
				}
				em->selectmode = SCE_SELECT_EDGE;
			}
<<<<<<< HEAD
			scene->selectmode= em->selectmode;
			EDBM_selectmode_set(em);
=======
			ts->selectmode= em->selectmode;
			EM_selectmode_set(em);
>>>>>>> 0bfc9870
			WM_event_add_notifier(C, NC_OBJECT|ND_GEOM_SELECT, obedit);
			ED_undo_push(C, "Selectmode Set: Edge");
		}
		break;
	case B_SEL_FACE:
		if(em) {
			if( shift==0 || em->selectmode==0){
<<<<<<< HEAD
				if( ((scene->selectmode ^ SCE_SELECT_FACE) == SCE_SELECT_VERTEX) || ((scene->selectmode ^ SCE_SELECT_FACE) == SCE_SELECT_EDGE)){
					if(ctrl)
						EDBM_convertsel(em, (scene->selectmode ^ SCE_SELECT_FACE),SCE_SELECT_FACE);
				}
				em->selectmode = SCE_SELECT_FACE;
			}
			scene->selectmode= em->selectmode;
			EDBM_selectmode_set(em);
=======
				if( ((ts->selectmode ^ SCE_SELECT_FACE) == SCE_SELECT_VERTEX) || ((ts->selectmode ^ SCE_SELECT_FACE) == SCE_SELECT_EDGE)){
					if(ctrl) EM_convertsel(em, (ts->selectmode ^ SCE_SELECT_FACE),SCE_SELECT_FACE);
				}
				em->selectmode = SCE_SELECT_FACE;
			}
			ts->selectmode= em->selectmode;
			EM_selectmode_set(em);
>>>>>>> 0bfc9870
			WM_event_add_notifier(C, NC_OBJECT|ND_GEOM_SELECT, obedit);
			ED_undo_push(C, "Selectmode Set: Face");
		}
		break;	

	case B_SEL_PATH:
		ts->particle.selectmode= SCE_SELECT_PATH;
		ED_undo_push(C, "Selectmode Set: Path");
		break;
	case B_SEL_POINT:
		ts->particle.selectmode = SCE_SELECT_POINT;
		ED_undo_push(C, "Selectmode Set: Point");
		break;
	case B_SEL_END:
		ts->particle.selectmode = SCE_SELECT_END;
		ED_undo_push(C, "Selectmode Set: End point");
		break;	
	
	case B_MAN_TRANS:
		if( shift==0 || v3d->twtype==0) {
			v3d->twtype= V3D_MANIP_TRANSLATE;
			ED_area_tag_redraw(sa);
		}
		break;
	case B_MAN_ROT:
		if( shift==0 || v3d->twtype==0) {
			v3d->twtype= V3D_MANIP_ROTATE;
			ED_area_tag_redraw(sa);
		}
		break;
	case B_MAN_SCALE:
		if( shift==0 || v3d->twtype==0) {
			v3d->twtype= V3D_MANIP_SCALE;
			ED_area_tag_redraw(sa);
		}
		break;
	case B_NDOF:
		break;
	case B_MAN_MODE:
		break;		
	case B_VIEW_BUTSEDIT:
		break;
		
	default:

		if(event>=B_LAY && event<B_LAY+31) {
			if(v3d->lay!=0 && shift) {
				
				/* but do find active layer */
				
				bit= event-B_LAY;
				if( v3d->lay & (1<<bit)) v3d->layact= 1<<bit;
				else {
					if( (v3d->lay & v3d->layact) == 0) {
						bit= 0;
						while(bit<32) {
							if(v3d->lay & (1<<bit)) {
								v3d->layact= 1<<bit;
								break;
							}
							bit++;
						}
					}
				}
			}
			else {
				bit= event-B_LAY;
				v3d->lay= 1<<bit;
				v3d->layact= v3d->lay;
			}
			
			if(v3d->scenelock) handle_view3d_lock(C);
			
			ED_area_tag_redraw(sa);
			countall();
			
			/* new layers might need unflushed events events */
			DAG_scene_update_flags(scene, v3d->lay);	/* tags all that moves and flushes */

		}
		break;
	}

}

static void view3d_header_pulldowns(const bContext *C, uiBlock *block, Object *ob, int *xcoord, int yco)
{
	Object *obedit = CTX_data_edit_object(C);
	RegionView3D *rv3d= wm_region_view3d(C);
	short xmax, xco= *xcoord;
	
	/* compensate for local mode when setting up the viewing menu/iconrow values */
	if(rv3d->view==7) rv3d->viewbut= 1;
	else if(rv3d->view==1) rv3d->viewbut= 2;
	else if(rv3d->view==3) rv3d->viewbut= 3;
	else rv3d->viewbut= 0;
	
	/* the 'xmax - 3' rather than xmax is to prevent some weird flickering where the highlighted
	 * menu is drawn wider than it should be. The ypos of -2 is to make it properly fill the
	 * height of the header */
	
	xmax= GetButStringLength("Select");
	if (obedit) {
		if (ob && ob->type == OB_MESH) {
			uiDefMenuBut(block, view3d_select_meshmenu, NULL, "Select",	xco,yco, xmax-3, 20, "");
		} else if (ob && (ob->type == OB_CURVE || ob->type == OB_SURF)) {
			uiDefMenuBut(block, view3d_select_curvemenu, NULL, "Select", xco, yco, xmax-3, 20, "");
		} else if (ob && ob->type == OB_FONT) {
			xmax= 0;
		} else if (ob && ob->type == OB_MBALL) {
			uiDefPulldownBut(block, view3d_select_metaballmenu, NULL, "Select",	xco,yco, xmax-3, 20, "");
		} else if (ob && ob->type == OB_LATTICE) {
			uiDefMenuBut(block, view3d_select_latticemenu, NULL, "Select", xco, yco, xmax-3, 20, "");
		} else if (ob && ob->type == OB_ARMATURE) {
			uiDefMenuBut(block, view3d_select_armaturemenu, NULL, "Select",	xco,yco, xmax-3, 20, "");
		}
	} else if (FACESEL_PAINT_TEST) {
		if (ob && ob->type == OB_MESH) {
			uiDefPulldownBut(block, view3d_select_faceselmenu, NULL, "Select", xco,yco, xmax-3, 20, "");
		}
	} else if ((G.f & G_VERTEXPAINT) || (G.f & G_TEXTUREPAINT) || (G.f & G_WEIGHTPAINT)) {
		uiDefBut(block, LABEL,0,"", xco, 0, xmax, 20, 0, 0, 0, 0, 0, "");
	} else if (G.f & G_PARTICLEEDIT) {
		uiDefMenuBut(block, view3d_select_particlemenu, NULL, "Select", xco,yco, xmax-3, 20, "");
	} else {
		
		if (ob && (ob->flag & OB_POSEMODE))
			uiDefMenuBut(block, view3d_select_posemenu, NULL, "Select", xco,yco, xmax-3, 20, "");
		else
			uiDefMenuBut(block, view3d_select_objectmenu, NULL, "Select",	xco,yco, xmax-3, 20, "");
	}
	xco+= xmax;
	
	if (obedit) {
		if (ob && ob->type == OB_MESH) {
			xmax= GetButStringLength("Mesh");
			uiDefMenuBut(block, view3d_edit_meshmenu, NULL, "Mesh",	xco,yco, xmax-3, 20, "");
			xco+= xmax;
		} else if (ob && ob->type == OB_CURVE) {
			xmax= GetButStringLength("Curve");
			uiDefMenuBut(block, view3d_edit_curvemenu, NULL, "Curve", xco, yco, xmax-3, 20, "");
			xco+= xmax;
		} else if (ob && ob->type == OB_SURF) {
			xmax= GetButStringLength("Surface");
			uiDefMenuBut(block, view3d_edit_curvemenu, NULL, "Surface", xco, yco, xmax-3, 20, "");
			xco+= xmax;
		} else if (ob && ob->type == OB_FONT) {
			xmax= GetButStringLength("Text");
			uiDefMenuBut(block, view3d_edit_textmenu, NULL, "Text", xco, yco, xmax-3, 20, "");
			xco+= xmax;
		} else if (ob && ob->type == OB_MBALL) {
			xmax= GetButStringLength("Metaball");
			uiDefPulldownBut(block, view3d_edit_metaballmenu, NULL, "Metaball",	xco,yco, xmax-3, 20, "");
			xco+= xmax;
		} else if (ob && ob->type == OB_LATTICE) {
			xmax= GetButStringLength("Lattice");
			uiDefMenuBut(block, view3d_edit_latticemenu, NULL, "Lattice", xco, yco, xmax-3, 20, "");
			xco+= xmax;
		} else if (ob && ob->type == OB_ARMATURE) {
			xmax= GetButStringLength("Armature");
			uiDefPulldownBut(block, view3d_edit_armaturemenu, NULL, "Armature",	xco,yco, xmax-3, 20, "");
			xco+= xmax;
		}
		
	}
	else if (G.f & G_WEIGHTPAINT) {
		xmax= GetButStringLength("Paint");
		uiDefPulldownBut(block, view3d_wpaintmenu, NULL, "Paint", xco,yco, xmax-3, 20, "");
		xco+= xmax;
	}
	else if (G.f & G_VERTEXPAINT) {
		xmax= GetButStringLength("Paint");
		uiDefPulldownBut(block, view3d_vpaintmenu, NULL, "Paint", xco,yco, xmax-3, 20, "");
		xco+= xmax;
	} 
	else if (G.f & G_TEXTUREPAINT) {
		xmax= GetButStringLength("Paint");
		uiDefPulldownBut(block, view3d_tpaintmenu, NULL, "Paint", xco,yco, xmax-3, 20, "");
		xco+= xmax;
	}
	else if( G.f & G_SCULPTMODE) {
		xmax= GetButStringLength("Sculpt");
		uiDefMenuBut(block, view3d_sculpt_menu, NULL, "Sculpt", xco, yco, xmax-3, 20, "");
		xco+= xmax;
	}
	else if (FACESEL_PAINT_TEST) {
		if (ob && ob->type == OB_MESH) {
			xmax= GetButStringLength("Face");
			uiDefPulldownBut(block, view3d_faceselmenu, NULL, "Face",	xco,yco, xmax-3, 20, "");
			xco+= xmax;
		}
	}
	else if(G.f & G_PARTICLEEDIT) {
		xmax= GetButStringLength("Particle");
		uiDefMenuBut(block, view3d_particlemenu, NULL, "Particle",	xco,yco, xmax-3, 20, "");
		xco+= xmax;
	}
	else {
		if (ob && (ob->flag & OB_POSEMODE)) {
			xmax= GetButStringLength("Pose");
			uiDefPulldownBut(block, view3d_pose_armaturemenu, NULL, "Pose",	xco,yco, xmax-3, 20, "");
			xco+= xmax;
		}
		else {
			xmax= GetButStringLength("Object");
			uiDefMenuBut(block, view3d_edit_objectmenu, NULL, "Object",	xco,yco, xmax-3, 20, "");
			xco+= xmax;
		}
	}

	*xcoord= xco;
}

static int view3d_layer_icon(int but_lay, int ob_lay, int used_lay)
{
	if (but_lay & ob_lay)
		return ICON_LAYER_ACTIVE;
	else if (but_lay & used_lay)
		return ICON_LAYER_USED;
	else
		return ICON_BLANK1;
}

static void header_xco_step(ARegion *ar, int *xco, int *yco, int *maxco, int step)
{
	*xco += step;
	if(*maxco < *xco) *maxco = *xco;
	
	if(ar->winy > *yco + 44) {
		if(*xco > ar->winrct.xmax) {
			*xco= 8;
			*yco+= 22;
		}
	}
}

void uiTemplateHeader3D(uiLayout *layout, struct bContext *C)
{
	ARegion *ar= CTX_wm_region(C);
	ScrArea *sa= CTX_wm_area(C);
	View3D *v3d= sa->spacedata.first;
	Scene *scene= CTX_data_scene(C);
	ToolSettings *ts= CTX_data_tool_settings(C);
	Object *ob= OBACT;
	Object *obedit = CTX_data_edit_object(C);
	uiBlock *block;
	int a, xco, maxco=0, yco= 3;
	
	block= uiLayoutFreeBlock(layout);
	uiBlockSetHandleFunc(block, do_view3d_header_buttons, NULL);
	
	if((sa->flag & HEADER_NO_PULLDOWN)==0) 
		view3d_header_pulldowns(C, block, ob, &xco, yco);

	/* other buttons: */
	uiBlockSetEmboss(block, UI_EMBOSS);
	
	/* mode */
	v3d->modeselect = V3D_OBJECTMODE_SEL;
	
	if (obedit) v3d->modeselect = V3D_EDITMODE_SEL;
	else if(ob && (ob->flag & OB_POSEMODE)) v3d->modeselect = V3D_POSEMODE_SEL;
	else if (G.f & G_SCULPTMODE)  v3d->modeselect = V3D_SCULPTMODE_SEL;
	else if (G.f & G_WEIGHTPAINT) v3d->modeselect = V3D_WEIGHTPAINTMODE_SEL;
	else if (G.f & G_VERTEXPAINT) v3d->modeselect = V3D_VERTEXPAINTMODE_SEL;
	else if (G.f & G_TEXTUREPAINT) v3d->modeselect = V3D_TEXTUREPAINTMODE_SEL;
	/*else if(G.f & G_FACESELECT) v3d->modeselect = V3D_FACESELECTMODE_SEL;*/
	else if(G.f & G_PARTICLEEDIT) v3d->modeselect = V3D_PARTICLEEDITMODE_SEL;
		
	v3d->flag &= ~V3D_MODE;
	
	/* not sure what the v3d->flag is useful for now... modeselect is confusing */
	if(obedit) v3d->flag |= V3D_EDITMODE;
	if(ob && (ob->flag & OB_POSEMODE)) v3d->flag |= V3D_POSEMODE;
	if(G.f & G_VERTEXPAINT) v3d->flag |= V3D_VERTEXPAINT;
	if(G.f & G_WEIGHTPAINT) v3d->flag |= V3D_WEIGHTPAINT;
	if (G.f & G_TEXTUREPAINT) v3d->flag |= V3D_TEXTUREPAINT;
	if(FACESEL_PAINT_TEST) v3d->flag |= V3D_FACESELECT;
	
	uiDefIconTextButS(block, MENU, B_MODESELECT, (v3d->modeselect),view3d_modeselect_pup(scene) , 
																xco,yco,126,20, &(v3d->modeselect), 0, 0, 0, 0, "Mode (Hotkeys: Tab, V, Ctrl Tab)");
	header_xco_step(ar, &xco, &yco, &maxco, 126+8);
	
	/* DRAWTYPE */
	uiDefIconTextButS(block, ICONTEXTROW,B_REDR, ICON_BBOX, drawtype_pup(), xco,yco,XIC+10,YIC, &(v3d->drawtype), 1.0, 5.0, 0, 0, "Viewport Shading (Hotkeys: Z, Shift Z, Alt Z)");

	header_xco_step(ar, &xco, &yco, &maxco, XIC+18);

	uiBlockBeginAlign(block);

	if(retopo_mesh_paint_check()) {
 		void *rpd= NULL; // XXX RetopoPaintData *rpd= get_retopo_paint_data();
 		if(rpd) {
 			ToolSettings *ts= scene->toolsettings;
 			
 			uiDefButC(block,ROW,B_REDR,"Pen",xco,yco,40,20,&ts->retopo_paint_tool,6.0,RETOPO_PEN,0,0,"");
			xco+= 40;
 			uiDefButC(block,ROW,B_REDR,"Line",xco,yco,40,20,&ts->retopo_paint_tool,6.0,RETOPO_LINE,0,0,"");
			xco+= 40;
 			uiDefButC(block,ROW,B_REDR,"Ellipse",xco,yco,60,20,&ts->retopo_paint_tool,6.0,RETOPO_ELLIPSE,0,0,"");
			xco+= 65;
			
 			uiBlockBeginAlign(block);
 			if(ts->retopo_paint_tool == RETOPO_PEN) {
 				uiDefButC(block,TOG,B_NOP,"Hotspot",xco,yco,60,20, &ts->retopo_hotspot, 0,0,0,0,"Show hotspots at line ends to allow line continuation");
				xco+= 80;
 			}
 			else if(ts->retopo_paint_tool == RETOPO_LINE) {
	 			uiDefButC(block,NUM,B_NOP,"LineDiv",xco,yco,80,20,&ts->line_div,1,50,0,0,"Subdivisions per retopo line");
				xco+= 80;
	 		}
			else if(ts->retopo_paint_tool == RETOPO_ELLIPSE) {
	 			uiDefButC(block,NUM,B_NOP,"EllDiv",xco,yco,80,20,&ts->ellipse_div,3,50,0,0,"Subdivisions per retopo ellipse");
				xco+= 80;
	 		}
			header_xco_step(ar, &xco, &yco, &maxco, 5);
 			
 			uiBlockEndAlign(block);
 		}
 	} else {
 		if (obedit==NULL && (G.f & (G_VERTEXPAINT|G_WEIGHTPAINT|G_TEXTUREPAINT))) {
 			uiDefIconButBitI(block, TOG, G_FACESELECT, B_VIEW_BUTSEDIT, ICON_FACESEL_HLT,xco,yco,XIC,YIC, &G.f, 0, 0, 0, 0, "Painting Mask (FKey)");
			header_xco_step(ar, &xco, &yco, &maxco, XIC+10);
 		} else {
 			/* Manipulators aren't used in weight paint mode */
 			char *str_menu;
			uiDefIconTextButS(block, ICONTEXTROW,B_AROUND, ICON_ROTATE, around_pup(C), xco,yco,XIC+10,YIC, &(v3d->around), 0, 3.0, 0, 0, "Rotation/Scaling Pivot (Hotkeys: Comma, Shift Comma, Period, Ctrl Period, Alt Period)");
			xco+= XIC+10;
		
			uiDefIconButBitS(block, TOG, V3D_ALIGN, B_AROUND, ICON_ALIGN,
					 xco,yco,XIC,YIC,
					 &v3d->flag, 0, 0, 0, 0, "Move object centers only");	
			uiBlockEndAlign(block);
		
			header_xco_step(ar, &xco, &yco, &maxco, XIC+8);
	
			uiBlockBeginAlign(block);

			/* NDOF */
			if (G.ndofdevice ==0 ) {
				uiDefIconTextButC(block, ICONTEXTROW,B_NDOF, ICON_NDOF_TURN, ndof_pup(), xco,yco,XIC+10,YIC, &(v3d->ndofmode), 0, 3.0, 0, 0, "Ndof mode");
				xco+= XIC+10;
		
				uiDefIconButC(block, TOG, B_NDOF,  ICON_NDOF_DOM,
					 xco,yco,XIC,YIC,
					 &v3d->ndoffilter, 0, 1, 0, 0, "dominant axis");	
				uiBlockEndAlign(block);
		
				header_xco_step(ar, &xco, &yco, &maxco, XIC+8);
			}
			uiBlockEndAlign(block);

			/* Transform widget / manipulators */
			uiBlockBeginAlign(block);
			uiDefIconButBitS(block, TOG, V3D_USE_MANIPULATOR, B_REDR, ICON_MANIPUL,xco,yco,XIC,YIC, &v3d->twflag, 0, 0, 0, 0, "Use 3d transform manipulator (Ctrl Space)");	
			xco+= XIC;
		
			if(v3d->twflag & V3D_USE_MANIPULATOR) {
				uiDefIconButBitS(block, TOG, V3D_MANIP_TRANSLATE, B_MAN_TRANS, ICON_MAN_TRANS, xco,yco,XIC,YIC, &v3d->twtype, 1.0, 0.0, 0, 0, "Translate manipulator mode (Ctrl Alt G)");
				xco+= XIC;
				uiDefIconButBitS(block, TOG, V3D_MANIP_ROTATE, B_MAN_ROT, ICON_MAN_ROT, xco,yco,XIC,YIC, &v3d->twtype, 1.0, 0.0, 0, 0, "Rotate manipulator mode (Ctrl Alt R)");
				xco+= XIC;
				uiDefIconButBitS(block, TOG, V3D_MANIP_SCALE, B_MAN_SCALE, ICON_MAN_SCALE, xco,yco,XIC,YIC, &v3d->twtype, 1.0, 0.0, 0, 0, "Scale manipulator mode (Ctrl Alt S)");
				xco+= XIC;
			}
			
			if (v3d->twmode > (BIF_countTransformOrientation(C) - 1) + V3D_MANIP_CUSTOM) {
				v3d->twmode = 0;
			}
			
			str_menu = BIF_menustringTransformOrientation(C, "Orientation");
			uiDefButS(block, MENU, B_MAN_MODE, str_menu,xco,yco,70,YIC, &v3d->twmode, 0, 0, 0, 0, "Transform Orientation (ALT+Space)");
			MEM_freeN(str_menu);
			
			header_xco_step(ar, &xco, &yco, &maxco, 78);
			uiBlockEndAlign(block);
 		}
 		
		/* LAYERS */
		if(obedit==NULL && v3d->localview==0) {
			int ob_lay = ob ? ob->lay : 0;
			uiBlockBeginAlign(block);
			for(a=0; a<5; a++) {
				uiDefIconButBitI(block, TOG, 1<<a, B_LAY+a, view3d_layer_icon(1<<a, ob_lay, v3d->lay_used), (short)(xco+a*(XIC/2)), yco+(short)(YIC/2),(short)(XIC/2),(short)(YIC/2), &(v3d->lay), 0, 0, 0, 0, "Toggles Layer visibility (Alt Num, Alt Shift Num)");
			}
			for(a=0; a<5; a++) {
				uiDefIconButBitI(block, TOG, 1<<(a+10), B_LAY+10+a, view3d_layer_icon(1<<(a+10), ob_lay, v3d->lay_used), (short)(xco+a*(XIC/2)), yco,			XIC/2, (YIC)/2, &(v3d->lay), 0, 0, 0, 0, "Toggles Layer visibility (Alt Num, Alt Shift Num)");
			}
			xco+= 5;
			uiBlockBeginAlign(block);
			for(a=5; a<10; a++) {
				uiDefIconButBitI(block, TOG, 1<<a, B_LAY+a, view3d_layer_icon(1<<a, ob_lay, v3d->lay_used), (short)(xco+a*(XIC/2)), yco+(short)(YIC/2),(short)(XIC/2),(short)(YIC/2), &(v3d->lay), 0, 0, 0, 0, "Toggles Layer visibility (Alt Num, Alt Shift Num)");
			}
			for(a=5; a<10; a++) {
				uiDefIconButBitI(block, TOG, 1<<(a+10), B_LAY+10+a, view3d_layer_icon(1<<(a+10), ob_lay, v3d->lay_used), (short)(xco+a*(XIC/2)), yco, XIC/2, (YIC)/2, &(v3d->lay), 0, 0, 0, 0, "Toggles Layer visibility (Alt Num, Alt Shift Num)");
			}
			uiBlockEndAlign(block);
		
			xco+= (a-2)*(XIC/2)+3;

			/* LOCK */
			uiDefIconButS(block, ICONTOG, B_SCENELOCK, ICON_LOCKVIEW_OFF, xco+=XIC,yco,XIC,YIC, &(v3d->scenelock), 0, 0, 0, 0, "Locks Active Camera and layers to Scene (Ctrl `)");
			header_xco_step(ar, &xco, &yco, &maxco, XIC+10);

		}
	
		/* proportional falloff */
		if((obedit && (obedit->type == OB_MESH || obedit->type == OB_CURVE || obedit->type == OB_SURF || obedit->type == OB_LATTICE)) || G.f & G_PARTICLEEDIT) {
		
			uiBlockBeginAlign(block);
			uiDefIconTextButS(block, ICONTEXTROW,B_REDR, ICON_PROP_OFF, "Proportional %t|Off %x0|On %x1|Connected %x2", xco,yco,XIC+10,YIC, &(ts->proportional), 0, 1.0, 0, 0, "Proportional Edit Falloff (Hotkeys: O, Alt O) ");
			xco+= XIC+10;
		
			if(ts->proportional) {
				uiDefIconTextButS(block, ICONTEXTROW,B_REDR, ICON_SMOOTHCURVE, propfalloff_pup(), xco,yco,XIC+10,YIC, &(ts->prop_mode), 0.0, 0.0, 0, 0, "Proportional Edit Falloff (Hotkey: Shift O) ");
				xco+= XIC+10;
			}
			uiBlockEndAlign(block);
			header_xco_step(ar, &xco, &yco, &maxco, XIC+10);
		}

		/* Snap */
		if (BIF_snappingSupported(obedit)) {
			uiBlockBeginAlign(block);

			if (ts->snap_flag & SCE_SNAP) {
				uiDefIconButBitS(block, TOG, SCE_SNAP, B_REDR, ICON_SNAP_GEO,xco,yco,XIC,YIC, &ts->snap_flag, 0, 0, 0, 0, "Snap while Ctrl is held during transform (Shift Tab)");
				xco+= XIC;
				uiDefIconButBitS(block, TOG, SCE_SNAP_ROTATE, B_REDR, ICON_SNAP_NORMAL,xco,yco,XIC,YIC, &ts->snap_flag, 0, 0, 0, 0, "Align rotation with the snapping target");	
				xco+= XIC;
				if (ts->snap_mode == SCE_SNAP_MODE_VOLUME) {
					uiDefIconButBitS(block, TOG, SCE_SNAP_PEEL_OBJECT, B_REDR, ICON_SNAP_PEEL_OBJECT,xco,yco,XIC,YIC, &ts->snap_flag, 0, 0, 0, 0, "Consider objects as whole when finding volume center");	
					xco+= XIC;
				}
				uiDefIconTextButS(block, ICONTEXTROW,B_REDR, ICON_SNAP_VERTEX, snapmode_pup(), xco,yco,XIC+10,YIC, &(ts->snap_mode), 0.0, 0.0, 0, 0, "Snapping mode");
				xco+= XIC;
				uiDefButS(block, MENU, B_NOP, "Snap Mode%t|Closest%x0|Center%x1|Median%x2|Active%x3",xco,yco,70,YIC, &ts->snap_target, 0, 0, 0, 0, "Snap Target Mode");
				xco+= XIC+70;
			} else {
				uiDefIconButBitS(block, TOG, SCE_SNAP, B_REDR, ICON_SNAP_GEAR,xco,yco,XIC,YIC, &ts->snap_flag, 0, 0, 0, 0, "Snap while Ctrl is held during transform (Shift Tab)");	
				xco+= XIC;
			}

			uiBlockEndAlign(block);
			header_xco_step(ar, &xco, &yco, &maxco, 10);
		}

		/* selection modus */
		if(obedit && (obedit->type == OB_MESH)) {
			BMEditMesh *em= ((Mesh *)obedit->data)->edit_btmesh;

			uiBlockBeginAlign(block);
			uiDefIconButBitS(block, TOG, SCE_SELECT_VERTEX, B_SEL_VERT, ICON_VERTEXSEL, xco,yco,XIC,YIC, &em->selectmode, 1.0, 0.0, 0, 0, "Vertex select mode (Ctrl Tab 1)");
			xco+= XIC;
			uiDefIconButBitS(block, TOG, SCE_SELECT_EDGE, B_SEL_EDGE, ICON_EDGESEL, xco,yco,XIC,YIC, &em->selectmode, 1.0, 0.0, 0, 0, "Edge select mode (Ctrl Tab 2)");
			xco+= XIC;
			uiDefIconButBitS(block, TOG, SCE_SELECT_FACE, B_SEL_FACE, ICON_FACESEL, xco,yco,XIC,YIC, &em->selectmode, 1.0, 0.0, 0, 0, "Face select mode (Ctrl Tab 3)");
			xco+= XIC;
			uiBlockEndAlign(block);
			if(v3d->drawtype > OB_WIRE) {
				uiDefIconButBitS(block, TOG, V3D_ZBUF_SELECT, B_REDR, ICON_ORTHO, xco,yco,XIC,YIC, &v3d->flag, 1.0, 0.0, 0, 0, "Occlude background geometry");
				xco+= XIC;
			}
			uiBlockEndAlign(block);
			header_xco_step(ar, &xco, &yco, &maxco, XIC);
		}
		else if(G.f & G_PARTICLEEDIT) {
			uiBlockBeginAlign(block);
			uiDefIconButBitI(block, TOG, SCE_SELECT_PATH, B_SEL_PATH, ICON_EDGESEL, xco,yco,XIC,YIC, &ts->particle.selectmode, 1.0, 0.0, 0, 0, "Path edit mode");
			xco+= XIC;
			uiDefIconButBitI(block, TOG, SCE_SELECT_POINT, B_SEL_POINT, ICON_VERTEXSEL, xco,yco,XIC,YIC, &ts->particle.selectmode, 1.0, 0.0, 0, 0, "Point select mode");
			xco+= XIC;
			uiDefIconButBitI(block, TOG, SCE_SELECT_END, B_SEL_END, ICON_FACESEL, xco,yco,XIC,YIC, &ts->particle.selectmode, 1.0, 0.0, 0, 0, "Tip select mode");
			xco+= XIC;
			uiBlockEndAlign(block);
			
			if(v3d->drawtype > OB_WIRE) {
				uiDefIconButBitS(block, TOG, V3D_ZBUF_SELECT, B_REDR, ICON_ORTHO, xco,yco,XIC,YIC, &v3d->flag, 1.0, 0.0, 0, 0, "Limit selection to visible (clipped with depth buffer)");
				xco+= XIC;
			}
			uiBlockEndAlign(block);
			header_xco_step(ar, &xco, &yco, &maxco, XIC);
		}

		uiDefIconBut(block, BUT, B_VIEWRENDER, ICON_SCENE, xco,yco,XIC,YIC, NULL, 0, 1.0, 0, 0, "Render this window (Ctrl Click for anim)");
		
		
		if (ob && (ob->flag & OB_POSEMODE)) {
			xco+= XIC/2;
			uiBlockBeginAlign(block);
			
			uiDefIconBut(block, BUT, B_ACTCOPY, ICON_COPYDOWN,
					 xco,yco,XIC,YIC, 0, 0, 0, 0, 0, 
					 "Copies the current pose to the buffer");
			uiBlockSetButLock(block, object_data_is_libdata(ob), "Can't edit external libdata");
			xco+= XIC;

			uiDefIconBut(block, BUT, B_ACTPASTE, ICON_PASTEDOWN,
					 xco,yco,XIC,YIC, 0, 0, 0, 0, 0, 
					 "Pastes the pose from the buffer");
			xco+= XIC;
			uiDefIconBut(block, BUT, B_ACTPASTEFLIP, ICON_PASTEFLIPDOWN, 
					 xco,yco,XIC,YIC, 0, 0, 0, 0, 0, 
					 "Pastes the mirrored pose from the buffer");
			uiBlockEndAlign(block);
			header_xco_step(ar, &xco, &yco, &maxco, XIC);

		}
	}

	/* always as last  */
	UI_view2d_totRect_set(&ar->v2d, maxco+XIC+80, ar->v2d.tot.ymax-ar->v2d.tot.ymin);
	
	uiEndBlock(C, block);
	uiDrawBlock(C, block);
}
<|MERGE_RESOLUTION|>--- conflicted
+++ resolved
@@ -4142,13 +4142,8 @@
 		if(em) {
 			if(shift==0 || em->selectmode==0)
 				em->selectmode= SCE_SELECT_VERTEX;
-<<<<<<< HEAD
-			scene->selectmode= em->selectmode;
+			ts->selectmode= em->selectmode;
 			EDBM_selectmode_set(em);
-=======
-			ts->selectmode= em->selectmode;
-			EM_selectmode_set(em);
->>>>>>> 0bfc9870
 			WM_event_add_notifier(C, NC_OBJECT|ND_GEOM_SELECT, obedit);
 			ED_undo_push(C, "Selectmode Set: Vertex");
 		}
@@ -4161,13 +4156,8 @@
 				}
 				em->selectmode = SCE_SELECT_EDGE;
 			}
-<<<<<<< HEAD
-			scene->selectmode= em->selectmode;
+			ts->selectmode= em->selectmode;
 			EDBM_selectmode_set(em);
-=======
-			ts->selectmode= em->selectmode;
-			EM_selectmode_set(em);
->>>>>>> 0bfc9870
 			WM_event_add_notifier(C, NC_OBJECT|ND_GEOM_SELECT, obedit);
 			ED_undo_push(C, "Selectmode Set: Edge");
 		}
@@ -4175,24 +4165,13 @@
 	case B_SEL_FACE:
 		if(em) {
 			if( shift==0 || em->selectmode==0){
-<<<<<<< HEAD
-				if( ((scene->selectmode ^ SCE_SELECT_FACE) == SCE_SELECT_VERTEX) || ((scene->selectmode ^ SCE_SELECT_FACE) == SCE_SELECT_EDGE)){
-					if(ctrl)
-						EDBM_convertsel(em, (scene->selectmode ^ SCE_SELECT_FACE),SCE_SELECT_FACE);
-				}
-				em->selectmode = SCE_SELECT_FACE;
-			}
-			scene->selectmode= em->selectmode;
-			EDBM_selectmode_set(em);
-=======
 				if( ((ts->selectmode ^ SCE_SELECT_FACE) == SCE_SELECT_VERTEX) || ((ts->selectmode ^ SCE_SELECT_FACE) == SCE_SELECT_EDGE)){
-					if(ctrl) EM_convertsel(em, (ts->selectmode ^ SCE_SELECT_FACE),SCE_SELECT_FACE);
+					if(ctrl) EDBM_convertsel(em, (ts->selectmode ^ SCE_SELECT_FACE),SCE_SELECT_FACE);
 				}
 				em->selectmode = SCE_SELECT_FACE;
 			}
 			ts->selectmode= em->selectmode;
-			EM_selectmode_set(em);
->>>>>>> 0bfc9870
+			EDBM_selectmode_set(em);
 			WM_event_add_notifier(C, NC_OBJECT|ND_GEOM_SELECT, obedit);
 			ED_undo_push(C, "Selectmode Set: Face");
 		}
@@ -4275,7 +4254,6 @@
 		}
 		break;
 	}
-
 }
 
 static void view3d_header_pulldowns(const bContext *C, uiBlock *block, Object *ob, int *xcoord, int yco)
