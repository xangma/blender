--- conflicted
+++ resolved
@@ -1070,20 +1070,6 @@
 	return BKE_imtype_is_movie(rd->im_format.imtype);
 }
 
-<<<<<<< HEAD
-=======
-static bool rna_RenderSettings_save_buffers_get(PointerRNA *ptr)
-{
-	RenderData *rd = (RenderData *)ptr->data;
-	Scene *scene = (Scene *)ptr->id.data;
-
-	if (!BKE_scene_use_new_shading_nodes(scene))
-		return (rd->scemode & (R_EXR_TILE_FILE | R_FULL_SAMPLE)) != 0;
-	else
-		return (rd->scemode & R_EXR_TILE_FILE) != 0;
-}
-
->>>>>>> 0e2915b2
 static void rna_ImageFormatSettings_file_format_set(PointerRNA *ptr, int value)
 {
 	ImageFormatData *imf = (ImageFormatData *)ptr->data;
@@ -1470,12 +1456,12 @@
 	ED_render_engine_changed(bmain);
 }
 
-static int rna_RenderSettings_multiple_engines_get(PointerRNA *UNUSED(ptr))
+static bool rna_RenderSettings_multiple_engines_get(PointerRNA *UNUSED(ptr))
 {
 	return (BLI_listbase_count(&R_engines) > 1);
 }
 
-static int rna_RenderSettings_use_spherical_stereo_get(PointerRNA *ptr)
+static bool rna_RenderSettings_use_spherical_stereo_get(PointerRNA *ptr)
 {
 	Scene *scene = (Scene *)ptr->id.data;
 	return BKE_scene_use_spherical_stereo(scene);
@@ -1503,22 +1489,14 @@
 	DEG_id_tag_update(&scene->id, 0);
 }
 
-<<<<<<< HEAD
 void rna_Scene_use_view_map_cache_update(Main *UNUSED(bmain), Scene *UNUSED(scene), PointerRNA *UNUSED(ptr))
-=======
-static bool rna_RenderSettings_multiple_engines_get(PointerRNA *UNUSED(ptr))
->>>>>>> 0e2915b2
 {
 #ifdef WITH_FREESTYLE
 	FRS_free_view_map_cache();
 #endif
 }
 
-<<<<<<< HEAD
 void rna_ViewLayer_name_set(PointerRNA *ptr, const char *value)
-=======
-static bool rna_RenderSettings_use_shading_nodes_get(PointerRNA *ptr)
->>>>>>> 0e2915b2
 {
 	Scene *scene = (Scene *)ptr->id.data;
 	ViewLayer *view_layer = (ViewLayer *)ptr->data;
@@ -1526,37 +1504,12 @@
 	BKE_view_layer_rename(G_MAIN, scene, view_layer, value);
 }
 
-<<<<<<< HEAD
 static void rna_SceneRenderView_name_set(PointerRNA *ptr, const char *value)
 {
 	Scene *scene = (Scene *)ptr->id.data;
 	SceneRenderView *rv = (SceneRenderView *)ptr->data;
 	BLI_strncpy_utf8(rv->name, value, sizeof(rv->name));
 	BLI_uniquename(&scene->r.views, rv, DATA_("RenderView"), '.', offsetof(SceneRenderView, name), sizeof(rv->name));
-=======
-static bool rna_RenderSettings_use_spherical_stereo_get(PointerRNA *ptr)
-{
-	Scene *scene = (Scene *)ptr->id.data;
-	return BKE_scene_use_spherical_stereo(scene);
-}
-
-static bool rna_RenderSettings_use_game_engine_get(PointerRNA *ptr)
-{
-	RenderData *rd = (RenderData *)ptr->data;
-	RenderEngineType *type;
-
-	for (type = R_engines.first; type; type = type->next)
-		if (STREQ(type->idname, rd->engine))
-			return (type->flag & RE_GAME) != 0;
-
-	return 0;
-}
-
-static void rna_SceneRenderLayer_layer_set(PointerRNA *ptr, const bool *values)
-{
-	SceneRenderLayer *rl = (SceneRenderLayer *)ptr->data;
-	rl->lay = ED_view3d_scene_layer_set(rl->lay, values, NULL);
->>>>>>> 0e2915b2
 }
 
 void rna_ViewLayer_pass_update(Main *bmain, Scene *activescene, PointerRNA *ptr)
@@ -1744,25 +1697,6 @@
 	}
 }
 
-<<<<<<< HEAD
-=======
-static bool rna_GameSettings_auto_start_get(PointerRNA *UNUSED(ptr))
-{
-	return (G.fileflags & G_FILE_AUTOPLAY) != 0;
-}
-
-static void rna_GameSettings_auto_start_set(PointerRNA *UNUSED(ptr), bool value)
-{
-	if (value)
-		G.fileflags |= G_FILE_AUTOPLAY;
-	else
-		G.fileflags &= ~G_FILE_AUTOPLAY;
-}
-
-static void rna_GameSettings_exit_key_set(PointerRNA *ptr, int value)
-{
-	GameData *gm = (GameData *)ptr->data;
->>>>>>> 0e2915b2
 
 
 static TimeMarker *rna_TimeLine_add(Scene *scene, const char name[], int frame)
