/*
 * ***** BEGIN GPL LICENSE BLOCK *****
 *
 * This program is free software; you can redistribute it and/or
 * modify it under the terms of the GNU General Public License
 * as published by the Free Software Foundation; either version 2
 * of the License, or (at your option) any later version.
 *
 * This program is distributed in the hope that it will be useful,
 * but WITHOUT ANY WARRANTY; without even the implied warranty of
 * MERCHANTABILITY or FITNESS FOR A PARTICULAR PURPOSE.  See the
 * GNU General Public License for more details.
 *
 * You should have received a copy of the GNU General Public License
 * along with this program; if not, write to the Free Software  Foundation,
 * Inc., 51 Franklin Street, Fifth Floor, Boston, MA 02110-1301, USA.
 *
 * The Original Code is Copyright (C) 2005 by the Blender Foundation.
 * All rights reserved.
 *
 * Contributor(s): Alexander Pinzon
 *
 * ***** END GPL LICENSE BLOCK *****
 *
 */

/** \file blender/modifiers/intern/MOD_laplaciansmooth.c
 *  \ingroup modifiers
 */


#include "DNA_meshdata_types.h"
#include "DNA_object_types.h"

#include "BLI_math.h"
#include "BLI_utildefines.h"

#include "MEM_guardedalloc.h"

#include "BKE_cdderivedmesh.h"
#include "BKE_deform.h"
#include "BKE_modifier.h"

#include "MOD_util.h"

#include "eigen_capi.h"

#if 0
#define MOD_LAPLACIANSMOOTH_MAX_EDGE_PERCENTAGE 1.8f
#define MOD_LAPLACIANSMOOTH_MIN_EDGE_PERCENTAGE 0.02f
#endif

struct BLaplacianSystem {
	float *eweights;        /* Length weights per Edge */
	float (*fweights)[3];   /* Cotangent weights per face */
	float *ring_areas;      /* Total area per ring*/
	float *vlengths;        /* Total sum of lengths(edges) per vertice*/
	float *vweights;        /* Total sum of weights per vertice*/
	int numEdges;           /* Number of edges*/
	int numLoops;           /* Number of edges*/
	int numPolys;           /* Number of faces*/
	int numVerts;           /* Number of verts*/
	short *numNeFa;         /* Number of neighboors faces around vertice*/
	short *numNeEd;         /* Number of neighboors Edges around vertice*/
	short *zerola;          /* Is zero area or length*/

	/* Pointers to data*/
	float (*vertexCos)[3];
	const MPoly *mpoly;
	const MLoop *mloop;
	const MEdge *medges;
	LinearSolver *context;

	/*Data*/
	float min_area;
	float vert_centroid[3];
};
typedef struct BLaplacianSystem LaplacianSystem;

static CustomDataMask required_data_mask(Object *ob, ModifierData *md);
static bool is_disabled(ModifierData *md, int useRenderParams);
static float compute_volume(const float center[3], float (*vertexCos)[3], const MPoly *mpoly, int numPolys, const MLoop *mloop);
static LaplacianSystem *init_laplacian_system(int a_numEdges, int a_numPolys, int a_numLoops, int a_numVerts);
static void delete_laplacian_system(LaplacianSystem *sys);
static void fill_laplacian_matrix(LaplacianSystem *sys);
static void init_data(ModifierData *md);
static void init_laplacian_matrix(LaplacianSystem *sys);
static void memset_laplacian_system(LaplacianSystem *sys, int val);
static void volume_preservation(LaplacianSystem *sys, float vini, float vend, short flag);
static void validate_solution(LaplacianSystem *sys, short flag, float lambda, float lambda_border);

static void delete_laplacian_system(LaplacianSystem *sys)
{
	MEM_SAFE_FREE(sys->eweights);
	MEM_SAFE_FREE(sys->fweights);
	MEM_SAFE_FREE(sys->numNeEd);
	MEM_SAFE_FREE(sys->numNeFa);
	MEM_SAFE_FREE(sys->ring_areas);
	MEM_SAFE_FREE(sys->vlengths);
	MEM_SAFE_FREE(sys->vweights);
	MEM_SAFE_FREE(sys->zerola);

	if (sys->context) {
		EIG_linear_solver_delete(sys->context);
	}
	sys->vertexCos = NULL;
	sys->mpoly = NULL;
	sys->mloop = NULL;
	sys->medges = NULL;
	MEM_freeN(sys);
}

static void memset_laplacian_system(LaplacianSystem *sys, int val)
{
	memset(sys->eweights,     val, sizeof(float) * sys->numEdges);
	memset(sys->fweights,     val, sizeof(float[3]) * sys->numLoops);
	memset(sys->numNeEd,      val, sizeof(short) * sys->numVerts);
	memset(sys->numNeFa,      val, sizeof(short) * sys->numVerts);
	memset(sys->ring_areas,   val, sizeof(float) * sys->numVerts);
	memset(sys->vlengths,     val, sizeof(float) * sys->numVerts);
	memset(sys->vweights,     val, sizeof(float) * sys->numVerts);
	memset(sys->zerola,       val, sizeof(short) * sys->numVerts);
}

static LaplacianSystem *init_laplacian_system(int a_numEdges, int a_numPolys, int a_numLoops, int a_numVerts)
{
	LaplacianSystem *sys;
	sys = MEM_callocN(sizeof(LaplacianSystem), "ModLaplSmoothSystem");
	sys->numEdges = a_numEdges;
	sys->numPolys = a_numPolys;
	sys->numLoops = a_numLoops;
	sys->numVerts = a_numVerts;

	sys->eweights =  MEM_calloc_arrayN(sys->numEdges, sizeof(float), __func__);
	sys->fweights =  MEM_calloc_arrayN(sys->numLoops, sizeof(float[3]), __func__);
	sys->numNeEd =  MEM_calloc_arrayN(sys->numVerts, sizeof(short), __func__);
	sys->numNeFa =  MEM_calloc_arrayN(sys->numVerts, sizeof(short), __func__);
	sys->ring_areas =  MEM_calloc_arrayN(sys->numVerts, sizeof(float), __func__);
	sys->vlengths =  MEM_calloc_arrayN(sys->numVerts, sizeof(float), __func__);
	sys->vweights =  MEM_calloc_arrayN(sys->numVerts, sizeof(float), __func__);
	sys->zerola =  MEM_calloc_arrayN(sys->numVerts, sizeof(short), __func__);

	return sys;
}

static float compute_volume(
        const float center[3], float (*vertexCos)[3],
        const MPoly *mpoly, int numPolys, const MLoop *mloop)
{
	int i;
	float vol = 0.0f;

	for (i = 0; i < numPolys; i++) {
		const MPoly *mp = &mpoly[i];
		const MLoop *l_first = &mloop[mp->loopstart];
		const MLoop *l_prev = l_first + 1;
		const MLoop *l_curr = l_first + 2;
		const MLoop *l_term = l_first + mp->totloop;


		for (;
		     l_curr != l_term;
		     l_prev = l_curr, l_curr++)
		{
			vol += volume_tetrahedron_signed_v3(
			        center,
			        vertexCos[l_first->v],
			        vertexCos[l_prev->v],
			        vertexCos[l_curr->v]);
		}
	}

	return fabsf(vol);
}

static void volume_preservation(LaplacianSystem *sys, float vini, float vend, short flag)
{
	float beta;
	int i;

	if (vend != 0.0f) {
		beta  = pow(vini / vend, 1.0f / 3.0f);
		for (i = 0; i < sys->numVerts; i++) {
			if (flag & MOD_LAPLACIANSMOOTH_X) {
				sys->vertexCos[i][0] = (sys->vertexCos[i][0] - sys->vert_centroid[0]) * beta + sys->vert_centroid[0];
			}
			if (flag & MOD_LAPLACIANSMOOTH_Y) {
				sys->vertexCos[i][1] = (sys->vertexCos[i][1] - sys->vert_centroid[1]) * beta + sys->vert_centroid[1];
			}
			if (flag & MOD_LAPLACIANSMOOTH_Z) {
				sys->vertexCos[i][2] = (sys->vertexCos[i][2] - sys->vert_centroid[2]) * beta + sys->vert_centroid[2];
			}

		}
	}
}

static void init_laplacian_matrix(LaplacianSystem *sys)
{
	float *v1, *v2;
	float w1, w2, w3;
	float areaf;
	int i;
	unsigned int idv1, idv2;

	for (i = 0; i < sys->numEdges; i++) {
		idv1 = sys->medges[i].v1;
		idv2 = sys->medges[i].v2;

		v1 = sys->vertexCos[idv1];
		v2 = sys->vertexCos[idv2];

		sys->numNeEd[idv1] = sys->numNeEd[idv1] + 1;
		sys->numNeEd[idv2] = sys->numNeEd[idv2] + 1;
		w1 = len_v3v3(v1, v2);
		if (w1 < sys->min_area) {
			sys->zerola[idv1] = 1;
			sys->zerola[idv2] = 1;
		}
		else {
			w1 = 1.0f / w1;
		}

		sys->eweights[i] = w1;
	}

	for (i = 0; i < sys->numPolys; i++) {
		const MPoly *mp = &sys->mpoly[i];
		const MLoop *l_next = &sys->mloop[mp->loopstart];
		const MLoop *l_term = l_next + mp->totloop;
		const MLoop *l_prev = l_term - 2;
		const MLoop *l_curr = l_term - 1;

		for (;
		     l_next != l_term;
		     l_prev = l_curr, l_curr = l_next, l_next++)
		{
			const float *v_prev = sys->vertexCos[l_prev->v];
			const float *v_curr = sys->vertexCos[l_curr->v];
			const float *v_next = sys->vertexCos[l_next->v];
			const unsigned int l_curr_index = l_curr - sys->mloop;

			sys->numNeFa[l_curr->v] += 1;

			areaf = area_tri_v3(v_prev, v_curr, v_next);

			if (areaf < sys->min_area) {
				sys->zerola[l_curr->v] = 1;
			}

			sys->ring_areas[l_prev->v] += areaf;
			sys->ring_areas[l_curr->v] += areaf;
			sys->ring_areas[l_next->v] += areaf;

			w1 = cotangent_tri_weight_v3(v_curr, v_next, v_prev) / 2.0f;
			w2 = cotangent_tri_weight_v3(v_next, v_prev, v_curr) / 2.0f;
			w3 = cotangent_tri_weight_v3(v_prev, v_curr, v_next) / 2.0f;

			sys->fweights[l_curr_index][0] += w1;
			sys->fweights[l_curr_index][1] += w2;
			sys->fweights[l_curr_index][2] += w3;

			sys->vweights[l_curr->v] += w2 + w3;
			sys->vweights[l_next->v] += w1 + w3;
			sys->vweights[l_prev->v] += w1 + w2;
		}
	}
	for (i = 0; i < sys->numEdges; i++) {
		idv1 = sys->medges[i].v1;
		idv2 = sys->medges[i].v2;
		/* if is boundary, apply scale-dependent umbrella operator only with neighboors in boundary */
		if (sys->numNeEd[idv1] != sys->numNeFa[idv1] && sys->numNeEd[idv2] != sys->numNeFa[idv2]) {
			sys->vlengths[idv1] += sys->eweights[i];
			sys->vlengths[idv2] += sys->eweights[i];
		}
	}

}

static void fill_laplacian_matrix(LaplacianSystem *sys)
{
	int i;
	unsigned int idv1, idv2;

	for (i = 0; i < sys->numPolys; i++) {
		const MPoly *mp = &sys->mpoly[i];
		const MLoop *l_next = &sys->mloop[mp->loopstart];
		const MLoop *l_term = l_next + mp->totloop;
		const MLoop *l_prev = l_term - 2;
		const MLoop *l_curr = l_term - 1;

		for (;
		     l_next != l_term;
		     l_prev = l_curr, l_curr = l_next, l_next++)
		{
			const unsigned int l_curr_index = l_curr - sys->mloop;

			/* Is ring if number of faces == number of edges around vertice*/
			if (sys->numNeEd[l_curr->v] == sys->numNeFa[l_curr->v] && sys->zerola[l_curr->v] == 0) {
				EIG_linear_solver_matrix_add(sys->context, l_curr->v, l_next->v, sys->fweights[l_curr_index][2] * sys->vweights[l_curr->v]);
				EIG_linear_solver_matrix_add(sys->context, l_curr->v, l_prev->v, sys->fweights[l_curr_index][1] * sys->vweights[l_curr->v]);
			}
			if (sys->numNeEd[l_next->v] == sys->numNeFa[l_next->v] && sys->zerola[l_next->v] == 0) {
				EIG_linear_solver_matrix_add(sys->context, l_next->v, l_curr->v, sys->fweights[l_curr_index][2] * sys->vweights[l_next->v]);
				EIG_linear_solver_matrix_add(sys->context, l_next->v, l_prev->v, sys->fweights[l_curr_index][0] * sys->vweights[l_next->v]);
			}
			if (sys->numNeEd[l_prev->v] == sys->numNeFa[l_prev->v] && sys->zerola[l_prev->v] == 0) {
				EIG_linear_solver_matrix_add(sys->context, l_prev->v, l_curr->v, sys->fweights[l_curr_index][1] * sys->vweights[l_prev->v]);
				EIG_linear_solver_matrix_add(sys->context, l_prev->v, l_next->v, sys->fweights[l_curr_index][0] * sys->vweights[l_prev->v]);
			}
		}
	}

	for (i = 0; i < sys->numEdges; i++) {
		idv1 = sys->medges[i].v1;
		idv2 = sys->medges[i].v2;
		/* Is boundary */
		if (sys->numNeEd[idv1] != sys->numNeFa[idv1] &&
		    sys->numNeEd[idv2] != sys->numNeFa[idv2] &&
		    sys->zerola[idv1] == 0 &&
		    sys->zerola[idv2] == 0)
		{
			EIG_linear_solver_matrix_add(sys->context, idv1, idv2, sys->eweights[i] * sys->vlengths[idv1]);
			EIG_linear_solver_matrix_add(sys->context, idv2, idv1, sys->eweights[i] * sys->vlengths[idv2]);
		}
	}
}

static void validate_solution(LaplacianSystem *sys, short flag, float lambda, float lambda_border)
{
	int i;
	float lam;
	float vini, vend;

	if (flag & MOD_LAPLACIANSMOOTH_PRESERVE_VOLUME) {
		vini = compute_volume(sys->vert_centroid, sys->vertexCos, sys->mpoly, sys->numPolys, sys->mloop);
	}
	for (i = 0; i < sys->numVerts; i++) {
		if (sys->zerola[i] == 0) {
			lam = sys->numNeEd[i] == sys->numNeFa[i] ? (lambda >= 0.0f ? 1.0f : -1.0f) : (lambda_border >= 0.0f ? 1.0f : -1.0f);
			if (flag & MOD_LAPLACIANSMOOTH_X) {
				sys->vertexCos[i][0] += lam * ((float)EIG_linear_solver_variable_get(sys->context, 0, i) - sys->vertexCos[i][0]);
			}
			if (flag & MOD_LAPLACIANSMOOTH_Y) {
				sys->vertexCos[i][1] += lam * ((float)EIG_linear_solver_variable_get(sys->context, 1, i) - sys->vertexCos[i][1]);
			}
			if (flag & MOD_LAPLACIANSMOOTH_Z) {
				sys->vertexCos[i][2] += lam * ((float)EIG_linear_solver_variable_get(sys->context, 2, i) - sys->vertexCos[i][2]);
			}
		}
	}
	if (flag & MOD_LAPLACIANSMOOTH_PRESERVE_VOLUME) {
		vend = compute_volume(sys->vert_centroid, sys->vertexCos, sys->mpoly, sys->numPolys, sys->mloop);
		volume_preservation(sys, vini, vend, flag);
	}
}

static void laplaciansmoothModifier_do(
        LaplacianSmoothModifierData *smd, Object *ob, DerivedMesh *dm,
        float (*vertexCos)[3], int numVerts)
{
	LaplacianSystem *sys;
	MDeformVert *dvert = NULL;
	MDeformVert *dv = NULL;
	float w, wpaint;
	int i, iter;
	int defgrp_index;

	sys = init_laplacian_system(dm->getNumEdges(dm), dm->getNumPolys(dm), dm->getNumLoops(dm), numVerts);
	if (!sys) {
		return;
	}

	sys->mpoly = dm->getPolyArray(dm);
	sys->mloop = dm->getLoopArray(dm);
	sys->medges = dm->getEdgeArray(dm);
	sys->vertexCos = vertexCos;
	sys->min_area = 0.00001f;
	modifier_get_vgroup(ob, dm, smd->defgrp_name, &dvert, &defgrp_index);

	sys->vert_centroid[0] = 0.0f;
	sys->vert_centroid[1] = 0.0f;
	sys->vert_centroid[2] = 0.0f;
	memset_laplacian_system(sys, 0);

	sys->context = EIG_linear_least_squares_solver_new(numVerts, numVerts, 3);

	init_laplacian_matrix(sys);

	for (iter = 0; iter < smd->repeat; iter++) {
		for (i = 0; i < numVerts; i++) {
			EIG_linear_solver_variable_set(sys->context, 0, i, vertexCos[i][0]);
			EIG_linear_solver_variable_set(sys->context, 1, i, vertexCos[i][1]);
			EIG_linear_solver_variable_set(sys->context, 2, i, vertexCos[i][2]);
			if (iter == 0) {
				add_v3_v3(sys->vert_centroid, vertexCos[i]);
			}
		}
		if (iter == 0 && numVerts > 0) {
			mul_v3_fl(sys->vert_centroid, 1.0f / (float)numVerts);
		}

		dv = dvert;
		for (i = 0; i < numVerts; i++) {
			EIG_linear_solver_right_hand_side_add(sys->context, 0, i, vertexCos[i][0]);
			EIG_linear_solver_right_hand_side_add(sys->context, 1, i, vertexCos[i][1]);
			EIG_linear_solver_right_hand_side_add(sys->context, 2, i, vertexCos[i][2]);
			if (iter == 0) {
				if (dv) {
					wpaint = defvert_find_weight(dv, defgrp_index);
					dv++;
				}
				else {
					wpaint = 1.0f;
				}

				if (sys->zerola[i] == 0) {
					if (smd->flag & MOD_LAPLACIANSMOOTH_NORMALIZED) {
						w = sys->vweights[i];
						sys->vweights[i] = (w == 0.0f) ? 0.0f : -fabsf(smd->lambda) * wpaint / w;
						w = sys->vlengths[i];
						sys->vlengths[i] = (w == 0.0f) ? 0.0f : -fabsf(smd->lambda_border) * wpaint * 2.0f / w;
						if (sys->numNeEd[i] == sys->numNeFa[i]) {
							EIG_linear_solver_matrix_add(sys->context, i, i,  1.0f + fabsf(smd->lambda) * wpaint);
						}
						else {
							EIG_linear_solver_matrix_add(sys->context, i, i,  1.0f + fabsf(smd->lambda_border) * wpaint * 2.0f);
						}
					}
					else {
						w = sys->vweights[i] * sys->ring_areas[i];
						sys->vweights[i] = (w == 0.0f) ? 0.0f : -fabsf(smd->lambda) * wpaint / (4.0f * w);
						w = sys->vlengths[i];
						sys->vlengths[i] = (w == 0.0f) ? 0.0f : -fabsf(smd->lambda_border) * wpaint * 2.0f / w;

						if (sys->numNeEd[i] == sys->numNeFa[i]) {
							EIG_linear_solver_matrix_add(sys->context, i, i,  1.0f + fabsf(smd->lambda) * wpaint / (4.0f * sys->ring_areas[i]));
						}
						else {
							EIG_linear_solver_matrix_add(sys->context, i, i,  1.0f + fabsf(smd->lambda_border) * wpaint * 2.0f);
						}
					}
				}
				else {
					EIG_linear_solver_matrix_add(sys->context, i, i, 1.0f);
				}
			}
		}

		if (iter == 0) {
			fill_laplacian_matrix(sys);
		}

		if (EIG_linear_solver_solve(sys->context)) {
			validate_solution(sys, smd->flag, smd->lambda, smd->lambda_border);
		}
	}
	EIG_linear_solver_delete(sys->context);
	sys->context = NULL;

	delete_laplacian_system(sys);
}

static void init_data(ModifierData *md)
{
	LaplacianSmoothModifierData *smd = (LaplacianSmoothModifierData *) md;
	smd->lambda = 0.01f;
	smd->lambda_border = 0.01f;
	smd->repeat = 1;
	smd->flag = MOD_LAPLACIANSMOOTH_X | MOD_LAPLACIANSMOOTH_Y | MOD_LAPLACIANSMOOTH_Z | MOD_LAPLACIANSMOOTH_PRESERVE_VOLUME | MOD_LAPLACIANSMOOTH_NORMALIZED;
	smd->defgrp_name[0] = '\0';
}

static bool is_disabled(ModifierData *md, int UNUSED(useRenderParams))
{
	LaplacianSmoothModifierData *smd = (LaplacianSmoothModifierData *) md;
	short flag;

	flag = smd->flag & (MOD_LAPLACIANSMOOTH_X | MOD_LAPLACIANSMOOTH_Y | MOD_LAPLACIANSMOOTH_Z);

	/* disable if modifier is off for X, Y and Z or if factor is 0 */
	if (flag == 0) return 1;

	return 0;
}

static CustomDataMask required_data_mask(Object *UNUSED(ob), ModifierData *md)
{
	LaplacianSmoothModifierData *smd = (LaplacianSmoothModifierData *)md;
	CustomDataMask dataMask = 0;

	/* ask for vertexgroups if we need them */
	if (smd->defgrp_name[0]) dataMask |= CD_MASK_MDEFORMVERT;

	return dataMask;
}

static void deformVerts(ModifierData *md, const ModifierEvalContext *ctx, DerivedMesh *derivedData,
                        float (*vertexCos)[3], int numVerts)
{
	DerivedMesh *dm;

	if (numVerts == 0)
		return;

	dm = get_dm(ctx->object, NULL, derivedData, NULL, false, false);

	laplaciansmoothModifier_do((LaplacianSmoothModifierData *)md, ctx->object, dm,
	                           vertexCos, numVerts);

	if (dm != derivedData)
		dm->release(dm);
}

static void deformVertsEM(
        ModifierData *md, const ModifierEvalContext *ctx, struct BMEditMesh *editData,
        DerivedMesh *derivedData, float (*vertexCos)[3], int numVerts)
{
	DerivedMesh *dm;

	if (numVerts == 0)
		return;

	dm = get_dm(ctx->object, editData, derivedData, NULL, false, false);

	laplaciansmoothModifier_do((LaplacianSmoothModifierData *)md, ctx->object, dm,
	                           vertexCos, numVerts);

	if (dm != derivedData)
		dm->release(dm);
}


ModifierTypeInfo modifierType_LaplacianSmooth = {
	/* name */              "Laplacian Smooth",
	/* structName */        "LaplacianSmoothModifierData",
	/* structSize */        sizeof(LaplacianSmoothModifierData),
	/* type */              eModifierTypeType_OnlyDeform,
	/* flags */             eModifierTypeFlag_AcceptsMesh |
	                        eModifierTypeFlag_SupportsEditmode,

<<<<<<< HEAD
	/* copy_data */         copy_data,

	/* deformVerts_DM */    deformVerts,
	/* deformMatrices_DM */ NULL,
	/* deformVertsEM_DM */  deformVertsEM,
	/* deformMatricesEM_DM*/NULL,
	/* applyModifier_DM */  NULL,
	/* applyModifierEM_DM */NULL,

	/* deformVerts */       NULL,
=======
	/* copy_data */         modifier_copyData_generic,
	/* deformVerts */       deformVerts,
>>>>>>> 3740f759
	/* deformMatrices */    NULL,
	/* deformVertsEM */     NULL,
	/* deformMatricesEM */  NULL,
	/* applyModifier */     NULL,
	/* applyModifierEM */   NULL,

	/* initData */          init_data,
	/* requiredDataMask */  required_data_mask,
	/* freeData */          NULL,
	/* isDisabled */        is_disabled,
	/* updateDepsgraph */   NULL,
	/* dependsOnTime */     NULL,
	/* dependsOnNormals */	NULL,
	/* foreachObjectLink */ NULL,
	/* foreachIDLink */     NULL,
	/* foreachTexLink */    NULL,
};<|MERGE_RESOLUTION|>--- conflicted
+++ resolved
@@ -539,8 +539,7 @@
 	/* flags */             eModifierTypeFlag_AcceptsMesh |
 	                        eModifierTypeFlag_SupportsEditmode,
 
-<<<<<<< HEAD
-	/* copy_data */         copy_data,
+	/* copyData */          modifier_copyData_generic,
 
 	/* deformVerts_DM */    deformVerts,
 	/* deformMatrices_DM */ NULL,
@@ -550,10 +549,6 @@
 	/* applyModifierEM_DM */NULL,
 
 	/* deformVerts */       NULL,
-=======
-	/* copy_data */         modifier_copyData_generic,
-	/* deformVerts */       deformVerts,
->>>>>>> 3740f759
 	/* deformMatrices */    NULL,
 	/* deformVertsEM */     NULL,
 	/* deformMatricesEM */  NULL,
