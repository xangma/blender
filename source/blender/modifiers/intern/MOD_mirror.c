/*
 * ***** BEGIN GPL LICENSE BLOCK *****
 *
 * This program is free software; you can redistribute it and/or
 * modify it under the terms of the GNU General Public License
 * as published by the Free Software Foundation; either version 2
 * of the License, or (at your option) any later version.
 *
 * This program is distributed in the hope that it will be useful,
 * but WITHOUT ANY WARRANTY; without even the implied warranty of
 * MERCHANTABILITY or FITNESS FOR A PARTICULAR PURPOSE.  See the
 * GNU General Public License for more details.
 *
 * You should have received a copy of the GNU General Public License
 * along with this program; if not, write to the Free Software  Foundation,
 * Inc., 51 Franklin Street, Fifth Floor, Boston, MA 02110-1301, USA.
 *
 * The Original Code is Copyright (C) 2005 by the Blender Foundation.
 * All rights reserved.
 *
 * Contributor(s): Daniel Dunbar
 *                 Ton Roosendaal,
 *                 Ben Batt,
 *                 Brecht Van Lommel,
 *                 Campbell Barton
 *
 * ***** END GPL LICENSE BLOCK *****
 *
 */

/** \file blender/modifiers/intern/MOD_mirror.c
 *  \ingroup modifiers
 */


#include "DNA_mesh_types.h"
#include "DNA_meshdata_types.h"
#include "DNA_object_types.h"

#include "BLI_math.h"

#include "BKE_library.h"
#include "BKE_library_query.h"
#include "BKE_mesh.h"
#include "BKE_modifier.h"
#include "BKE_deform.h"

#include "MEM_guardedalloc.h"

#include "DEG_depsgraph_build.h"

#include "MOD_modifiertypes.h"

static void initData(ModifierData *md)
{
	MirrorModifierData *mmd = (MirrorModifierData *) md;

	mmd->flag |= (MOD_MIR_AXIS_X | MOD_MIR_VGROUP);
	mmd->tolerance = 0.001;
	mmd->mirror_ob = NULL;
}

static void foreachObjectLink(
        ModifierData *md, Object *ob,
        ObjectWalkFunc walk, void *userData)
{
	MirrorModifierData *mmd = (MirrorModifierData *) md;

	walk(userData, ob, &mmd->mirror_ob, IDWALK_CB_NOP);
}

static void updateDepsgraph(ModifierData *md, const ModifierUpdateDepsgraphContext *ctx)
{
	MirrorModifierData *mmd = (MirrorModifierData *)md;
	if (mmd->mirror_ob != NULL) {
		DEG_add_object_relation(ctx->node, mmd->mirror_ob, DEG_OB_COMP_TRANSFORM, "Mirror Modifier");
	}
	DEG_add_object_relation(ctx->node, ctx->object, DEG_OB_COMP_TRANSFORM, "Mirror Modifier");
}

static Mesh *doMirrorOnAxis(
        MirrorModifierData *mmd,
        Object *ob,
        const Mesh *mesh,
        int axis)
{
	const float tolerance_sq = mmd->tolerance * mmd->tolerance;
	const bool do_vtargetmap = (mmd->flag & MOD_MIR_NO_MERGE) == 0;
	int tot_vtargetmap = 0;  /* total merge vertices */

	Mesh *result;
	const int maxVerts = mesh->totvert;
	const int maxEdges = mesh->totedge;
	const int maxLoops = mesh->totloop;
	const int maxPolys = mesh->totpoly;
	MVert *mv, *mv_prev;
	MEdge *me;
	MLoop *ml;
	MPoly *mp;
	float mtx[4][4];
	int i;
	int a, totshape;
	int *vtargetmap = NULL, *vtmap_a = NULL, *vtmap_b = NULL;

	/* mtx is the mirror transformation */
	unit_m4(mtx);
	mtx[axis][axis] = -1.0f;

	if (mmd->mirror_ob) {
		float tmp[4][4];
		float itmp[4][4];

		/* tmp is a transform from coords relative to the object's own origin,
		 * to coords relative to the mirror object origin */
		invert_m4_m4(tmp, mmd->mirror_ob->obmat);
		mul_m4_m4m4(tmp, tmp, ob->obmat);

		/* itmp is the reverse transform back to origin-relative coordinates */
		invert_m4_m4(itmp, tmp);

		/* combine matrices to get a single matrix that translates coordinates into
		 * mirror-object-relative space, does the mirror, and translates back to
		 * origin-relative space */
		mul_m4_m4m4(mtx, mtx, tmp);
		mul_m4_m4m4(mtx, itmp, mtx);
	}

	result = BKE_mesh_new_nomain_from_template(
	        mesh, maxVerts * 2, maxEdges * 2, 0, maxLoops * 2, maxPolys * 2);

	/*copy customdata to original geometry*/
	CustomData_copy_data(&mesh->vdata, &result->vdata, 0, 0, maxVerts);
	CustomData_copy_data(&mesh->edata, &result->edata, 0, 0, maxEdges);
	CustomData_copy_data(&mesh->ldata, &result->ldata, 0, 0, maxLoops);
	CustomData_copy_data(&mesh->pdata, &result->pdata, 0, 0, maxPolys);

	/* Subsurf for eg wont have mesh data in the custom data arrays.
	 * now add mvert/medge/mpoly layers. */
	if (!CustomData_has_layer(&mesh->vdata, CD_MVERT)) {
		memcpy(result->mvert, mesh->mvert, sizeof(*result->mvert) * mesh->totvert);
	}
	if (!CustomData_has_layer(&mesh->edata, CD_MEDGE)) {
		memcpy(result->medge, mesh->medge, sizeof(*result->medge) * mesh->totedge);
	}
	if (!CustomData_has_layer(&mesh->pdata, CD_MPOLY)) {
		memcpy(result->mloop, mesh->mloop, sizeof(*result->mloop) * mesh->totloop);
		memcpy(result->mpoly, mesh->mpoly, sizeof(*result->mpoly) * mesh->totpoly);
	}

	/* copy customdata to new geometry,
	 * copy from its self because this data may have been created in the checks above */
	CustomData_copy_data(&result->vdata, &result->vdata, 0, maxVerts, maxVerts);
	CustomData_copy_data(&result->edata, &result->edata, 0, maxEdges, maxEdges);
	/* loops are copied later */
	CustomData_copy_data(&result->pdata, &result->pdata, 0, maxPolys, maxPolys);

	if (do_vtargetmap) {
		/* second half is filled with -1 */
		vtargetmap = MEM_malloc_arrayN(maxVerts, 2 * sizeof(int), "MOD_mirror tarmap");

		vtmap_a = vtargetmap;
		vtmap_b = vtargetmap + maxVerts;
	}

	/* mirror vertex coordinates */
	mv_prev = result->mvert;
	mv = mv_prev + maxVerts;
	for (i = 0; i < maxVerts; i++, mv++, mv_prev++) {
		mul_m4_v3(mtx, mv->co);

		if (do_vtargetmap) {
			/* compare location of the original and mirrored vertex, to see if they
			 * should be mapped for merging */
			if (UNLIKELY(len_squared_v3v3(mv_prev->co, mv->co) < tolerance_sq)) {
				*vtmap_a = maxVerts + i;
				tot_vtargetmap++;

				/* average location */
				mid_v3_v3v3(mv->co, mv_prev->co, mv->co);
				copy_v3_v3(mv_prev->co, mv->co);
			}
			else {
				*vtmap_a = -1;
			}

			*vtmap_b = -1; /* fill here to avoid 2x loops */

			vtmap_a++;
			vtmap_b++;
		}
	}

	/* handle shape keys */
	totshape = CustomData_number_of_layers(&result->vdata, CD_SHAPEKEY);
	for (a = 0; a < totshape; a++) {
		float (*cos)[3] = CustomData_get_layer_n(&result->vdata, CD_SHAPEKEY, a);
		for (i = maxVerts; i < result->totvert; i++) {
			mul_m4_v3(mtx, cos[i]);
		}
	}

	/* adjust mirrored edge vertex indices */
	me = result->medge + maxEdges;
	for (i = 0; i < maxEdges; i++, me++) {
		me->v1 += maxVerts;
		me->v2 += maxVerts;
	}

	/* adjust mirrored poly loopstart indices, and reverse loop order (normals) */
	mp = result->mpoly + maxPolys;
	ml = result->mloop;
	for (i = 0; i < maxPolys; i++, mp++) {
		MLoop *ml2;
		int j, e;

		/* reverse the loop, but we keep the first vertex in the face the same,
		 * to ensure that quads are split the same way as on the other side */
		CustomData_copy_data(&result->ldata, &result->ldata, mp->loopstart, mp->loopstart + maxLoops, 1);

		for (j = 1; j < mp->totloop; j++)
			CustomData_copy_data(&result->ldata, &result->ldata,
			                     mp->loopstart + j,
			                     mp->loopstart + maxLoops + mp->totloop - j,
			                     1);

		ml2 = ml + mp->loopstart + maxLoops;
		e = ml2[0].e;
		for (j = 0; j < mp->totloop - 1; j++) {
			ml2[j].e = ml2[j + 1].e;
		}
		ml2[mp->totloop - 1].e = e;

		mp->loopstart += maxLoops;
	}

	/* adjust mirrored loop vertex and edge indices */
	ml = result->mloop + maxLoops;
	for (i = 0; i < maxLoops; i++, ml++) {
		ml->v += maxVerts;
		ml->e += maxEdges;
	}

	/* handle uvs,
	 * let tessface recalc handle updating the MTFace data */
	if (mmd->flag & (MOD_MIR_MIRROR_U | MOD_MIR_MIRROR_V) || (is_zero_v2(mmd->uv_offset_copy) == false)) {
		const bool do_mirr_u = (mmd->flag & MOD_MIR_MIRROR_U) != 0;
		const bool do_mirr_v = (mmd->flag & MOD_MIR_MIRROR_V) != 0;

		const int totuv = CustomData_number_of_layers(&result->ldata, CD_MLOOPUV);

		for (a = 0; a < totuv; a++) {
			MLoopUV *dmloopuv = CustomData_get_layer_n(&result->ldata, CD_MLOOPUV, a);
			int j = maxLoops;
			dmloopuv += j; /* second set of loops only */
			for (; j-- > 0; dmloopuv++) {
				if (do_mirr_u) dmloopuv->uv[0] = 1.0f - dmloopuv->uv[0] + mmd->uv_offset[0];
				if (do_mirr_v) dmloopuv->uv[1] = 1.0f - dmloopuv->uv[1] + mmd->uv_offset[1];
				dmloopuv->uv[0] += mmd->uv_offset_copy[0];
				dmloopuv->uv[1] += mmd->uv_offset_copy[1];
			}
		}
	}

	/* handle vgroup stuff */
	if ((mmd->flag & MOD_MIR_VGROUP) && CustomData_has_layer(&result->vdata, CD_MDEFORMVERT)) {
		MDeformVert *dvert = (MDeformVert *) CustomData_get_layer(&result->vdata, CD_MDEFORMVERT) + maxVerts;
		int *flip_map = NULL, flip_map_len = 0;

		flip_map = defgroup_flip_map(ob, &flip_map_len, false);

		if (flip_map) {
			for (i = 0; i < maxVerts; dvert++, i++) {
				/* merged vertices get both groups, others get flipped */
				if (do_vtargetmap && (vtargetmap[i] != -1))
					defvert_flip_merged(dvert, flip_map, flip_map_len);
				else
					defvert_flip(dvert, flip_map, flip_map_len);
			}

			MEM_freeN(flip_map);
		}
	}

	if (do_vtargetmap) {
		/* slow - so only call if one or more merge verts are found,
		 * users may leave this on and not realize there is nothing to merge - campbell */
		if (tot_vtargetmap) {
			result = BKE_mesh_merge_verts(result, vtargetmap, tot_vtargetmap, MESH_MERGE_VERTS_DUMP_IF_MAPPED);
		}
		MEM_freeN(vtargetmap);
	}

	return result;
}

static Mesh *mirrorModifier__doMirror(
        MirrorModifierData *mmd,
        Object *ob, Mesh *mesh)
{
	Mesh *result = mesh;

	/* check which axes have been toggled and mirror accordingly */
	if (mmd->flag & MOD_MIR_AXIS_X) {
		result = doMirrorOnAxis(mmd, ob, result, 0);
	}
	if (mmd->flag & MOD_MIR_AXIS_Y) {
		Mesh *tmp = result;
		result = doMirrorOnAxis(mmd, ob, result, 1);
		if (tmp != mesh) {
			/* free intermediate results */
			BKE_id_free(NULL, tmp);
		}
	}
	if (mmd->flag & MOD_MIR_AXIS_Z) {
		Mesh *tmp = result;
		result = doMirrorOnAxis(mmd, ob, result, 2);
		if (tmp != mesh) {
			/* free intermediate results */
			BKE_id_free(NULL, tmp);
		}
	}

	return result;
}

static Mesh *applyModifier(
        ModifierData *md, const ModifierEvalContext *ctx,
        Mesh *mesh)
{
	Mesh *result;
	MirrorModifierData *mmd = (MirrorModifierData *) md;

	result = mirrorModifier__doMirror(mmd, ctx->object, mesh);

<<<<<<< HEAD
	if (result != mesh) {
		result->runtime.cd_dirty_vert |= CD_MASK_NORMAL;
	}
=======
	if (result != derivedData)
		result->dirty |= DM_DIRTY_NORMALS;

>>>>>>> a24b4e60
	return result;
}


ModifierTypeInfo modifierType_Mirror = {
	/* name */              "Mirror",
	/* structName */        "MirrorModifierData",
	/* structSize */        sizeof(MirrorModifierData),
	/* type */              eModifierTypeType_Constructive,
	/* flags */             eModifierTypeFlag_AcceptsMesh |
	                        eModifierTypeFlag_SupportsMapping |
	                        eModifierTypeFlag_SupportsEditmode |
	                        eModifierTypeFlag_EnableInEditmode |
	                        eModifierTypeFlag_AcceptsCVs |
	                        /* this is only the case when 'MOD_MIR_VGROUP' is used */
	                        eModifierTypeFlag_UsesPreview,

	/* copyData */          modifier_copyData_generic,

	/* deformVerts_DM */    NULL,
	/* deformMatrices_DM */ NULL,
	/* deformVertsEM_DM */  NULL,
	/* deformMatricesEM_DM*/NULL,
	/* applyModifier_DM */  NULL,
	/* applyModifierEM_DM */NULL,

	/* deformVerts */       NULL,
	/* deformMatrices */    NULL,
	/* deformVertsEM */     NULL,
	/* deformMatricesEM */  NULL,
	/* applyModifier */     applyModifier,
	/* applyModifierEM */   NULL,

	/* initData */          initData,
	/* requiredDataMask */  NULL,
	/* freeData */          NULL,
	/* isDisabled */        NULL,
	/* updateDepsgraph */   updateDepsgraph,
	/* dependsOnTime */     NULL,
	/* dependsOnNormals */	NULL,
	/* foreachObjectLink */ foreachObjectLink,
	/* foreachIDLink */     NULL,
	/* foreachTexLink */    NULL,
};<|MERGE_RESOLUTION|>--- conflicted
+++ resolved
@@ -332,15 +332,9 @@
 
 	result = mirrorModifier__doMirror(mmd, ctx->object, mesh);
 
-<<<<<<< HEAD
 	if (result != mesh) {
 		result->runtime.cd_dirty_vert |= CD_MASK_NORMAL;
 	}
-=======
-	if (result != derivedData)
-		result->dirty |= DM_DIRTY_NORMALS;
-
->>>>>>> a24b4e60
 	return result;
 }
 
