--- conflicted
+++ resolved
@@ -3645,15 +3645,18 @@
       pbvh_face_iter_verts_reserve(fd, mp->totloop);
 
       const MLoop *ml = fd->mloop_ + mp->loopstart;
+      const int grid_area = fd->subdiv_key_.grid_area;
+
       for (int i = 0; i < mp->totloop; i++, ml++) {
         if (fd->pbvh_type_ == PBVH_GRIDS) {
           /* Grid corners. */
-          fd->verts[i].i = mp->loopstart + i;
+          fd->verts[i].i = (mp->loopstart + i) * grid_area + grid_area - 1;
         }
         else {
           fd->verts[i].i = ml->v;
         }
       }
+      
       break;
     }
   }
@@ -3676,6 +3679,7 @@
   switch (BKE_pbvh_type(pbvh)) {
     case PBVH_GRIDS:
       fd->subdiv_ccg_ = pbvh->subdiv_ccg;
+      fd->subdiv_key_ = pbvh->gridkey;
       ATTR_FALLTHROUGH;
     case PBVH_FACES:
       fd->mpoly_ = pbvh->mpoly;
@@ -3810,199 +3814,4 @@
       break;
     }
   }
-}
-
-static void pbvh_face_iter_verts_reserve(PBVHFaceIter *fd, int verts_num)
-{
-  if (verts_num >= fd->verts_size_) {
-    fd->verts_size_ = (verts_num + 1) << 2;
-
-    if (fd->verts != fd->verts_reserved_) {
-      MEM_SAFE_FREE(fd->verts);
-    }
-
-    fd->verts = MEM_malloc_arrayN(fd->verts_size_, sizeof(void *), __func__);
-  }
-
-  fd->verts_num = verts_num;
-}
-
-BLI_INLINE int face_iter_prim_to_face(PBVHFaceIter *fd, int prim_index)
-{
-  if (fd->subdiv_ccg_) {
-    return BKE_subdiv_ccg_grid_to_face_index(fd->subdiv_ccg_, prim_index);
-  }
-  else {
-    return fd->looptri_[prim_index].poly;
-  }
-}
-
-void pbvh_face_iter_step(PBVHFaceIter *fd, bool do_step)
-{
-  if (do_step) {
-    fd->i++;
-  }
-
-  switch (fd->pbvh_type_) {
-    case PBVH_BMESH: {
-      if (do_step) {
-        BLI_gsetIterator_step(&fd->bm_faces_iter_);
-        if (BLI_gsetIterator_done(&fd->bm_faces_iter_)) {
-          return;
-        }
-      }
-
-      BMFace *f = (BMFace *)BLI_gsetIterator_getKey(&fd->bm_faces_iter_);
-      fd->face.i = (intptr_t)f;
-      fd->index = f->head.index;
-
-      if (fd->cd_face_set_ != -1) {
-        fd->face_set = (int *)BM_ELEM_CD_GET_VOID_P(f, fd->cd_face_set_);
-      }
-
-      if (fd->cd_hide_poly_ != -1) {
-        fd->hide = (bool *)BM_ELEM_CD_GET_VOID_P(f, fd->cd_hide_poly_);
-      }
-
-      pbvh_face_iter_verts_reserve(fd, f->len);
-      int vertex_i = 0;
-
-      BMLoop *l = f->l_first;
-      do {
-        fd->verts[vertex_i++].i = (intptr_t)l->v;
-      } while ((l = l->next) != f->l_first);
-
-      break;
-    }
-    case PBVH_GRIDS:
-    case PBVH_FACES: {
-      int face_index = 0;
-
-      if (do_step) {
-        fd->prim_index_++;
-
-        while (fd->prim_index_ < fd->node_->totprim) {
-          face_index = face_iter_prim_to_face(fd, fd->node_->prim_indices[fd->prim_index_]);
-
-          if (face_index != fd->last_face_index_) {
-            break;
-          }
-
-          fd->prim_index_++;
-        }
-      }
-      else if (fd->prim_index_ < fd->node_->totprim) {
-        face_index = face_iter_prim_to_face(fd, fd->node_->prim_indices[fd->prim_index_]);
-      }
-
-      if (fd->prim_index_ >= fd->node_->totprim) {
-        return;
-      }
-
-      fd->last_face_index_ = face_index;
-      const MPoly *mp = fd->mpoly_ + face_index;
-
-      fd->face.i = fd->index = face_index;
-
-      if (fd->face_sets_) {
-        fd->face_set = fd->face_sets_ + face_index;
-      }
-      if (fd->hide_poly_) {
-        fd->hide = fd->hide_poly_ + face_index;
-      }
-
-      pbvh_face_iter_verts_reserve(fd, mp->totloop);
-
-      const MLoop *ml = fd->mloop_ + mp->loopstart;
-<<<<<<< HEAD
-      for (int i = 0; i < mp->totloop; i++, ml++) {
-        if (fd->pbvh_type_ == PBVH_GRIDS) {
-          /* Grid corners. */
-          fd->verts[i].i = mp->loopstart + i;
-=======
-      const int grid_area = fd->subdiv_key_.grid_area;
-
-      for (int i = 0; i < mp->totloop; i++, ml++) {
-        if (fd->pbvh_type_ == PBVH_GRIDS) {
-          /* Grid corners. */
-          fd->verts[i].i = (mp->loopstart + i) * grid_area + grid_area - 1;
->>>>>>> acf8f622
-        }
-        else {
-          fd->verts[i].i = ml->v;
-        }
-      }
-
-      break;
-    }
-  }
-}
-
-void BKE_pbvh_face_iter_step(PBVHFaceIter *fd)
-{
-  pbvh_face_iter_step(fd, true);
-}
-
-void BKE_pbvh_face_iter_init(PBVH *pbvh, PBVHNode *node, PBVHFaceIter *fd)
-{
-  memset(fd, 0, sizeof(*fd));
-
-  fd->node_ = node;
-  fd->pbvh_type_ = BKE_pbvh_type(pbvh);
-
-  fd->verts = fd->verts_reserved_;
-  fd->verts_size_ = PBVH_FACE_ITER_VERTS_RESERVED;
-
-  switch (BKE_pbvh_type(pbvh)) {
-    case PBVH_GRIDS:
-      fd->subdiv_ccg_ = pbvh->subdiv_ccg;
-<<<<<<< HEAD
-=======
-      fd->subdiv_key_ = pbvh->gridkey;
-      ATTR_FALLTHROUGH;
->>>>>>> acf8f622
-    case PBVH_FACES:
-      fd->mpoly_ = pbvh->mpoly;
-      fd->mloop_ = pbvh->mloop;
-      fd->looptri_ = pbvh->looptri;
-      fd->hide_poly_ = pbvh->hide_poly;
-      fd->face_sets_ = pbvh->face_sets;
-      fd->last_face_index_ = -1;
-
-      break;
-    case PBVH_BMESH:
-      fd->bm = pbvh->header.bm;
-      fd->cd_face_set_ = CustomData_get_offset_named(
-          &pbvh->header.bm->pdata, CD_PROP_INT32, ".sculpt_face_set");
-      fd->cd_hide_poly_ = CustomData_get_offset_named(
-          &pbvh->header.bm->pdata, CD_PROP_INT32, ".hide_poly");
-
-      BLI_gsetIterator_init(&fd->bm_faces_iter_, node->bm_faces);
-      break;
-  }
-
-  if (!BKE_pbvh_face_iter_done(fd)) {
-    pbvh_face_iter_step(fd, false);
-  }
-}
-
-void BKE_pbvh_face_iter_finish(PBVHFaceIter *fd)
-{
-  if (fd->verts != fd->verts_reserved_) {
-    MEM_SAFE_FREE(fd->verts);
-  }
-}
-
-bool BKE_pbvh_face_iter_done(PBVHFaceIter *fd)
-{
-  switch (fd->pbvh_type_) {
-    case PBVH_FACES:
-    case PBVH_GRIDS:
-      return fd->prim_index_ >= fd->node_->totprim;
-    case PBVH_BMESH:
-      return BLI_gsetIterator_done(&fd->bm_faces_iter_);
-    default:
-      BLI_assert_unreachable();
-      return true;
-  }
 }