--- conflicted
+++ resolved
@@ -50,17 +50,7 @@
 #include "BKE_global.h"
 #include "BKE_main.h"
 
-<<<<<<< HEAD
-#define DEBUG_PRINT if (G.debug & G_DEBUG_DEPSGRAPH) printf
-=======
-#include "DEG_depsgraph.h"
-
-#ifdef WITH_LEGACY_DEPSGRAPH
-#  define DEBUG_PRINT if (!DEG_depsgraph_use_legacy() && G.debug & G_DEBUG_DEPSGRAPH_EVAL) printf
-#else
-#  define DEBUG_PRINT if (G.debug & G_DEBUG_DEPSGRAPH_EVAL) printf
-#endif
->>>>>>> fe1a508e
+#define DEBUG_PRINT if (G.debug & G_DEBUG_DEPSGRAPH_EVAL) printf
 
 /* ********************** SPLINE IK SOLVER ******************* */
 
