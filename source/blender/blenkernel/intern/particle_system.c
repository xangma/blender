--- conflicted
+++ resolved
@@ -277,7 +277,7 @@
 			origindex= DM_get_vert_data_layer(dm, CD_ORIGINDEX);
 		}
 		else { /* FROM_FACE/FROM_VOLUME */
-			totdmelem= dm->getNumTessFaces(dm);
+			totdmelem= dm->getNumFaces(dm);
 			totelem= me->totface;
 			origindex= DM_get_face_data_layer(dm, CD_ORIGINDEX);
 		}
@@ -409,7 +409,7 @@
 		int a, a1, a2, a0mul, a1mul, a2mul, totface;
 		int amax= from==PART_FROM_FACE ? 3 : 1;
 
-		totface=dm->getNumTessFaces(dm);
+		totface=dm->getNumFaces(dm);
 		mface=dm->getTessFaceDataArray(dm,CD_MFACE);
 		
 		for(a=0; a<amax; a++){
@@ -660,7 +660,7 @@
 		if(from==PART_FROM_VOLUME){
 			MVert *mvert=dm->getVertDataArray(dm,CD_MVERT);
 
-			tot=dm->getNumTessFaces(dm);
+			tot=dm->getNumFaces(dm);
 
 			psys_interpolate_face(mvert,mface,0,0,pa->fuv,co1,nor,0,0,0,0);
 
@@ -1105,7 +1105,7 @@
 			break;
 		case PART_FROM_VOLUME:
 		case PART_FROM_FACE:
-			tot = dm->getNumTessFaces(dm);
+			tot = dm->getNumFaces(dm);
 			break;
 		case PART_FROM_PARTICLE:
 			if(psys->target_ob)
@@ -1300,11 +1300,6 @@
 	/* for hair, sort by origindex, allows optimizations in rendering */
 	/* however with virtual parents the children need to be in random order */
 	if(part->type == PART_HAIR && !(part->childtype==PART_CHILD_FACES && part->parents!=0.0)) {
-<<<<<<< HEAD
-		COMPARE_ORIG_INDEX= dm->getTessFaceDataArray(dm, CD_ORIGINDEX);
-		if(COMPARE_ORIG_INDEX)
-			qsort(index, totpart, sizeof(int), compare_orig_index);
-=======
 		if(from != PART_FROM_PARTICLE) {
 			COMPARE_ORIG_INDEX = NULL;
 
@@ -1314,7 +1309,7 @@
 			}
 			else {
 				if(dm->numFaceData)
-					COMPARE_ORIG_INDEX= dm->getFaceDataArray(dm, CD_ORIGINDEX);
+					COMPARE_ORIG_INDEX= dm->getTessFaceDataArray(dm, CD_ORIGINDEX);
 			}
 
 			if(COMPARE_ORIG_INDEX) {
@@ -1322,7 +1317,6 @@
 				COMPARE_ORIG_INDEX = NULL;
 			}
 		}
->>>>>>> 0bfc9870
 	}
 
 	/* weights are no longer used except for FROM_PARTICLE, which needs them zeroed for indexing */
@@ -3036,7 +3030,7 @@
 		VECCOPY(p_max,pa_minmax+3);
 	}
 
-	totface=dm->getNumTessFaces(dm);
+	totface=dm->getNumFaces(dm);
 	mface=dm->getTessFaceDataArray(dm,CD_MFACE);
 	mvert=dm->getVertDataArray(dm,CD_MVERT);
 	
@@ -3968,64 +3962,6 @@
 	if(part->flag & PART_BOIDS_2D){
 		pa->state.vel[2]=0.0;
 		pa->state.co[2]=part->groundz;
-<<<<<<< HEAD
-
-		if(psys->keyed_ob && (psys->keyed_ob->type == OB_MESH)){
-			Object *zob=psys->keyed_ob;
-			int min_face;
-			float co1[3],co2[3],min_d=2.0,min_w[4],imat[4][4];
-			VECCOPY(co1,pa->state.co);
-			VECCOPY(co2,pa->state.co);
-
-			co1[2]=1000.0f;
-			co2[2]=-1000.0f;
-
-			Mat4Invert(imat,zob->obmat);
-			Mat4MulVecfl(imat,co1);
-			Mat4MulVecfl(imat,co2);
-
-			if(psys_intersect_dm(scene,zob,0,0,co1,co2,&min_d,&min_face,min_w,0,0,0,0)){
-				DerivedMesh *dm;
-				MFace *mface;
-				MVert *mvert;
-				float loc[3],nor[3],q1[4];
-
-				psys_disable_all(zob);
-				dm=mesh_get_derived_final(scene, zob, 0);
-				psys_enable_all(zob);
-
-				mface=dm->getTessFaceDataArray(dm,CD_MFACE);
-				mface+=min_face;
-				mvert=dm->getVertDataArray(dm,CD_MVERT);
-
-				/* get deflection point & normal */
-				psys_interpolate_face(mvert,mface,0,0,min_w,loc,nor,0,0,0,0);
-
-				Mat4MulVecfl(zob->obmat,loc);
-				Mat4Mul3Vecfl(zob->obmat,nor);
-
-				Normalize(nor);
-
-				VECCOPY(pa->state.co,loc);
-
-				zvec[2]=1.0;
-
-				Crossf(loc,zvec,nor);
-
-				bank=VecLength(loc);
-				if(bank>0.0){
-					bank=saasin(bank);
-
-					VecRotToQuat(loc,bank,q);
-
-					QUATCOPY(q1,pa->state.rot);
-
-					QuatMul(pa->state.rot,q,q1);
-				}
-			}
-		}
-=======
->>>>>>> 0bfc9870
 	}
 
 	length=bvf->Length(pa->state.vel);
