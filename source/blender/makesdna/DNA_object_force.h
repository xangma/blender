--- conflicted
+++ resolved
@@ -140,12 +140,9 @@
 	struct SBScratch *scratch;	/* scratch pad/cache on live time not saved in file */
 	float shearstiff;
 	float inpush;
-<<<<<<< HEAD
-=======
 
 	struct PointCache *pointcache;
 
->>>>>>> 529a8bb9
 } SoftBody;
 
 /* pd->forcefield:  Effector Fields types */
