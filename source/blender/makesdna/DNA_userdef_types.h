--- conflicted
+++ resolved
@@ -756,11 +756,7 @@
   char use_new_file_import_nodes;
   char use_shader_node_previews;
   char use_animation_baklava;
-<<<<<<< HEAD
-  char _pad[4];
-=======
-  char _pad[2];
->>>>>>> 570eee17
+  char _pad[3];
   /** `makesdna` does not allow empty structs. */
 } UserDef_Experimental;
 
