/*
 * ***** BEGIN GPL LICENSE BLOCK *****
 *
 * This program is free software; you can redistribute it and/or
 * modify it under the terms of the GNU General Public License
 * as published by the Free Software Foundation; either version 2
 * of the License, or (at your option) any later version. 
 *
 * This program is distributed in the hope that it will be useful,
 * but WITHOUT ANY WARRANTY; without even the implied warranty of
 * MERCHANTABILITY or FITNESS FOR A PARTICULAR PURPOSE.  See the
 * GNU General Public License for more details.
 *
 * You should have received a copy of the GNU General Public License
 * along with this program; if not, write to the Free Software Foundation,
 * Inc., 51 Franklin Street, Fifth Floor, Boston, MA 02110-1301, USA.
 *
 * The Original Code is Copyright (C) 2006 Blender Foundation.
 * All rights reserved.
 *
 * The Original Code is: all of this file.
 *
 * Contributor(s): none yet.
 *
 * ***** END GPL LICENSE BLOCK *****
 */

/** \file blender/render/intern/source/pipeline.c
 *  \ingroup render
 */

#include <math.h>
#include <limits.h>
#include <string.h>
#include <stdlib.h>
#include <stddef.h>

#include "DNA_group_types.h"
#include "DNA_image_types.h"
#include "DNA_node_types.h"
#include "DNA_object_types.h"
#include "DNA_scene_types.h"
#include "DNA_sequence_types.h"
#include "DNA_userdef_types.h"

#include "MEM_guardedalloc.h"

#include "BKE_animsys.h"  /* <------ should this be here?, needed for sequencer update */
#include "BKE_camera.h"
#include "BKE_global.h"
#include "BKE_image.h"
#include "BKE_library.h"
#include "BKE_main.h"
#include "BKE_node.h"
#include "BKE_pointcache.h"
#include "BKE_report.h"
#include "BKE_scene.h"
#include "BKE_sequencer.h"
#include "BKE_writeavi.h"  /* <------ should be replaced once with generic movie module */

#include "BLI_math.h"
#include "BLI_rect.h"
#include "BLI_listbase.h"
#include "BLI_string.h"
#include "BLI_path_util.h"
#include "BLI_fileops.h"
#include "BLI_rand.h"
#include "BLI_callbacks.h"

#include "PIL_time.h"
#include "IMB_colormanagement.h"
#include "IMB_imbuf.h"
#include "IMB_imbuf_types.h"

#include "RE_engine.h"
#include "RE_pipeline.h"

#include "FRS_freestyle.h"

/* internal */
#include "render_result.h"
#include "render_types.h"
#include "renderpipeline.h"
#include "renderdatabase.h"
#include "rendercore.h"
#include "initrender.h"
#include "shadbuf.h"
#include "pixelblending.h"
#include "zbuf.h"

/* render flow
 *
 * 1) Initialize state
 * - state data, tables
 * - movie/image file init
 * - everything that doesn't change during animation
 *
 * 2) Initialize data
 * - camera, world, matrices
 * - make render verts, faces, halos, strands
 * - everything can change per frame/field
 *
 * 3) Render Processor
 * - multiple layers
 * - tiles, rect, baking
 * - layers/tiles optionally to disk or directly in Render Result
 *
 * 4) Composite Render Result
 * - also read external files etc
 *
 * 5) Image Files
 * - save file or append in movie
 *
 */


/* ********* globals ******** */

/* here we store all renders */
static struct {
	ListBase renderlist;

	/* commandline thread override */
	int threads;
} RenderGlobal = {{NULL, NULL}, -1}; 

/* hardcopy of current render, used while rendering for speed */
Render R;

/* ********* alloc and free ******** */

static int do_write_image_or_movie(Render *re, Main *bmain, Scene *scene, bMovieHandle *mh, const char *name_override);

static volatile int g_break = 0;
static int thread_break(void *UNUSED(arg))
{
	return g_break;
}

/* default callbacks, set in each new render */
static void result_nothing(void *UNUSED(arg), RenderResult *UNUSED(rr)) {}
static void result_rcti_nothing(void *UNUSED(arg), RenderResult *UNUSED(rr), volatile struct rcti *UNUSED(rect)) {}
static void stats_nothing(void *UNUSED(arg), RenderStats *UNUSED(rs)) {}
static void float_nothing(void *UNUSED(arg), float UNUSED(val)) {}
static int default_break(void *UNUSED(arg)) { return G.is_break == TRUE; }

static void stats_background(void *UNUSED(arg), RenderStats *rs)
{
	uintptr_t mem_in_use, mmap_in_use, peak_memory;
	float megs_used_memory, mmap_used_memory, megs_peak_memory;

	mem_in_use = MEM_get_memory_in_use();
	mmap_in_use = MEM_get_mapped_memory_in_use();
	peak_memory = MEM_get_peak_memory();

	megs_used_memory = (mem_in_use - mmap_in_use) / (1024.0 * 1024.0);
	mmap_used_memory = (mmap_in_use) / (1024.0 * 1024.0);
	megs_peak_memory = (peak_memory) / (1024.0 * 1024.0);

	fprintf(stdout, "Fra:%d Mem:%.2fM (%.2fM, peak %.2fM) ", rs->cfra,
	        megs_used_memory, mmap_used_memory, megs_peak_memory);

	if (rs->curfield)
		fprintf(stdout, "Field %d ", rs->curfield);
	if (rs->curblur)
		fprintf(stdout, "Blur %d ", rs->curblur);

	if (rs->infostr) {
		fprintf(stdout, "| %s", rs->infostr);
	}
	else {
		if (rs->tothalo)
			fprintf(stdout, "Sce: %s Ve:%d Fa:%d Ha:%d La:%d", rs->scene_name, rs->totvert, rs->totface, rs->tothalo, rs->totlamp);
		else
			fprintf(stdout, "Sce: %s Ve:%d Fa:%d La:%d", rs->scene_name, rs->totvert, rs->totface, rs->totlamp);
	}

	BLI_callback_exec(G.main, NULL, BLI_CB_EVT_RENDER_STATS);

	fputc('\n', stdout);
	fflush(stdout);
}

void RE_FreeRenderResult(RenderResult *res)
{
	render_result_free(res);
}

float *RE_RenderLayerGetPass(RenderLayer *rl, int passtype)
{
	RenderPass *rpass;
	
	for (rpass = rl->passes.first; rpass; rpass = rpass->next)
		if (rpass->passtype == passtype)
			return rpass->rect;
	return NULL;
}

RenderLayer *RE_GetRenderLayer(RenderResult *rr, const char *name)
{
	if (rr == NULL) {
		return NULL;
	}
	else {
		return BLI_findstring(&rr->layers, name, offsetof(RenderLayer, name));
	}
}

RenderResult *RE_MultilayerConvert(void *exrhandle, int rectx, int recty)
{
	return render_result_new_from_exr(exrhandle, rectx, recty);
}

RenderLayer *render_get_active_layer(Render *re, RenderResult *rr)
{
	RenderLayer *rl = BLI_findlink(&rr->layers, re->r.actlay);
	
	if (rl)
		return rl;
	else 
		return rr->layers.first;
}

static int render_scene_needs_vector(Render *re)
{
	SceneRenderLayer *srl;
	
	for (srl = re->scene->r.layers.first; srl; srl = srl->next)
		if (!(srl->layflag & SCE_LAY_DISABLE))
			if (srl->passflag & SCE_PASS_VECTOR)
				return 1;

	return 0;
}

/* *************************************************** */

Render *RE_GetRender(const char *name)
{
	Render *re;

	/* search for existing renders */
	for (re = RenderGlobal.renderlist.first; re; re = re->next)
		if (strncmp(re->name, name, RE_MAXNAME) == 0)
			break;

	return re;
}

/* if you want to know exactly what has been done */
RenderResult *RE_AcquireResultRead(Render *re)
{
	if (re) {
		BLI_rw_mutex_lock(&re->resultmutex, THREAD_LOCK_READ);
		return re->result;
	}

	return NULL;
}

RenderResult *RE_AcquireResultWrite(Render *re)
{
	if (re) {
		BLI_rw_mutex_lock(&re->resultmutex, THREAD_LOCK_WRITE);
		return re->result;
	}

	return NULL;
}

void RE_SwapResult(Render *re, RenderResult **rr)
{
	/* for keeping render buffers */
	if (re) {
		SWAP(RenderResult *, re->result, *rr);
	}
}


void RE_ReleaseResult(Render *re)
{
	if (re)
		BLI_rw_mutex_unlock(&re->resultmutex);
}

/* displist.c util.... */
Scene *RE_GetScene(Render *re)
{
	if (re)
		return re->scene;
	return NULL;
}

/* fill provided result struct with what's currently active or done */
void RE_AcquireResultImage(Render *re, RenderResult *rr)
{
	memset(rr, 0, sizeof(RenderResult));

	if (re) {
		BLI_rw_mutex_lock(&re->resultmutex, THREAD_LOCK_READ);

		if (re->result) {
			RenderLayer *rl;
			
			rr->rectx = re->result->rectx;
			rr->recty = re->result->recty;
			
			rr->rectf = re->result->rectf;
			rr->rectz = re->result->rectz;
			rr->rect32 = re->result->rect32;
			
			/* active layer */
			rl = render_get_active_layer(re, re->result);

			if (rl) {
				if (rr->rectf == NULL)
					rr->rectf = rl->rectf;
				if (rr->rectz == NULL)
					rr->rectz = RE_RenderLayerGetPass(rl, SCE_PASS_Z);
			}

			rr->have_combined = (re->result->rectf != NULL);
			rr->layers = re->result->layers;
		}
	}
}

void RE_ReleaseResultImage(Render *re)
{
	if (re)
		BLI_rw_mutex_unlock(&re->resultmutex);
}

/* caller is responsible for allocating rect in correct size! */
void RE_ResultGet32(Render *re, unsigned int *rect)
{
	RenderResult rres;
	
	RE_AcquireResultImage(re, &rres);
	render_result_rect_get_pixels(&rres, &re->r, rect, re->rectx, re->recty, &re->scene->view_settings, &re->scene->display_settings);
	RE_ReleaseResultImage(re);
}

RenderStats *RE_GetStats(Render *re)
{
	return &re->i;
}

Render *RE_NewRender(const char *name)
{
	Render *re;

	/* only one render per name exists */
	re = RE_GetRender(name);
	if (re == NULL) {
		
		/* new render data struct */
		re = MEM_callocN(sizeof(Render), "new render");
		BLI_addtail(&RenderGlobal.renderlist, re);
		BLI_strncpy(re->name, name, RE_MAXNAME);
		BLI_rw_mutex_init(&re->resultmutex);
	}
	
	RE_InitRenderCB(re);

	/* init some variables */
	re->ycor = 1.0f;
	
	return re;
}

/* called for new renders and when finishing rendering so
 * we always have valid callbacks on a render */
void RE_InitRenderCB(Render *re)
{
	/* set default empty callbacks */
	re->display_init = result_nothing;
	re->display_clear = result_nothing;
	re->display_draw = result_rcti_nothing;
	re->progress = float_nothing;
	re->test_break = default_break;
	if (G.background)
		re->stats_draw = stats_background;
	else
		re->stats_draw = stats_nothing;
	/* clear callback handles */
	re->dih = re->dch = re->ddh = re->sdh = re->prh = re->tbh = NULL;
}

/* only call this while you know it will remove the link too */
void RE_FreeRender(Render *re)
{
	BLI_rw_mutex_end(&re->resultmutex);
	
	free_renderdata_tables(re);
	free_sample_tables(re);
	
	render_result_free(re->result);
	render_result_free(re->pushedresult);
	
	BLI_remlink(&RenderGlobal.renderlist, re);
	MEM_freeN(re);
}

/* exit blender */
void RE_FreeAllRender(void)
{
	while (RenderGlobal.renderlist.first) {
		RE_FreeRender(RenderGlobal.renderlist.first);
	}
}

/* on file load, free all re */
void RE_FreeAllRenderResults(void)
{
	Render *re;

	for (re = RenderGlobal.renderlist.first; re; re = re->next) {
		render_result_free(re->result);
		render_result_free(re->pushedresult);

		re->result = NULL;
		re->pushedresult = NULL;
	}
}

/* ********* initialize state ******** */


/* what doesn't change during entire render sequence */
/* disprect is optional, if NULL it assumes full window render */
void RE_InitState(Render *re, Render *source, RenderData *rd, SceneRenderLayer *srl, int winx, int winy, rcti *disprect)
{
	re->ok = TRUE;   /* maybe flag */
	
	re->i.starttime = PIL_check_seconds_timer();
	re->r = *rd;     /* hardcopy */
	
	re->winx = winx;
	re->winy = winy;
	if (disprect) {
		re->disprect = *disprect;
		re->rectx = BLI_RCT_SIZE_X(disprect);
		re->recty = BLI_RCT_SIZE_Y(disprect);
	}
	else {
		re->disprect.xmin = re->disprect.ymin = 0;
		re->disprect.xmax = winx;
		re->disprect.ymax = winy;
		re->rectx = winx;
		re->recty = winy;
	}
	
	if (re->rectx < 2 || re->recty < 2 || (BKE_imtype_is_movie(rd->im_format.imtype) &&
	                                       (re->rectx < 16 || re->recty < 16) ))
	{
		BKE_report(re->reports, RPT_ERROR, "Image too small");
		re->ok = 0;
		return;
	}

	if ((re->r.mode & (R_OSA)) == 0)
		re->r.scemode &= ~R_FULL_SAMPLE;

#ifdef WITH_OPENEXR
	if (re->r.scemode & R_FULL_SAMPLE)
		re->r.scemode |= R_EXR_TILE_FILE;   /* enable automatic */

	/* Until use_border is made compatible with save_buffers/full_sample, render without the later instead of not rendering at all.*/
	if (re->r.mode & R_BORDER) {
		re->r.scemode &= ~(R_EXR_TILE_FILE | R_FULL_SAMPLE);
	}

#else
	/* can't do this without openexr support */
	re->r.scemode &= ~(R_EXR_TILE_FILE | R_FULL_SAMPLE);
#endif
	
	/* fullsample wants uniform osa levels */
	if (source && (re->r.scemode & R_FULL_SAMPLE)) {
		/* but, if source has no full sample we disable it */
		if ((source->r.scemode & R_FULL_SAMPLE) == 0)
			re->r.scemode &= ~R_FULL_SAMPLE;
		else
			re->r.osa = re->osa = source->osa;
	}
	else {
		/* check state variables, osa? */
		if (re->r.mode & (R_OSA)) {
			re->osa = re->r.osa;
			if (re->osa > 16) re->osa = 16;
		}
		else re->osa = 0;
	}
	
	if (srl) {
		int index = BLI_findindex(&re->r.layers, srl);
		if (index != -1) {
			re->r.actlay = index;
			re->r.scemode |= R_SINGLE_LAYER;
		}
	}
		
	/* always call, checks for gamma, gamma tables and jitter too */
	make_sample_tables(re);	
	
	/* if preview render, we try to keep old result */
	BLI_rw_mutex_lock(&re->resultmutex, THREAD_LOCK_WRITE);

	if (re->r.scemode & R_PREVIEWBUTS) {
		if (re->result && re->result->rectx == re->rectx && re->result->recty == re->recty) ;
		else {
			render_result_free(re->result);
			re->result = NULL;
		}
	}
	else {
		
		/* make empty render result, so display callbacks can initialize */
		render_result_free(re->result);
		re->result = MEM_callocN(sizeof(RenderResult), "new render result");
		re->result->rectx = re->rectx;
		re->result->recty = re->recty;
	}

	BLI_rw_mutex_unlock(&re->resultmutex);
	
	/* we clip faces with a minimum of 2 pixel boundary outside of image border. see zbuf.c */
	re->clipcrop = 1.0f + 2.0f / (float)(re->winx > re->winy ? re->winy : re->winx);
	
	re->mblur_offs = re->field_offs = 0.f;
	
	RE_init_threadcount(re);
}

void RE_SetWindow(Render *re, rctf *viewplane, float clipsta, float clipend)
{
	/* re->ok flag? */
	
	re->viewplane = *viewplane;
	re->clipsta = clipsta;
	re->clipend = clipend;
	re->r.mode &= ~R_ORTHO;

	perspective_m4(re->winmat,
	               re->viewplane.xmin, re->viewplane.xmax,
	               re->viewplane.ymin, re->viewplane.ymax, re->clipsta, re->clipend);
	
}

void RE_SetOrtho(Render *re, rctf *viewplane, float clipsta, float clipend)
{
	/* re->ok flag? */
	
	re->viewplane = *viewplane;
	re->clipsta = clipsta;
	re->clipend = clipend;
	re->r.mode |= R_ORTHO;

	orthographic_m4(re->winmat,
	                re->viewplane.xmin, re->viewplane.xmax,
	                re->viewplane.ymin, re->viewplane.ymax, re->clipsta, re->clipend);
}

void RE_SetView(Render *re, float mat[][4])
{
	/* re->ok flag? */
	copy_m4_m4(re->viewmat, mat);
	invert_m4_m4(re->viewinv, re->viewmat);
}

/* image and movie output has to move to either imbuf or kernel */
void RE_display_init_cb(Render *re, void *handle, void (*f)(void *handle, RenderResult *rr))
{
	re->display_init = f;
	re->dih = handle;
}
void RE_display_clear_cb(Render *re, void *handle, void (*f)(void *handle, RenderResult *rr))
{
	re->display_clear = f;
	re->dch = handle;
}
void RE_display_draw_cb(Render *re, void *handle, void (*f)(void *handle, RenderResult *rr, volatile rcti *rect))
{
	re->display_draw = f;
	re->ddh = handle;
}
void RE_stats_draw_cb(Render *re, void *handle, void (*f)(void *handle, RenderStats *rs))
{
	re->stats_draw = f;
	re->sdh = handle;
}
void RE_progress_cb(Render *re, void *handle, void (*f)(void *handle, float))
{
	re->progress = f;
	re->prh = handle;
}

void RE_draw_lock_cb(Render *re, void *handle, void (*f)(void *handle, int i))
{
	re->draw_lock = f;
	re->tbh = handle;
}

void RE_test_break_cb(Render *re, void *handle, int (*f)(void *handle))
{
	re->test_break = f;
	re->tbh = handle;
}


/* ********* add object data (later) ******** */

/* object is considered fully prepared on correct time etc */
/* includes lights */
#if 0
void RE_AddObject(Render *UNUSED(re), Object *UNUSED(ob))
{
	
}
#endif

/* *************************************** */

static int render_display_draw_enabled(Render *re)
{
	/* don't show preprocess for previewrender sss */
	if (re->sss_points)
		return !(re->r.scemode & R_PREVIEWBUTS);
	else
		return 1;
}

/* the main thread call, renders an entire part */
static void *do_part_thread(void *pa_v)
{
	RenderPart *pa = pa_v;
	
	/* need to return nicely all parts on esc */
	if (R.test_break(R.tbh) == 0) {
		
		if (!R.sss_points && (R.r.scemode & R_FULL_SAMPLE))
			pa->result = render_result_new_full_sample(&R, &pa->fullresult, &pa->disprect, pa->crop, RR_USE_MEM);
		else
			pa->result = render_result_new(&R, &pa->disprect, pa->crop, RR_USE_MEM, RR_ALL_LAYERS);

		if (R.sss_points)
			zbufshade_sss_tile(pa);
		else if (R.osa)
			zbufshadeDA_tile(pa);
		else
			zbufshade_tile(pa);
		
		/* merge too on break! */
		if (R.result->do_exr_tile) {
			render_result_exr_file_merge(R.result, pa->result);
		}
		else if (render_display_draw_enabled(&R)) {
			/* on break, don't merge in result for preview renders, looks nicer */
			if (R.test_break(R.tbh) && (R.r.scemode & R_PREVIEWBUTS)) ;
			else render_result_merge(R.result, pa->result);
		}
	}
	
	pa->ready = 1;
	
	return NULL;
}

/* calculus for how much 1 pixel rendered should rotate the 3d geometry */
/* is not that simple, needs to be corrected for errors of larger viewplane sizes */
/* called in initrender.c, initparts() and convertblender.c, for speedvectors */
float panorama_pixel_rot(Render *re)
{
	float psize, phi, xfac;
	float borderfac = (float)BLI_RCT_SIZE_X(&re->disprect) / (float)re->winx;
	
	/* size of 1 pixel mapped to viewplane coords */
	psize = BLI_RCT_SIZE_X(&re->viewplane) / (float)re->winx;
	/* angle of a pixel */
	phi = atan(psize / re->clipsta);
	
	/* correction factor for viewplane shifting, first calculate how much the viewplane angle is */
	xfac = borderfac * BLI_RCT_SIZE_X(&re->viewplane) / (float)re->xparts;
	xfac = atan(0.5f * xfac / re->clipsta);
	/* and how much the same viewplane angle is wrapped */
	psize = 0.5f * phi * ((float)re->partx);
	
	/* the ratio applied to final per-pixel angle */
	phi *= xfac / psize;
	
	return phi;
}

/* call when all parts stopped rendering, to find the next Y slice */
/* if slice found, it rotates the dbase */
static RenderPart *find_next_pano_slice(Render *re, int *minx, rctf *viewplane)
{
	RenderPart *pa, *best = NULL;
	
	*minx = re->winx;
	
	/* most left part of the non-rendering parts */
	for (pa = re->parts.first; pa; pa = pa->next) {
		if (pa->ready == 0 && pa->nr == 0) {
			if (pa->disprect.xmin < *minx) {
				best = pa;
				*minx = pa->disprect.xmin;
			}
		}
	}
			
	if (best) {
		float phi = panorama_pixel_rot(re);

		R.panodxp = (re->winx - (best->disprect.xmin + best->disprect.xmax) ) / 2;
		R.panodxv = (BLI_RCT_SIZE_X(viewplane) * R.panodxp) / (float)(re->winx);
		
		/* shift viewplane */
		R.viewplane.xmin = viewplane->xmin + R.panodxv;
		R.viewplane.xmax = viewplane->xmax + R.panodxv;
		RE_SetWindow(re, &R.viewplane, R.clipsta, R.clipend);
		copy_m4_m4(R.winmat, re->winmat);
		
		/* rotate database according to part coordinates */
		project_renderdata(re, projectverto, 1, -R.panodxp * phi, 1);
		R.panosi = sin(R.panodxp * phi);
		R.panoco = cos(R.panodxp * phi);
	}
	return best;
}

static RenderPart *find_next_part(Render *re, int minx)
{
	RenderPart *pa, *best = NULL;

	/* long long int's needed because of overflow [#24414] */
	long long int centx = re->winx / 2, centy = re->winy / 2, tot = 1;
	long long int mindist = (long long int)re->winx * (long long int)re->winy;
	
	/* find center of rendered parts, image center counts for 1 too */
	for (pa = re->parts.first; pa; pa = pa->next) {
		if (pa->ready) {
			centx += BLI_RCT_CENTER_X(&pa->disprect);
			centy += BLI_RCT_CENTER_Y(&pa->disprect);
			tot++;
		}
	}
	centx /= tot;
	centy /= tot;
	
	/* closest of the non-rendering parts */
	for (pa = re->parts.first; pa; pa = pa->next) {
		if (pa->ready == 0 && pa->nr == 0) {
			long long int distx = centx - BLI_RCT_CENTER_X(&pa->disprect);
			long long int disty = centy - BLI_RCT_CENTER_Y(&pa->disprect);
			distx = (long long int)sqrt(distx * distx + disty * disty);
			if (distx < mindist) {
				if (re->r.mode & R_PANORAMA) {
					if (pa->disprect.xmin == minx) {
						best = pa;
						mindist = distx;
					}
				}
				else {
					best = pa;
					mindist = distx;
				}
			}
		}
	}
	return best;
}

static void print_part_stats(Render *re, RenderPart *pa)
{
	char str[64];
	
	BLI_snprintf(str, sizeof(str), "%s, Part %d-%d", re->scene->id.name + 2, pa->nr, re->i.totpart);
	re->i.infostr = str;
	re->stats_draw(re->sdh, &re->i);
	re->i.infostr = NULL;
}

static void threaded_tile_processor(Render *re)
{
	ListBase threads;
	RenderPart *pa, *nextpa;
	rctf viewplane = re->viewplane;
	int rendering = 1, counter = 1, drawtimer = 0, hasdrawn, minx = 0;
	
	BLI_rw_mutex_lock(&re->resultmutex, THREAD_LOCK_WRITE);

	/* first step; free the entire render result, make new, and/or prepare exr buffer saving */
	if (re->result == NULL || !(re->r.scemode & R_PREVIEWBUTS)) {
		render_result_free(re->result);
	
		if (re->sss_points && render_display_draw_enabled(re))
			re->result = render_result_new(re, &re->disprect, 0, RR_USE_MEM, RR_ALL_LAYERS);
		else if (re->r.scemode & R_FULL_SAMPLE)
			re->result = render_result_new_full_sample(re, &re->fullresult, &re->disprect, 0, RR_USE_EXR);
		else
			re->result = render_result_new(re, &re->disprect, 0,
			                               (re->r.scemode & R_EXR_TILE_FILE) ? RR_USE_EXR : RR_USE_MEM, RR_ALL_LAYERS);
	}

	BLI_rw_mutex_unlock(&re->resultmutex);
	
	if (re->result == NULL)
		return;
	
	/* warning; no return here without closing exr file */
	
	initparts(re, TRUE);

	if (re->result->do_exr_tile)
		render_result_exr_file_begin(re);
	
	BLI_init_threads(&threads, do_part_thread, re->r.threads);
	
	/* assuming no new data gets added to dbase... */
	R = *re;
	
	/* set threadsafe break */
	R.test_break = thread_break;
	
	/* timer loop demands to sleep when no parts are left, so we enter loop with a part */
	if (re->r.mode & R_PANORAMA)
		nextpa = find_next_pano_slice(re, &minx, &viewplane);
	else
		nextpa = find_next_part(re, 0);
	
	while (rendering) {
		
		if (re->test_break(re->tbh))
			PIL_sleep_ms(50);
		else if (nextpa && BLI_available_threads(&threads)) {
			drawtimer = 0;
			nextpa->nr = counter++;  /* for nicest part, and for stats */
			nextpa->thread = BLI_available_thread_index(&threads);   /* sample index */
			BLI_insert_thread(&threads, nextpa);

			nextpa = find_next_part(re, minx);
		}
		else if (re->r.mode & R_PANORAMA) {
			if (nextpa == NULL && BLI_available_threads(&threads) == re->r.threads)
				nextpa = find_next_pano_slice(re, &minx, &viewplane);
			else {
				PIL_sleep_ms(50);
				drawtimer++;
			}
		}
		else {
			PIL_sleep_ms(50);
			drawtimer++;
		}
		
		/* check for ready ones to display, and if we need to continue */
		rendering = 0;
		hasdrawn = 0;
		for (pa = re->parts.first; pa; pa = pa->next) {
			if (pa->ready) {
				
				BLI_remove_thread(&threads, pa);
				
				if (pa->result) {
					if (render_display_draw_enabled(re))
						re->display_draw(re->ddh, pa->result, NULL);
					print_part_stats(re, pa);
					
					render_result_free_list(&pa->fullresult, pa->result);
					pa->result = NULL;
					re->i.partsdone++;
					re->progress(re->prh, re->i.partsdone / (float)re->i.totpart);
					hasdrawn = 1;
				}
			}
			else {
				rendering = 1;
				if (pa->nr && pa->result && drawtimer > 20) {
					if (render_display_draw_enabled(re))
						re->display_draw(re->ddh, pa->result, &pa->result->renrect);
					hasdrawn = 1;
				}
			}
		}
		if (hasdrawn)
			drawtimer = 0;

		/* on break, wait for all slots to get freed */
		if ( (g_break = re->test_break(re->tbh)) && BLI_available_threads(&threads) == re->r.threads)
			rendering = 0;
		
	}
	
	if (re->result->do_exr_tile) {
		BLI_rw_mutex_lock(&re->resultmutex, THREAD_LOCK_WRITE);
		render_result_exr_file_end(re);
		BLI_rw_mutex_unlock(&re->resultmutex);
	}
	
	/* unset threadsafety */
	g_break = 0;
	
	BLI_end_threads(&threads);
	freeparts(re);
	re->viewplane = viewplane; /* restore viewplane, modified by pano render */
}

/* currently only called by preview renders and envmap */
void RE_TileProcessor(Render *re)
{
	threaded_tile_processor(re);
}

/* ************  This part uses API, for rendering Blender scenes ********** */

static void add_freestyle(Render *re);

static void do_render_3d(Render *re)
{
	/* try external */
	if (RE_engine_render(re, 0))
		return;

	/* internal */
	
//	re->cfra= cfra;	/* <- unused! */
	re->scene->r.subframe = re->mblur_offs + re->field_offs;
	
	/* lock drawing in UI during data phase */
	if (re->draw_lock)
		re->draw_lock(re->dlh, 1);
	
	/* make render verts/faces/halos/lamps */
	if (render_scene_needs_vector(re))
		RE_Database_FromScene_Vectors(re, re->main, re->scene, re->lay);
	else
		RE_Database_FromScene(re, re->main, re->scene, re->lay, 1);
	
	/* clear UI drawing locks */
	if (re->draw_lock)
		re->draw_lock(re->dlh, 0);
	
	threaded_tile_processor(re);
	
	/* do left-over 3d post effects (flares) */
	if (re->flag & R_HALO)
		if (!re->test_break(re->tbh))
			add_halo_flare(re);
	
	/* Freestyle  */
	if( re->r.mode & R_EDGE_FRS)
		if(!re->test_break(re->tbh))
			add_freestyle(re);
		
	/* free all render verts etc */
	RE_Database_Free(re);
	
	re->scene->r.subframe = 0.f;
}

/* called by blur loop, accumulate RGBA key alpha */
static void addblur_rect_key(RenderResult *rr, float *rectf, float *rectf1, float blurfac)
{
	float mfac = 1.0f - blurfac;
	int a, b, stride = 4 * rr->rectx;
	int len = stride * sizeof(float);
	
	for (a = 0; a < rr->recty; a++) {
		if (blurfac == 1.0f) {
			memcpy(rectf, rectf1, len);
		}
		else {
			float *rf = rectf, *rf1 = rectf1;
			
			for (b = rr->rectx; b > 0; b--, rf += 4, rf1 += 4) {
				if (rf1[3] < 0.01f)
					rf[3] = mfac * rf[3];
				else if (rf[3] < 0.01f) {
					rf[0] = rf1[0];
					rf[1] = rf1[1];
					rf[2] = rf1[2];
					rf[3] = blurfac * rf1[3];
				}
				else {
					rf[0] = mfac * rf[0] + blurfac * rf1[0];
					rf[1] = mfac * rf[1] + blurfac * rf1[1];
					rf[2] = mfac * rf[2] + blurfac * rf1[2];
					rf[3] = mfac * rf[3] + blurfac * rf1[3];
				}				
			}
		}
		rectf += stride;
		rectf1 += stride;
	}
}

/* called by blur loop, accumulate renderlayers */
static void addblur_rect(RenderResult *rr, float *rectf, float *rectf1, float blurfac, int channels)
{
	float mfac = 1.0f - blurfac;
	int a, b, stride = channels * rr->rectx;
	int len = stride * sizeof(float);
	
	for (a = 0; a < rr->recty; a++) {
		if (blurfac == 1.0f) {
			memcpy(rectf, rectf1, len);
		}
		else {
			float *rf = rectf, *rf1 = rectf1;
			
			for (b = rr->rectx * channels; b > 0; b--, rf++, rf1++) {
				rf[0] = mfac * rf[0] + blurfac * rf1[0];
			}
		}
		rectf += stride;
		rectf1 += stride;
	}
}


/* called by blur loop, accumulate renderlayers */
static void merge_renderresult_blur(RenderResult *rr, RenderResult *brr, float blurfac, int key_alpha)
{
	RenderLayer *rl, *rl1;
	RenderPass *rpass, *rpass1;
	
	rl1 = brr->layers.first;
	for (rl = rr->layers.first; rl && rl1; rl = rl->next, rl1 = rl1->next) {
		
		/* combined */
		if (rl->rectf && rl1->rectf) {
			if (key_alpha)
				addblur_rect_key(rr, rl->rectf, rl1->rectf, blurfac);
			else
				addblur_rect(rr, rl->rectf, rl1->rectf, blurfac, 4);
		}
		
		/* passes are allocated in sync */
		rpass1 = rl1->passes.first;
		for (rpass = rl->passes.first; rpass && rpass1; rpass = rpass->next, rpass1 = rpass1->next) {
			addblur_rect(rr, rpass->rect, rpass1->rect, blurfac, rpass->channels);
		}
	}
}

/* main blur loop, can be called by fields too */
static void do_render_blur_3d(Render *re)
{
	RenderResult *rres;
	float blurfac;
	int blur = re->r.mblur_samples;
	
	/* create accumulation render result */
	rres = render_result_new(re, &re->disprect, 0, RR_USE_MEM, RR_ALL_LAYERS);
	
	/* do the blur steps */
	while (blur--) {
		re->mblur_offs = re->r.blurfac * ((float)(re->r.mblur_samples - blur)) / (float)re->r.mblur_samples;
		
		re->i.curblur = re->r.mblur_samples - blur;    /* stats */
		
		do_render_3d(re);
		
		blurfac = 1.0f / (float)(re->r.mblur_samples - blur);
		
		merge_renderresult_blur(rres, re->result, blurfac, re->r.alphamode & R_ALPHAKEY);
		if (re->test_break(re->tbh)) break;
	}
	
	/* swap results */
	BLI_rw_mutex_lock(&re->resultmutex, THREAD_LOCK_WRITE);
	render_result_free(re->result);
	re->result = rres;
	BLI_rw_mutex_unlock(&re->resultmutex);
	
	re->mblur_offs = 0.0f;
	re->i.curblur = 0;   /* stats */
	
	/* weak... the display callback wants an active renderlayer pointer... */
	re->result->renlay = render_get_active_layer(re, re->result);
	re->display_draw(re->ddh, re->result, NULL);	
}


/* function assumes rectf1 and rectf2 to be half size of rectf */
static void interleave_rect(RenderResult *rr, float *rectf, float *rectf1, float *rectf2, int channels)
{
	int a, stride = channels * rr->rectx;
	int len = stride * sizeof(float);
	
	for (a = 0; a < rr->recty; a += 2) {
		memcpy(rectf, rectf1, len);
		rectf += stride;
		rectf1 += stride;
		memcpy(rectf, rectf2, len);
		rectf += stride;
		rectf2 += stride;
	}
}

/* merge render results of 2 fields */
static void merge_renderresult_fields(RenderResult *rr, RenderResult *rr1, RenderResult *rr2)
{
	RenderLayer *rl, *rl1, *rl2;
	RenderPass *rpass, *rpass1, *rpass2;
	
	rl1 = rr1->layers.first;
	rl2 = rr2->layers.first;
	for (rl = rr->layers.first; rl && rl1 && rl2; rl = rl->next, rl1 = rl1->next, rl2 = rl2->next) {
		
		/* combined */
		if (rl->rectf && rl1->rectf && rl2->rectf)
			interleave_rect(rr, rl->rectf, rl1->rectf, rl2->rectf, 4);
		
		/* passes are allocated in sync */
		rpass1 = rl1->passes.first;
		rpass2 = rl2->passes.first;
		for (rpass = rl->passes.first;
		     rpass && rpass1 && rpass2;
		     rpass = rpass->next, rpass1 = rpass1->next, rpass2 = rpass2->next)
		{
			interleave_rect(rr, rpass->rect, rpass1->rect, rpass2->rect, rpass->channels);
		}
	}
}


/* interleaves 2 frames */
static void do_render_fields_3d(Render *re)
{
	Object *camera = RE_GetCamera(re);
	RenderResult *rr1, *rr2 = NULL;
	
	/* no render result was created, we can safely halve render y */
	re->winy /= 2;
	re->recty /= 2;
	re->disprect.ymin /= 2;
	re->disprect.ymax /= 2;
	
	re->i.curfield = 1;  /* stats */
	
	/* first field, we have to call camera routine for correct aspect and subpixel offset */
	RE_SetCamera(re, camera);
	if (re->r.mode & R_MBLUR && (re->r.scemode & R_FULL_SAMPLE) == 0)
		do_render_blur_3d(re);
	else
		do_render_3d(re);

	BLI_rw_mutex_lock(&re->resultmutex, THREAD_LOCK_WRITE);
	rr1 = re->result;
	re->result = NULL;
	BLI_rw_mutex_unlock(&re->resultmutex);
	
	/* second field */
	if (!re->test_break(re->tbh)) {
		
		re->i.curfield = 2;  /* stats */
		
		re->flag |= R_SEC_FIELD;
		if ((re->r.mode & R_FIELDSTILL) == 0) {
			re->field_offs = 0.5f;
		}
		RE_SetCamera(re, camera);
		if (re->r.mode & R_MBLUR && (re->r.scemode & R_FULL_SAMPLE) == 0)
			do_render_blur_3d(re);
		else
			do_render_3d(re);
		re->flag &= ~R_SEC_FIELD;
		
		re->field_offs = 0.0f;
		
		rr2 = re->result;
	}
	
	/* allocate original height new buffers */
	re->winy *= 2;
	re->recty *= 2;
	re->disprect.ymin *= 2;
	re->disprect.ymax *= 2;

	BLI_rw_mutex_lock(&re->resultmutex, THREAD_LOCK_WRITE);
	re->result = render_result_new(re, &re->disprect, 0, RR_USE_MEM, RR_ALL_LAYERS);

	if (rr2) {
		if (re->r.mode & R_ODDFIELD)
			merge_renderresult_fields(re->result, rr2, rr1);
		else
			merge_renderresult_fields(re->result, rr1, rr2);
		
		render_result_free(rr2);
	}

	render_result_free(rr1);
	
	re->i.curfield = 0;  /* stats */
	
	/* weak... the display callback wants an active renderlayer pointer... */
	re->result->renlay = render_get_active_layer(re, re->result);

	BLI_rw_mutex_unlock(&re->resultmutex);

	re->display_draw(re->ddh, re->result, NULL);
}

/* main render routine, no compositing */
static void do_render_fields_blur_3d(Render *re)
{
	Object *camera = RE_GetCamera(re);
	/* also check for camera here */
	if (camera == NULL) {
		printf("ERROR: Cannot render, no camera\n");
		G.is_break = TRUE;
		return;
	}

	/* now use renderdata and camera to set viewplane */
	RE_SetCamera(re, camera);
	
	if (re->r.mode & R_FIELDS)
		do_render_fields_3d(re);
	else if (re->r.mode & R_MBLUR && (re->r.scemode & R_FULL_SAMPLE) == 0)
		do_render_blur_3d(re);
	else
		do_render_3d(re);
	
	/* when border render, check if we have to insert it in black */
	if (re->result) {
		if (re->r.mode & R_BORDER) {
			if ((re->r.mode & R_CROP) == 0) {
				RenderResult *rres;
				
				BLI_rw_mutex_lock(&re->resultmutex, THREAD_LOCK_WRITE);

				/* sub-rect for merge call later on */
				re->result->tilerect = re->disprect;
				
				/* this copying sequence could become function? */
				/* weak is: it chances disprect from border */
				re->disprect.xmin = re->disprect.ymin = 0;
				re->disprect.xmax = re->winx;
				re->disprect.ymax = re->winy;
				re->rectx = re->winx;
				re->recty = re->winy;
				
				rres = render_result_new(re, &re->disprect, 0, RR_USE_MEM, RR_ALL_LAYERS);
				
				render_result_merge(rres, re->result);
				render_result_free(re->result);
				re->result = rres;
				
				/* weak... the display callback wants an active renderlayer pointer... */
				re->result->renlay = render_get_active_layer(re, re->result);
				
				BLI_rw_mutex_unlock(&re->resultmutex);
		
				re->display_init(re->dih, re->result);
				re->display_draw(re->ddh, re->result, NULL);
			}
			else {
				/* set offset (again) for use in compositor, disprect was manipulated. */
				re->result->xof = 0;
				re->result->yof = 0;
			}
		}
	}
}


/* within context of current Render *re, render another scene.
 * it uses current render image size and disprect, but doesn't execute composite
 */
static void render_scene(Render *re, Scene *sce, int cfra)
{
	Render *resc = RE_NewRender(sce->id.name);
	int winx = re->winx, winy = re->winy;
	
	sce->r.cfra = cfra;

	BKE_scene_camera_switch_update(sce);

	/* exception: scene uses own size (unfinished code) */
	if (0) {
		winx = (sce->r.size * sce->r.xsch) / 100;
		winy = (sce->r.size * sce->r.ysch) / 100;
	}
	
	/* initial setup */
	RE_InitState(resc, re, &sce->r, NULL, winx, winy, &re->disprect);
	
	/* still unsure entity this... */
	resc->main = re->main;
	resc->scene = sce;
	resc->lay = sce->lay;
	
	/* ensure scene has depsgraph, base flags etc OK */
	BKE_scene_set_background(re->main, sce);

	/* copy callbacks */
	resc->display_draw = re->display_draw;
	resc->ddh = re->ddh;
	resc->test_break = re->test_break;
	resc->tbh = re->tbh;
	resc->stats_draw = re->stats_draw;
	resc->sdh = re->sdh;
	
	do_render_fields_blur_3d(resc);
}

/* helper call to detect if this scene needs a render, or if there's a any render layer to render */
static int composite_needs_render(Scene *sce, int this_scene)
{
	bNodeTree *ntree = sce->nodetree;
	bNode *node;
	
	if (ntree == NULL) return 1;
	if (sce->use_nodes == FALSE) return 1;
	if ((sce->r.scemode & R_DOCOMP) == 0) return 1;
	
	for (node = ntree->nodes.first; node; node = node->next) {
		if (node->type == CMP_NODE_R_LAYERS)
			if (this_scene == 0 || node->id == NULL || node->id == &sce->id)
				return 1;
	}
	return 0;
}

static void tag_scenes_for_render(Render *re)
{
	bNode *node;
	Scene *sce;
	
	for (sce = re->main->scene.first; sce; sce = sce->id.next)
		sce->id.flag &= ~LIB_DOIT;
	
	if (RE_GetCamera(re) && composite_needs_render(re->scene, 1))
		re->scene->id.flag |= LIB_DOIT;
	
	if (re->scene->nodetree == NULL) return;
	
	/* check for render-layers nodes using other scenes, we tag them LIB_DOIT */
	for (node = re->scene->nodetree->nodes.first; node; node = node->next) {
		if (node->type == CMP_NODE_R_LAYERS) {
			if (node->id) {
				if (node->id != (ID *)re->scene)
					node->id->flag |= LIB_DOIT;
			}
		}
	}
	
}

static void ntree_render_scenes(Render *re)
{
	bNode *node;
	int cfra = re->scene->r.cfra;
	int restore_scene = 0;
	
	if (re->scene->nodetree == NULL) return;
	
	tag_scenes_for_render(re);
	
	/* now foreach render-result node tagged we do a full render */
	/* results are stored in a way compisitor will find it */
	for (node = re->scene->nodetree->nodes.first; node; node = node->next) {
		if (node->type == CMP_NODE_R_LAYERS) {
			if (node->id && node->id != (ID *)re->scene) {
				if (node->id->flag & LIB_DOIT) {
					Scene *scene = (Scene *)node->id;

					render_scene(re, scene, cfra);
					restore_scene = (scene != re->scene);
					node->id->flag &= ~LIB_DOIT;
					
					nodeUpdate(re->scene->nodetree, node);
				}
			}
		}
	}

	/* restore scene if we rendered another last */
	if (restore_scene)
		BKE_scene_set_background(re->main, re->scene);
}

/* bad call... need to think over proper method still */
static void render_composit_stats(void *UNUSED(arg), char *str)
{
	R.i.infostr = str;
	R.stats_draw(R.sdh, &R.i);
	R.i.infostr = NULL;
}

/* invokes Freestyle stroke rendering */
static void add_freestyle(Render *re)
{
	SceneRenderLayer *srl, *actsrl;
	LinkData *link;

	actsrl = BLI_findlink(&re->r.layers, re->r.actlay);

	FRS_init_stroke_rendering(re);

	for (srl= (SceneRenderLayer *)re->r.layers.first; srl; srl= srl->next) {

		link = (LinkData *)MEM_callocN(sizeof(LinkData), "LinkData to Freestyle render");
		BLI_addtail(&re->freestyle_renders, link);

		if ((re->r.scemode & R_SINGLE_LAYER) && srl != actsrl)
			continue;
		if (FRS_is_freestyle_enabled(srl)) {
			link->data = (void *)FRS_do_stroke_rendering(re, srl);
		}
	}

	FRS_finish_stroke_rendering(re);
}

/* merges the results of Freestyle stroke rendering into a given render result */
static void composite_freestyle_renders(Render *re, int sample)
{
	Render *freestyle_render;
	SceneRenderLayer *srl, *actsrl;
	LinkData *link;

	actsrl = BLI_findlink(&re->r.layers, re->r.actlay);

	link = (LinkData *)re->freestyle_renders.first;
	for (srl= (SceneRenderLayer *)re->r.layers.first; srl; srl= srl->next) {
		if ((re->r.scemode & R_SINGLE_LAYER) && srl != actsrl)
			continue;
		if (FRS_is_freestyle_enabled(srl)) {
			freestyle_render = (Render *)link->data;
			render_result_exr_file_read(freestyle_render, sample);
			FRS_composite_result(re, srl, freestyle_render);
			RE_FreeRenderResult(freestyle_render->result);
			freestyle_render->result = NULL;
		}
		link = link->next;
	}
}

/* releases temporary scenes and renders for Freestyle stroke rendering */
static void free_all_freestyle_renders(Scene *scene)
{
	Render *re1, *freestyle_render;
	LinkData *link;

	for (re1= RenderGlobal.renderlist.first; re1; re1= re1->next) {
		for (link = (LinkData *)re1->freestyle_renders.first; link; link = link->next) {
			if (link->data) {
				freestyle_render = (Render *)link->data;
				BKE_scene_unlink(G.main, freestyle_render->scene, scene);
				RE_FreeRender(freestyle_render);
			}
		}
		BLI_freelistN( &re1->freestyle_renders );
	}
}


/* reads all buffers, calls optional composite, merges in first result->rectf */
static void do_merge_fullsample(Render *re, bNodeTree *ntree)
{
	float *rectf, filt[3][3];
	int sample;
	
	/* interaction callbacks */
	if (ntree) {
		ntree->stats_draw = render_composit_stats;
		ntree->test_break = re->test_break;
		ntree->progress = re->progress;
		ntree->sdh = re->sdh;
		ntree->tbh = re->tbh;
		ntree->prh = re->prh;
	}
	
	/* filtmask needs it */
	R = *re;
	
	/* we accumulate in here */
	rectf = MEM_mapallocN(re->rectx * re->recty * sizeof(float) * 4, "fullsample rgba");
	
	for (sample = 0; sample < re->r.osa; sample++) {
		Render *re1;
		RenderResult rres;
		int x, y, mask;
		
		/* enable full sample print */
		R.i.curfsa = sample + 1;
		
		/* set all involved renders on the samplebuffers (first was done by render itself, but needs tagged) */
		/* also function below assumes this */
			
		tag_scenes_for_render(re);
		for (re1 = RenderGlobal.renderlist.first; re1; re1 = re1->next) {
			if (re1->scene->id.flag & LIB_DOIT) {
				if (re1->r.scemode & R_FULL_SAMPLE) {
					if (sample) {
						BLI_rw_mutex_lock(&re->resultmutex, THREAD_LOCK_WRITE);
						render_result_exr_file_read(re1, sample);
						if( re1->r.mode & R_EDGE_FRS)
							composite_freestyle_renders(re1, sample);
						BLI_rw_mutex_unlock(&re->resultmutex);
					}
					ntreeCompositTagRender(re1->scene); /* ensure node gets exec to put buffers on stack */
				}
			}
		}
		
		/* composite */
		if (ntree) {
			ntreeCompositTagRender(re->scene);
			ntreeCompositTagAnimated(ntree);
			
			ntreeCompositExecTree(ntree, &re->r, 1, G.background == 0, &re->scene->view_settings, &re->scene->display_settings);
		}
		
		/* ensure we get either composited result or the active layer */
		RE_AcquireResultImage(re, &rres);
		
		/* accumulate with filter, and clip */
		mask = (1 << sample);
		mask_array(mask, filt);

		for (y = 0; y < re->recty; y++) {
			float *rf = rectf + 4 * y * re->rectx;
			float *col = rres.rectf + 4 * y * re->rectx;
				
			for (x = 0; x < re->rectx; x++, rf += 4, col += 4) {
				/* clamping to 1.0 is needed for correct AA */
				if (col[0] < 0.0f) col[0] = 0.0f; else if (col[0] > 1.0f) col[0] = 1.0f;
				if (col[1] < 0.0f) col[1] = 0.0f; else if (col[1] > 1.0f) col[1] = 1.0f;
				if (col[2] < 0.0f) col[2] = 0.0f; else if (col[2] > 1.0f) col[2] = 1.0f;
				
				add_filt_fmask_coord(filt, col, rf, re->rectx, re->recty, x, y);
			}
		}
		
		RE_ReleaseResultImage(re);

		/* show stuff */
		if (sample != re->osa - 1) {
			/* weak... the display callback wants an active renderlayer pointer... */
			re->result->renlay = render_get_active_layer(re, re->result);
			re->display_draw(re->ddh, re->result, NULL);
		}
		
		if (re->test_break(re->tbh))
			break;
	}
	
	/* clear interaction callbacks */
	if (ntree) {
		ntree->stats_draw = NULL;
		ntree->test_break = NULL;
		ntree->progress = NULL;
		ntree->tbh = ntree->sdh = ntree->prh = NULL;
	}
	
	/* disable full sample print */
	R.i.curfsa = 0;
	
	BLI_rw_mutex_lock(&re->resultmutex, THREAD_LOCK_WRITE);
	if (re->result->rectf)
		MEM_freeN(re->result->rectf);
	re->result->rectf = rectf;
	BLI_rw_mutex_unlock(&re->resultmutex);
}

/* called externally, via compositor */
void RE_MergeFullSample(Render *re, Main *bmain, Scene *sce, bNodeTree *ntree)
{
	Scene *scene;
	bNode *node;

	/* default start situation */
	G.is_break = FALSE;
	
	re->main = bmain;
	re->scene = sce;
	
	/* first call RE_ReadRenderResult on every renderlayer scene. this creates Render structs */
	
	/* tag scenes unread */
	for (scene = re->main->scene.first; scene; scene = scene->id.next)
		scene->id.flag |= LIB_DOIT;
	
	for (node = ntree->nodes.first; node; node = node->next) {
		if (node->type == CMP_NODE_R_LAYERS) {
			Scene *nodescene = (Scene *)node->id;
			
			if (nodescene == NULL) nodescene = sce;
			if (nodescene->id.flag & LIB_DOIT) {
				nodescene->r.mode |= R_OSA; /* render struct needs tables */
				RE_ReadRenderResult(sce, nodescene);
				nodescene->id.flag &= ~LIB_DOIT;
			}
		}
	}
	
	/* own render result should be read/allocated */
	if (re->scene->id.flag & LIB_DOIT) {
		RE_ReadRenderResult(re->scene, re->scene);
		re->scene->id.flag &= ~LIB_DOIT;
	}
	
	/* and now we can draw (result is there) */
	re->display_init(re->dih, re->result);
	re->display_clear(re->dch, re->result);
	
	do_merge_fullsample(re, ntree);
}

/* returns fully composited render-result on given time step (in RenderData) */
static void do_render_composite_fields_blur_3d(Render *re)
{
	bNodeTree *ntree = re->scene->nodetree;
	int update_newframe = 0;
	
	/* INIT seeding, compositor can use random texture */
	BLI_srandom(re->r.cfra);
	
	if (composite_needs_render(re->scene, 1)) {
		/* save memory... free all cached images */
		ntreeFreeCache(ntree);
		
		do_render_fields_blur_3d(re);
	} 
	else {
		/* ensure new result gets added, like for regular renders */
		BLI_rw_mutex_lock(&re->resultmutex, THREAD_LOCK_WRITE);
		
		render_result_free(re->result);
		re->result = render_result_new(re, &re->disprect, 0, RR_USE_MEM, RR_ALL_LAYERS);

		BLI_rw_mutex_unlock(&re->resultmutex);
		
		/* scene render process already updates animsys */
		update_newframe = 1;
	}
	
	/* swap render result */
	if (re->r.scemode & R_SINGLE_LAYER) {
		BLI_rw_mutex_lock(&re->resultmutex, THREAD_LOCK_WRITE);
		render_result_single_layer_end(re);
		BLI_rw_mutex_unlock(&re->resultmutex);
	}
	
	if (!re->test_break(re->tbh)) {
		
		if (ntree) {
			ntreeCompositTagRender(re->scene);
			ntreeCompositTagAnimated(ntree);
		}
		
		if (ntree && re->scene->use_nodes && re->r.scemode & R_DOCOMP) {
			/* checks if there are render-result nodes that need scene */
			if ((re->r.scemode & R_SINGLE_LAYER) == 0)
				ntree_render_scenes(re);
			
			if (!re->test_break(re->tbh)) {
				ntree->stats_draw = render_composit_stats;
				ntree->test_break = re->test_break;
				ntree->progress = re->progress;
				ntree->sdh = re->sdh;
				ntree->tbh = re->tbh;
				ntree->prh = re->prh;
				
				/* in case it was never initialized */
				R.sdh = re->sdh;
				R.stats_draw = re->stats_draw;
				
				if (update_newframe)
					BKE_scene_update_for_newframe(re->main, re->scene, re->lay);
				
				if (re->r.scemode & R_FULL_SAMPLE)
					do_merge_fullsample(re, ntree);
				else {
					ntreeCompositExecTree(ntree, &re->r, 1, G.background == 0, &re->scene->view_settings, &re->scene->display_settings);
				}
				
				ntree->stats_draw = NULL;
				ntree->test_break = NULL;
				ntree->progress = NULL;
				ntree->tbh = ntree->sdh = ntree->prh = NULL;
			}
		}
		else if (re->r.scemode & R_FULL_SAMPLE)
			do_merge_fullsample(re, NULL);
	}

	free_all_freestyle_renders(re->scene);

	/* weak... the display callback wants an active renderlayer pointer... */
	re->result->renlay = render_get_active_layer(re, re->result);
	re->display_draw(re->ddh, re->result, NULL);
}

static void renderresult_stampinfo(Render *re)
{
	RenderResult rres;

	/* this is the basic trick to get the displayed float or char rect from render result */
	RE_AcquireResultImage(re, &rres);
	BKE_stamp_buf(re->scene, RE_GetCamera(re), (unsigned char *)rres.rect32, rres.rectf, rres.rectx, rres.recty, 4);
	RE_ReleaseResultImage(re);
}

int RE_seq_render_active(Scene *scene, RenderData *rd)
{
	Editing *ed;
	Sequence *seq;

	ed = scene->ed;
	
	if (!(rd->scemode & R_DOSEQ) || !ed || !ed->seqbase.first)
		return 0;
	
	for (seq = ed->seqbase.first; seq; seq = seq->next) {
		if (seq->type != SEQ_TYPE_SOUND_RAM)
			return 1;
	}
	
	return 0;
}

static void do_render_seq(Render *re)
{
	static int recurs_depth = 0;
	struct ImBuf *ibuf, *out;
	RenderResult *rr; /* don't assign re->result here as it might change during give_ibuf_seq */
	int cfra = re->r.cfra;
	SeqRenderData context;

	re->i.cfra = cfra;

	if (recurs_depth == 0) {
		/* otherwise sequencer animation isn't updated */
		BKE_animsys_evaluate_all_animation(re->main, re->scene, (float)cfra); // XXX, was BKE_scene_frame_get(re->scene)
	}

	recurs_depth++;

	if ((re->r.mode & R_BORDER) && (re->r.mode & R_CROP) == 0) {
		/* if border rendering is used and cropping is disabled, final buffer should
		 * be as large as the whole frame */
		context = BKE_sequencer_new_render_data(re->main, re->scene,
		                              re->winx, re->winy,
		                              100);
	}
	else {
		context = BKE_sequencer_new_render_data(re->main, re->scene,
		                              re->result->rectx, re->result->recty,
		                              100);
	}

	out = BKE_sequencer_give_ibuf(context, cfra, 0);

	ibuf = IMB_dupImBuf(out);
	IMB_freeImBuf(out);
	BKE_sequencer_imbuf_from_sequencer_space(re->scene, ibuf);

	recurs_depth--;

	rr = re->result;
	
	BLI_rw_mutex_lock(&re->resultmutex, THREAD_LOCK_WRITE);

	if (ibuf) {
		/* copy ibuf into combined pixel rect */
		render_result_rect_from_ibuf(rr, &re->r, ibuf);
		
		if (recurs_depth == 0) { /* with nested scenes, only free on toplevel... */
			Editing *ed = re->scene->ed;
			if (ed)
				BKE_sequencer_free_imbuf(re->scene, &ed->seqbase, TRUE);
		}
		IMB_freeImBuf(ibuf);
	}
	else {
		/* render result is delivered empty in most cases, nevertheless we handle all cases */
		render_result_rect_fill_zero(rr);
	}

	BLI_rw_mutex_unlock(&re->resultmutex);

	/* just in case this flag went missing at some point */
	re->r.scemode |= R_DOSEQ;

	/* set overall progress of sequence rendering */
	if (re->r.efra != re->r.sfra)
		re->progress(re->prh, (float)(cfra - re->r.sfra) / (re->r.efra - re->r.sfra));
	else
		re->progress(re->prh, 1.0f);
}

/* ~~~~~~~~~~~~~~~~~~~~~~~~~~~~~~~~~~~~~~ */

/* main loop: doing sequence + fields + blur + 3d render + compositing */
static void do_render_all_options(Render *re)
{
	BKE_scene_camera_switch_update(re->scene);

	re->i.starttime = PIL_check_seconds_timer();

	/* ensure no images are in memory from previous animated sequences */
	BKE_image_all_free_anim_ibufs(re->r.cfra);

	if (RE_engine_render(re, 1)) {
		/* in this case external render overrides all */
	}
	else if (RE_seq_render_active(re->scene, &re->r)) {
		/* note: do_render_seq() frees rect32 when sequencer returns float images */
		if (!re->test_break(re->tbh))
			do_render_seq(re);
		
		re->stats_draw(re->sdh, &re->i);
		re->display_draw(re->ddh, re->result, NULL);
	}
	else {
		do_render_composite_fields_blur_3d(re);
	}
	
	re->i.lastframetime = PIL_check_seconds_timer() - re->i.starttime;
	
	re->stats_draw(re->sdh, &re->i);
	
	/* stamp image info here */
	if ((re->r.stamp & R_STAMP_ALL) && (re->r.stamp & R_STAMP_DRAW)) {
		renderresult_stampinfo(re);
		re->display_draw(re->ddh, re->result, NULL);
	}
}

static int check_valid_camera(Scene *scene, Object *camera_override)
{
	int check_comp = 1;

	if (camera_override == NULL && scene->camera == NULL)
		scene->camera = BKE_scene_camera_find(scene);

	if (scene->r.scemode & R_DOSEQ) {
		if (scene->ed) {
			Sequence *seq = scene->ed->seqbase.first;

			check_comp = 0;

			while (seq) {
				if (seq->type == SEQ_TYPE_SCENE && seq->scene) {
					if (!seq->scene_camera) {
						if (!seq->scene->camera && !BKE_scene_camera_find(seq->scene)) {
							if (seq->scene == scene) {
								/* for current scene camera could be unneeded due to compisite nodes */
								check_comp = 1;
							}
							else {
								/* for other scenes camera is necessary */
								return 0;
							}
						}
					}
				}

				seq = seq->next;
			}
		}
	}

	if (check_comp) { /* no sequencer or sequencer depends on compositor */
		if (scene->r.scemode & R_DOCOMP && scene->use_nodes) {
			bNode *node = scene->nodetree->nodes.first;

			while (node) {
				if (node->type == CMP_NODE_R_LAYERS) {
					Scene *sce = node->id ? (Scene *)node->id : scene;

					if (!sce->camera && !BKE_scene_camera_find(sce)) {
						/* all render layers nodes need camera */
						return 0;
					}
				}

				node = node->next;
			}
		}
		else {
			return (camera_override != NULL || scene->camera != NULL);
		}
	}

	return 1;
}

static int node_tree_has_composite_output(bNodeTree *ntree)
{
	bNode *node;

	for (node = ntree->nodes.first; node; node = node->next) {
		if (node->type == CMP_NODE_COMPOSITE) {
			return TRUE;
		}
		else if (node->type == NODE_GROUP) {
			if (node->id) {
				if (node_tree_has_composite_output((bNodeTree *)node->id)) {
					return TRUE;
				}
			}
		}
	}

	return FALSE;
}

static int check_composite_output(Scene *scene)
{
	return node_tree_has_composite_output(scene->nodetree);
}

int RE_is_rendering_allowed(Scene *scene, Object *camera_override, ReportList *reports)
{
	SceneRenderLayer *srl;
	
	if (scene->r.mode & R_BORDER) {
		if (scene->r.border.xmax <= scene->r.border.xmin ||
		    scene->r.border.ymax <= scene->r.border.ymin)
		{
			BKE_report(reports, RPT_ERROR, "No border area selected.");
			return 0;
		}
	}
	
	if (scene->r.scemode & (R_EXR_TILE_FILE | R_FULL_SAMPLE)) {
		char str[FILE_MAX];
		
		render_result_exr_file_path(scene, "", 0, str);
		
		if (BLI_file_is_writable(str) == 0) {
			BKE_report(reports, RPT_ERROR, "Can not save render buffers, check the temp default path");
			return 0;
		}
		
		/* no fullsample and edge */
		if ((scene->r.scemode & R_FULL_SAMPLE) && (scene->r.mode & R_EDGE)) {
			BKE_report(reports, RPT_ERROR, "Full Sample doesn't support Edge Enhance");
			return 0;
		}
		
	}
	else
		scene->r.scemode &= ~R_FULL_SAMPLE;  /* clear to be sure */
	
	if (scene->r.scemode & R_DOCOMP) {
		if (scene->use_nodes) {
			if (!scene->nodetree) {
				BKE_report(reports, RPT_ERROR, "No Nodetree in Scene");
				return 0;
			}
			
			if (!check_composite_output(scene)) {
				BKE_report(reports, RPT_ERROR, "No Render Output Node in Scene");
				return 0;
			}
			
			if (scene->r.scemode & R_FULL_SAMPLE) {
				if (composite_needs_render(scene, 0) == 0) {
					BKE_report(reports, RPT_ERROR, "Full Sample AA not supported without 3d rendering");
					return 0;
				}
			}
		}
	}
	
	/* check valid camera, without camera render is OK (compo, seq) */
	if (!check_valid_camera(scene, camera_override)) {
		BKE_report(reports, RPT_ERROR, "No camera");
		return 0;
	}
	
	/* get panorama & ortho, only after camera is set */
	BKE_camera_object_mode(&scene->r, camera_override ? camera_override : scene->camera);

	/* forbidden combinations */
	if (scene->r.mode & R_PANORAMA) {
		if (scene->r.mode & R_ORTHO) {
			BKE_report(reports, RPT_ERROR, "No Ortho render possible for Panorama");
			return 0;
		}
	}

	/* layer flag tests */
	if (scene->r.scemode & R_SINGLE_LAYER) {
		srl = BLI_findlink(&scene->r.layers, scene->r.actlay);
		/* force layer to be enabled */
		srl->layflag &= ~SCE_LAY_DISABLE;
	}
	
	for (srl = scene->r.layers.first; srl; srl = srl->next)
		if (!(srl->layflag & SCE_LAY_DISABLE))
			break;
	if (srl == NULL) {
		BKE_report(reports, RPT_ERROR, "All RenderLayers are disabled");
		return 0;
	}

	return 1;
}

static void validate_render_settings(Render *re)
{
	if (re->r.scemode & (R_EXR_TILE_FILE | R_FULL_SAMPLE)) {
		/* no osa + fullsample won't work... */
		if (re->r.osa == 0)
			re->r.scemode &= ~R_FULL_SAMPLE;
	}
	else re->r.scemode &= ~R_FULL_SAMPLE;   /* clear to be sure */

	if (RE_engine_is_external(re)) {
		/* not supported yet */
		re->r.scemode &= ~(R_FULL_SAMPLE);
		re->r.mode &= ~(R_FIELDS | R_MBLUR);
	}
}

static void update_physics_cache(Render *re, Scene *scene, int UNUSED(anim_init))
{
	PTCacheBaker baker;

	baker.main = re->main;
	baker.scene = scene;
	baker.pid = NULL;
	baker.bake = 0;
	baker.render = 1;
	baker.anim_init = 1;
	baker.quick_step = 1;
	baker.break_test = re->test_break;
	baker.break_data = re->tbh;
	baker.progressbar = NULL;

	BKE_ptcache_bake(&baker);
}
/* evaluating scene options for general Blender render */
static int render_initialize_from_main(Render *re, Main *bmain, Scene *scene, SceneRenderLayer *srl, Object *camera_override, unsigned int lay, int anim, int anim_init)
{
	int winx, winy;
	rcti disprect;
	
	/* r.xsch and r.ysch has the actual view window size
	 * r.border is the clipping rect */
	
	/* calculate actual render result and display size */
	winx = (scene->r.size * scene->r.xsch) / 100;
	winy = (scene->r.size * scene->r.ysch) / 100;
	
	/* we always render smaller part, inserting it in larger image is compositor bizz, it uses disprect for it */
	if (scene->r.mode & R_BORDER) {
		disprect.xmin = scene->r.border.xmin * winx;
		disprect.xmax = scene->r.border.xmax * winx;
		
		disprect.ymin = scene->r.border.ymin * winy;
		disprect.ymax = scene->r.border.ymax * winy;
	}
	else {
		disprect.xmin = disprect.ymin = 0;
		disprect.xmax = winx;
		disprect.ymax = winy;
	}
	
	re->main = bmain;
	re->scene = scene;
	re->camera_override = camera_override;
	re->lay = lay;
	
	/* not too nice, but it survives anim-border render */
	if (anim) {
		re->disprect = disprect;
		return 1;
	}
	
	/* check all scenes involved */
	tag_scenes_for_render(re);

	/*
	 * Disabled completely for now,
	 * can be later set as render profile option
	 * and default for background render.
	 */
	if (0) {
		/* make sure dynamics are up to date */
		update_physics_cache(re, scene, anim_init);
	}
	
	if (srl || scene->r.scemode & R_SINGLE_LAYER) {
		BLI_rw_mutex_lock(&re->resultmutex, THREAD_LOCK_WRITE);
		render_result_single_layer_begin(re);
		BLI_rw_mutex_unlock(&re->resultmutex);
	}
	
	RE_InitState(re, NULL, &scene->r, srl, winx, winy, &disprect);
	if (!re->ok)  /* if an error was printed, abort */
		return 0;
	
	/* initstate makes new result, have to send changed tags around */
	ntreeCompositTagRender(re->scene);

	validate_render_settings(re);

	re->display_init(re->dih, re->result);
	re->display_clear(re->dch, re->result);
	
	return 1;
}

void RE_SetReports(Render *re, ReportList *reports)
{
	re->reports = reports;
}

/* general Blender frame render call */
void RE_BlenderFrame(Render *re, Main *bmain, Scene *scene, SceneRenderLayer *srl, Object *camera_override, unsigned int lay, int frame, const short write_still)
{
	/* ugly global still... is to prevent preview events and signal subsurfs etc to make full resol */
	G.is_rendering = TRUE;
	
	scene->r.cfra = frame;
	
	if (render_initialize_from_main(re, bmain, scene, srl, camera_override, lay, 0, 0)) {
		MEM_reset_peak_memory();

		BLI_callback_exec(re->main, (ID *)scene, BLI_CB_EVT_RENDER_PRE);

		do_render_all_options(re);
		
		if (write_still && !G.is_break) {
			if (BKE_imtype_is_movie(scene->r.im_format.imtype)) {
				/* operator checks this but in case its called from elsewhere */
				printf("Error: cant write single images with a movie format!\n");
			}
			else {
				char name[FILE_MAX];
				BKE_makepicstring(name, scene->r.pic, bmain->name, scene->r.cfra, scene->r.im_format.imtype, scene->r.scemode & R_EXTENSION, FALSE);

				/* reports only used for Movie */
				do_write_image_or_movie(re, bmain, scene, NULL, name);
			}
		}

		BLI_callback_exec(re->main, (ID *)scene, BLI_CB_EVT_RENDER_POST); /* keep after file save */
	}

	BLI_callback_exec(re->main, (ID *)scene, G.is_break ? BLI_CB_EVT_RENDER_CANCEL : BLI_CB_EVT_RENDER_COMPLETE);

	/* UGLY WARNING */
	G.is_rendering = FALSE;
}

<<<<<<< HEAD
void RE_RenderFreestyleStrokes(Render *re, Main *bmain, Scene *scene)
{
	re->result_ok= 0;
	if(render_initialize_from_main(re, bmain, scene, NULL, NULL, scene->lay, 0, 0)) {
		do_render_fields_blur_3d(re);
	}
	re->result_ok= 1;
=======
static void colormanage_image_for_write(Scene *scene, ImBuf *ibuf)
{
	IMB_display_buffer_to_imbuf_rect(ibuf, &scene->view_settings, &scene->display_settings);

	if (ibuf)
		imb_freerectfloatImBuf(ibuf);
>>>>>>> a73dd347
}

static int do_write_image_or_movie(Render *re, Main *bmain, Scene *scene, bMovieHandle *mh, const char *name_override)
{
	char name[FILE_MAX];
	RenderResult rres;
	Object *camera = RE_GetCamera(re);
	int ok = 1;
	
	RE_AcquireResultImage(re, &rres);

	/* write movie or image */
	if (BKE_imtype_is_movie(scene->r.im_format.imtype)) {
		int do_free = FALSE;
		ImBuf *ibuf = render_result_rect_to_ibuf(&rres, &scene->r);

		/* note; the way it gets 32 bits rects is weak... */
		if (ibuf->rect == NULL) {
			ibuf->rect = MEM_mapallocN(sizeof(int) * rres.rectx * rres.recty, "temp 32 bits rect");
			RE_ResultGet32(re, ibuf->rect);
			do_free = TRUE;
		}

		colormanage_image_for_write(scene, ibuf);

		ok = mh->append_movie(&re->r, scene->r.sfra, scene->r.cfra, (int *) ibuf->rect,
		                      ibuf->x, ibuf->y, re->reports);
		if (do_free) {
			MEM_freeN(ibuf->rect);
			ibuf->rect = NULL;
		}

		/* imbuf knows which rects are not part of ibuf */
		IMB_freeImBuf(ibuf);

		printf("Append frame %d", scene->r.cfra);
	} 
	else {
		if (name_override)
			BLI_strncpy(name, name_override, sizeof(name));
		else
			BKE_makepicstring(name, scene->r.pic, bmain->name, scene->r.cfra, scene->r.im_format.imtype, scene->r.scemode & R_EXTENSION, TRUE);
		
		if (re->r.im_format.imtype == R_IMF_IMTYPE_MULTILAYER) {
			if (re->result) {
				RE_WriteRenderResult(re->reports, re->result, name, scene->r.im_format.exr_codec);
				printf("Saved: %s", name);
			}
		}
		else {
			ImBuf *ibuf = render_result_rect_to_ibuf(&rres, &scene->r);
			int do_colormanagement;

			do_colormanagement = !BKE_imtype_supports_float(scene->r.im_format.imtype);

			if (do_colormanagement)
				colormanage_image_for_write(scene, ibuf);

			ok = BKE_imbuf_write_stamp(scene, camera, ibuf, name, &scene->r.im_format);
			
			if (ok == 0) {
				printf("Render error: cannot save %s\n", name);
			}
			else printf("Saved: %s", name);
			
			/* optional preview images for exr */
			if (ok && scene->r.im_format.imtype == R_IMF_IMTYPE_OPENEXR && (scene->r.im_format.flag & R_IMF_FLAG_PREVIEW_JPG)) {
				ImageFormatData imf = scene->r.im_format;
				imf.imtype = R_IMF_IMTYPE_JPEG90;

				if (BLI_testextensie(name, ".exr"))
					name[strlen(name) - 4] = 0;
				BKE_add_image_extension(name, R_IMF_IMTYPE_JPEG90);
				ibuf->planes = 24;

				colormanage_image_for_write(scene, ibuf);

				BKE_imbuf_write_stamp(scene, camera, ibuf, name, &imf);
				printf("\nSaved: %s", name);
			}
			
			/* imbuf knows which rects are not part of ibuf */
			IMB_freeImBuf(ibuf);
		}
	}
	
	RE_ReleaseResultImage(re);

	BLI_timestr(re->i.lastframetime, name);
	printf(" Time: %s", name);

	BLI_callback_exec(G.main, NULL, BLI_CB_EVT_RENDER_STATS);

	fputc('\n', stdout);
	fflush(stdout); /* needed for renderd !! (not anymore... (ton)) */

	return ok;
}

/* saves images to disk */
void RE_BlenderAnim(Render *re, Main *bmain, Scene *scene, Object *camera_override, unsigned int lay, int sfra, int efra, int tfra)
{
	bMovieHandle *mh = BKE_movie_handle_get(scene->r.im_format.imtype);
	int cfrao = scene->r.cfra;
	int nfra, totrendered = 0, totskipped = 0;
	
	/* do not fully call for each frame, it initializes & pops output window */
	if (!render_initialize_from_main(re, bmain, scene, NULL, camera_override, lay, 0, 1))
		return;
	
	/* ugly global still... is to prevent renderwin events and signal subsurfs etc to make full resol */
	/* is also set by caller renderwin.c */
	G.is_rendering = TRUE;

	re->flag |= R_ANIMATION;

	if (BKE_imtype_is_movie(scene->r.im_format.imtype))
		if (!mh->start_movie(scene, &re->r, re->rectx, re->recty, re->reports))
			G.is_break = TRUE;

	if (mh->get_next_frame) {
		while (!(G.is_break == 1)) {
			int nf = mh->get_next_frame(&re->r, re->reports);
			if (nf >= 0 && nf >= scene->r.sfra && nf <= scene->r.efra) {
				scene->r.cfra = re->r.cfra = nf;

				BLI_callback_exec(re->main, (ID *)scene, BLI_CB_EVT_RENDER_PRE);

				do_render_all_options(re);
				totrendered++;

				if (re->test_break(re->tbh) == 0) {
					if (!do_write_image_or_movie(re, bmain, scene, mh, NULL))
						G.is_break = TRUE;
				}

				if (G.is_break == FALSE) {
					BLI_callback_exec(re->main, (ID *)scene, BLI_CB_EVT_RENDER_POST); /* keep after file save */
				}
			}
			else {
				if (re->test_break(re->tbh)) {
					G.is_break = TRUE;
				}
			}
		}
	}
	else {
		for (nfra = sfra, scene->r.cfra = sfra; scene->r.cfra <= efra; scene->r.cfra++) {
			char name[FILE_MAX];
			
			/* only border now, todo: camera lens. (ton) */
			render_initialize_from_main(re, bmain, scene, NULL, camera_override, lay, 1, 0);

			if (nfra != scene->r.cfra) {
				/*
				 * Skip this frame, but update for physics and particles system.
				 * From convertblender.c:
				 * in localview, lamps are using normal layers, objects only local bits.
				 */
				unsigned int updatelay;

				if (re->lay & 0xFF000000)
					updatelay = re->lay & 0xFF000000;
				else
					updatelay = re->lay;

				BKE_scene_update_for_newframe(bmain, scene, updatelay);
				continue;
			}
			else
				nfra += tfra;

			/* Touch/NoOverwrite options are only valid for image's */
			if (BKE_imtype_is_movie(scene->r.im_format.imtype) == 0) {
				if (scene->r.mode & (R_NO_OVERWRITE | R_TOUCH))
					BKE_makepicstring(name, scene->r.pic, bmain->name, scene->r.cfra, scene->r.im_format.imtype, scene->r.scemode & R_EXTENSION, TRUE);

				if (scene->r.mode & R_NO_OVERWRITE && BLI_exists(name)) {
					printf("skipping existing frame \"%s\"\n", name);
					totskipped++;
					continue;
				}
				if (scene->r.mode & R_TOUCH && !BLI_exists(name)) {
					BLI_make_existing_file(name); /* makes the dir if its not there */
					BLI_file_touch(name);
				}
			}

			re->r.cfra = scene->r.cfra;     /* weak.... */

			/* run callbacs before rendering, before the scene is updated */
			BLI_callback_exec(re->main, (ID *)scene, BLI_CB_EVT_RENDER_PRE);

			
			do_render_all_options(re);
			totrendered++;
			
			if (re->test_break(re->tbh) == 0) {
				if (!G.is_break)
					if (!do_write_image_or_movie(re, bmain, scene, mh, NULL))
						G.is_break = TRUE;
			}
			else
				G.is_break = TRUE;
		
			if (G.is_break == TRUE) {
				/* remove touched file */
				if (BKE_imtype_is_movie(scene->r.im_format.imtype) == 0) {
					if (scene->r.mode & R_TOUCH && BLI_exists(name) && BLI_file_size(name) == 0) {
						BLI_delete(name, 0, 0);
					}
				}
				
				break;
			}

			if (G.is_break == FALSE) {
				BLI_callback_exec(re->main, (ID *)scene, BLI_CB_EVT_RENDER_POST); /* keep after file save */
			}
		}
	}
	
	/* end movie */
	if (BKE_imtype_is_movie(scene->r.im_format.imtype))
		mh->end_movie();
	
	if (totskipped && totrendered == 0)
		BKE_report(re->reports, RPT_INFO, "No frames rendered, skipped to not overwrite");

	scene->r.cfra = cfrao;

	re->flag &= ~R_ANIMATION;

	BLI_callback_exec(re->main, (ID *)scene, G.is_break ? BLI_CB_EVT_RENDER_CANCEL : BLI_CB_EVT_RENDER_COMPLETE);

	/* UGLY WARNING */
	G.is_rendering = FALSE;
}

void RE_PreviewRender(Render *re, Main *bmain, Scene *sce)
{
	Object *camera;
	int winx, winy;

	winx = (sce->r.size * sce->r.xsch) / 100;
	winy = (sce->r.size * sce->r.ysch) / 100;

	RE_InitState(re, NULL, &sce->r, NULL, winx, winy, NULL);

	re->main = bmain;
	re->scene = sce;
	re->lay = sce->lay;

	camera = RE_GetCamera(re);
	RE_SetCamera(re, camera);

	do_render_3d(re);
}

/* note; repeated win/disprect calc... solve that nicer, also in compo */

/* only the temp file! */
int RE_ReadRenderResult(Scene *scene, Scene *scenode)
{
	Render *re;
	int winx, winy, success;
	rcti disprect;
	
	/* calculate actual render result and display size */
	winx = (scene->r.size * scene->r.xsch) / 100;
	winy = (scene->r.size * scene->r.ysch) / 100;
	
	/* only in movie case we render smaller part */
	if (scene->r.mode & R_BORDER) {
		disprect.xmin = scene->r.border.xmin * winx;
		disprect.xmax = scene->r.border.xmax * winx;
		
		disprect.ymin = scene->r.border.ymin * winy;
		disprect.ymax = scene->r.border.ymax * winy;
	}
	else {
		disprect.xmin = disprect.ymin = 0;
		disprect.xmax = winx;
		disprect.ymax = winy;
	}
	
	if (scenode)
		scene = scenode;
	
	/* get render: it can be called from UI with draw callbacks */
	re = RE_GetRender(scene->id.name);
	if (re == NULL)
		re = RE_NewRender(scene->id.name);
	RE_InitState(re, NULL, &scene->r, NULL, winx, winy, &disprect);
	re->scene = scene;
	
	BLI_rw_mutex_lock(&re->resultmutex, THREAD_LOCK_WRITE);
	success = render_result_exr_file_read(re, 0);
	BLI_rw_mutex_unlock(&re->resultmutex);

	return success;
}

void RE_set_max_threads(int threads)
{
	if (threads == 0) {
		RenderGlobal.threads = BLI_system_thread_count();
	}
	else if (threads >= 1 && threads <= BLENDER_MAX_THREADS) {
		RenderGlobal.threads = threads;
	}
	else {
		printf("Error, threads has to be in range 0-%d\n", BLENDER_MAX_THREADS);
	}
}

void RE_init_threadcount(Render *re) 
{
	if (RenderGlobal.threads >= 1) { /* only set as an arg in background mode */
		re->r.threads = MIN2(RenderGlobal.threads, BLENDER_MAX_THREADS);
	}
	else if ((re->r.mode & R_FIXED_THREADS) == 0 || RenderGlobal.threads == 0) { /* Automatic threads */
		re->r.threads = BLI_system_thread_count();
	}
}

/* loads in image into a result, size must match
 * x/y offsets are only used on a partial copy when dimensions don't match */
void RE_layer_load_from_file(RenderLayer *layer, ReportList *reports, const char *filename, int x, int y)
{
	/* OCIO_TODO: assume layer was saved in defaule color space */
	ImBuf *ibuf = IMB_loadiffname(filename, IB_rect, NULL);

	if (ibuf && (ibuf->rect || ibuf->rect_float)) {
		if (ibuf->x == layer->rectx && ibuf->y == layer->recty) {
			if (ibuf->rect_float == NULL)
				IMB_float_from_rect(ibuf);

			memcpy(layer->rectf, ibuf->rect_float, sizeof(float) * 4 * layer->rectx * layer->recty);
		}
		else {
			if ((ibuf->x - x >= layer->rectx) && (ibuf->y - y >= layer->recty)) {
				ImBuf *ibuf_clip;

				if (ibuf->rect_float == NULL)
					IMB_float_from_rect(ibuf);

				ibuf_clip = IMB_allocImBuf(layer->rectx, layer->recty, 32, IB_rectfloat);
				if (ibuf_clip) {
					IMB_rectcpy(ibuf_clip, ibuf, 0, 0, x, y, layer->rectx, layer->recty);

					memcpy(layer->rectf, ibuf_clip->rect_float, sizeof(float) * 4 * layer->rectx * layer->recty);
					IMB_freeImBuf(ibuf_clip);
				}
				else {
					BKE_reportf(reports, RPT_ERROR, "RE_result_rect_from_file: failed to allocate clip buffer '%s'\n", filename);
				}
			}
			else {
				BKE_reportf(reports, RPT_ERROR, "RE_result_rect_from_file: incorrect dimensions for partial copy '%s'\n", filename);
			}
		}

		IMB_freeImBuf(ibuf);
	}
	else {
		BKE_reportf(reports, RPT_ERROR, "RE_result_rect_from_file: failed to load '%s'\n", filename);
	}
}

void RE_result_load_from_file(RenderResult *result, ReportList *reports, const char *filename)
{
	if (!render_result_exr_file_read_path(result, NULL, filename)) {
		BKE_reportf(reports, RPT_ERROR, "RE_result_rect_from_file: failed to load '%s'\n", filename);
		return;
	}
}

const float default_envmap_layout[] = { 0, 0, 1, 0, 2, 0, 0, 1, 1, 1, 2, 1 };

int RE_WriteEnvmapResult(struct ReportList *reports, Scene *scene, EnvMap *env, const char *relpath, const char imtype, float layout[12])
{
	ImageFormatData imf;
	ImBuf *ibuf = NULL;
	int ok;
	int dx;
	int maxX = 0, maxY = 0, i = 0;
	char filepath[FILE_MAX];

	if (env->cube[1] == NULL) {
		BKE_report(reports, RPT_ERROR, "There is no generated environment map available to save");
		return 0;
	}

	imf = scene->r.im_format;
	imf.imtype = imtype;

	dx = env->cube[1]->x;

	if (env->type == ENV_CUBE) {
		for (i = 0; i < 12; i += 2) {
			maxX = MAX2(maxX, layout[i] + 1);
			maxY = MAX2(maxY, layout[i + 1] + 1);
		}

		ibuf = IMB_allocImBuf(maxX * dx, maxY * dx, 24, IB_rectfloat);

		for (i = 0; i < 12; i += 2)
			if (layout[i] > -1 && layout[i + 1] > -1)
				IMB_rectcpy(ibuf, env->cube[i / 2], layout[i] * dx, layout[i + 1] * dx, 0, 0, dx, dx);
	}
	else if (env->type == ENV_PLANE) {
		ibuf = IMB_allocImBuf(dx, dx, 24, IB_rectfloat);
		IMB_rectcpy(ibuf, env->cube[1], 0, 0, 0, 0, dx, dx);
	}
	else {
		BKE_report(reports, RPT_ERROR, "Invalid environment map type");
		return 0;
	}

	IMB_display_buffer_to_imbuf_rect(ibuf, &scene->view_settings, &scene->display_settings);

	/* to save, we first get absolute path */
	BLI_strncpy(filepath, relpath, sizeof(filepath));
	BLI_path_abs(filepath, G.main->name);

	ok = BKE_imbuf_write(ibuf, filepath, &imf);

	IMB_freeImBuf(ibuf);

	if (ok) {
		return TRUE;
	}
	else {
		BKE_report(reports, RPT_ERROR, "Error writing environment map.");
		return FALSE;
	}
}
<|MERGE_RESOLUTION|>--- conflicted
+++ resolved
@@ -206,9 +206,9 @@
 	}
 }
 
-RenderResult *RE_MultilayerConvert(void *exrhandle, int rectx, int recty)
-{
-	return render_result_new_from_exr(exrhandle, rectx, recty);
+RenderResult *RE_MultilayerConvert(void *exrhandle, const char *colorspace, int predivide, int rectx, int recty)
+{
+	return render_result_new_from_exr(exrhandle, colorspace, predivide, rectx, recty);
 }
 
 RenderLayer *render_get_active_layer(Render *re, RenderResult *rr)
@@ -440,8 +440,8 @@
 	re->winy = winy;
 	if (disprect) {
 		re->disprect = *disprect;
-		re->rectx = BLI_RCT_SIZE_X(disprect);
-		re->recty = BLI_RCT_SIZE_Y(disprect);
+		re->rectx = BLI_rcti_size_x(disprect);
+		re->recty = BLI_rcti_size_y(disprect);
 	}
 	else {
 		re->disprect.xmin = re->disprect.ymin = 0;
@@ -673,15 +673,15 @@
 float panorama_pixel_rot(Render *re)
 {
 	float psize, phi, xfac;
-	float borderfac = (float)BLI_RCT_SIZE_X(&re->disprect) / (float)re->winx;
+	float borderfac = (float)BLI_rcti_size_x(&re->disprect) / (float)re->winx;
 	
 	/* size of 1 pixel mapped to viewplane coords */
-	psize = BLI_RCT_SIZE_X(&re->viewplane) / (float)re->winx;
+	psize = BLI_rctf_size_x(&re->viewplane) / (float)re->winx;
 	/* angle of a pixel */
 	phi = atan(psize / re->clipsta);
 	
 	/* correction factor for viewplane shifting, first calculate how much the viewplane angle is */
-	xfac = borderfac * BLI_RCT_SIZE_X(&re->viewplane) / (float)re->xparts;
+	xfac = borderfac * BLI_rctf_size_x(&re->viewplane) / (float)re->xparts;
 	xfac = atan(0.5f * xfac / re->clipsta);
 	/* and how much the same viewplane angle is wrapped */
 	psize = 0.5f * phi * ((float)re->partx);
@@ -714,7 +714,7 @@
 		float phi = panorama_pixel_rot(re);
 
 		R.panodxp = (re->winx - (best->disprect.xmin + best->disprect.xmax) ) / 2;
-		R.panodxv = (BLI_RCT_SIZE_X(viewplane) * R.panodxp) / (float)(re->winx);
+		R.panodxv = (BLI_rctf_size_x(viewplane) * R.panodxp) / (float)(re->winx);
 		
 		/* shift viewplane */
 		R.viewplane.xmin = viewplane->xmin + R.panodxv;
@@ -741,8 +741,8 @@
 	/* find center of rendered parts, image center counts for 1 too */
 	for (pa = re->parts.first; pa; pa = pa->next) {
 		if (pa->ready) {
-			centx += BLI_RCT_CENTER_X(&pa->disprect);
-			centy += BLI_RCT_CENTER_Y(&pa->disprect);
+			centx += BLI_rcti_cent_x(&pa->disprect);
+			centy += BLI_rcti_cent_y(&pa->disprect);
 			tot++;
 		}
 	}
@@ -752,8 +752,8 @@
 	/* closest of the non-rendering parts */
 	for (pa = re->parts.first; pa; pa = pa->next) {
 		if (pa->ready == 0 && pa->nr == 0) {
-			long long int distx = centx - BLI_RCT_CENTER_X(&pa->disprect);
-			long long int disty = centy - BLI_RCT_CENTER_Y(&pa->disprect);
+			long long int distx = centx - BLI_rcti_cent_x(&pa->disprect);
+			long long int disty = centy - BLI_rcti_cent_y(&pa->disprect);
 			distx = (long long int)sqrt(distx * distx + disty * disty);
 			if (distx < mindist) {
 				if (re->r.mode & R_PANORAMA) {
@@ -1464,7 +1464,7 @@
 static void do_merge_fullsample(Render *re, bNodeTree *ntree)
 {
 	float *rectf, filt[3][3];
-	int sample;
+	int x, y, sample;
 	
 	/* interaction callbacks */
 	if (ntree) {
@@ -1485,7 +1485,7 @@
 	for (sample = 0; sample < re->r.osa; sample++) {
 		Render *re1;
 		RenderResult rres;
-		int x, y, mask;
+		int mask;
 		
 		/* enable full sample print */
 		R.i.curfsa = sample + 1;
@@ -1549,6 +1549,18 @@
 		
 		if (re->test_break(re->tbh))
 			break;
+	}
+
+	/* clamp alpha and RGB to 0..1 and 0..inf, can go outside due to filter */
+	for (y = 0; y < re->recty; y++) {
+		float *rf = rectf + 4 * y * re->rectx;
+			
+		for (x = 0; x < re->rectx; x++, rf += 4) {
+			rf[0] = MAX2(rf[0], 0.0f);
+			rf[1] = MAX2(rf[1], 0.0f);
+			rf[2] = MAX2(rf[2], 0.0f);
+			CLAMP(rf[3], 0.0f, 1.0f);
+		}
 	}
 	
 	/* clear interaction callbacks */
@@ -1758,9 +1770,14 @@
 
 	out = BKE_sequencer_give_ibuf(context, cfra, 0);
 
-	ibuf = IMB_dupImBuf(out);
-	IMB_freeImBuf(out);
-	BKE_sequencer_imbuf_from_sequencer_space(re->scene, ibuf);
+	if (out) {
+		ibuf = IMB_dupImBuf(out);
+		IMB_freeImBuf(out);
+		BKE_sequencer_imbuf_from_sequencer_space(re->scene, ibuf);
+	}
+	else {
+		ibuf = NULL;
+	}
 
 	recurs_depth--;
 
@@ -1794,6 +1811,9 @@
 		re->progress(re->prh, (float)(cfra - re->r.sfra) / (re->r.efra - re->r.sfra));
 	else
 		re->progress(re->prh, 1.0f);
+
+	/* would mark display buffers as invalid */
+	re->display_draw(re->ddh, re->result, NULL);
 }
 
 /* ~~~~~~~~~~~~~~~~~~~~~~~~~~~~~~~~~~~~~~ */
@@ -2155,7 +2175,14 @@
 	G.is_rendering = FALSE;
 }
 
-<<<<<<< HEAD
+static void colormanage_image_for_write(Scene *scene, ImBuf *ibuf)
+{
+	IMB_display_buffer_to_imbuf_rect(ibuf, &scene->view_settings, &scene->display_settings);
+
+	if (ibuf)
+		imb_freerectfloatImBuf(ibuf);
+}
+
 void RE_RenderFreestyleStrokes(Render *re, Main *bmain, Scene *scene)
 {
 	re->result_ok= 0;
@@ -2163,14 +2190,6 @@
 		do_render_fields_blur_3d(re);
 	}
 	re->result_ok= 1;
-=======
-static void colormanage_image_for_write(Scene *scene, ImBuf *ibuf)
-{
-	IMB_display_buffer_to_imbuf_rect(ibuf, &scene->view_settings, &scene->display_settings);
-
-	if (ibuf)
-		imb_freerectfloatImBuf(ibuf);
->>>>>>> a73dd347
 }
 
 static int do_write_image_or_movie(Render *re, Main *bmain, Scene *scene, bMovieHandle *mh, const char *name_override)
