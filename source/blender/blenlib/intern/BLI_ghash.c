/*
 * ***** BEGIN GPL LICENSE BLOCK *****
 *
 * This program is free software; you can redistribute it and/or
 * modify it under the terms of the GNU General Public License
 * as published by the Free Software Foundation; either version 2
 * of the License, or (at your option) any later version.
 *
 * This program is distributed in the hope that it will be useful,
 * but WITHOUT ANY WARRANTY; without even the implied warranty of
 * MERCHANTABILITY or FITNESS FOR A PARTICULAR PURPOSE.  See the
 * GNU General Public License for more details.
 *
 * You should have received a copy of the GNU General Public License
 * along with this program; if not, write to the Free Software Foundation,
 * Inc., 51 Franklin Street, Fifth Floor, Boston, MA 02110-1301, USA.
 *
 * The Original Code is Copyright (C) 2001-2002 by NaN Holding BV.
 * All rights reserved.
 *
 * The Original Code is: all of this file.
 *
 * Contributor(s): none yet.
 *
 * ***** END GPL LICENSE BLOCK *****
 */

/** \file blender/blenlib/intern/BLI_ghash.c
 *  \ingroup bli
 *
 * A general (pointer -> pointer) chaining hash table
 * for 'Abstract Data Types' (known as an ADT Hash Table).
 *
 * \note edgehash.c is based on this, make sure they stay in sync.
 */

#include <string.h>
#include <stdlib.h>
#include <stdarg.h>
#include <limits.h>

#include "MEM_guardedalloc.h"

#include "BLI_sys_types.h"  /* for intptr_t support */
#include "BLI_utildefines.h"
#include "BLI_mempool.h"

#define GHASH_INTERNAL_API
#include "BLI_ghash.h"  /* own include */

/* keep last */
#include "BLI_strict_flags.h"

/* -------------------------------------------------------------------- */
/** \name Structs & Constants
 * \{ */

#define GHASH_USE_MODULO_BUCKETS

/**
 * Next prime after `2^n` (skipping 2 & 3).
 *
 * \note Also used by: `BLI_edgehash` & `BLI_smallhash`.
 */
const uint hashsizes[] = {
	5, 11, 17, 37, 67, 131, 257, 521, 1031, 2053, 4099, 8209,
	16411, 32771, 65537, 131101, 262147, 524309, 1048583, 2097169,
	4194319, 8388617, 16777259, 33554467, 67108879, 134217757,
	268435459
};

#ifdef GHASH_USE_MODULO_BUCKETS
#  define GHASH_MAX_SIZE 27
BLI_STATIC_ASSERT(ARRAY_SIZE(hashsizes) == GHASH_MAX_SIZE, "Invalid 'hashsizes' size");
#else
#  define GHASH_BUCKET_BIT_MIN 2
#  define GHASH_BUCKET_BIT_MAX 28  /* About 268M of buckets... */
#endif

/**
 * \note Max load #GHASH_LIMIT_GROW used to be 3. (pre 2.74).
 * Python uses 0.6666, tommyhashlib even goes down to 0.5.
 * Reducing our from 3 to 0.75 gives huge speedup (about twice quicker pure GHash insertions/lookup,
 * about 25% - 30% quicker 'dynamic-topology' stroke drawing e.g.).
 * Min load #GHASH_LIMIT_SHRINK is a quarter of max load, to avoid resizing to quickly.
 */
#define GHASH_LIMIT_GROW(_nbkt)   (((_nbkt) * 3) /  4)
#define GHASH_LIMIT_SHRINK(_nbkt) (((_nbkt) * 3) / 16)

/* WARNING! Keep in sync with ugly _gh_Entry in header!!! */
typedef struct Entry {
	struct Entry *next;

	void *key;
} Entry;

typedef struct GHashEntry {
	Entry e;

	void *val;
} GHashEntry;

typedef Entry GSetEntry;

#define GHASH_ENTRY_SIZE(_is_gset) \
	((_is_gset) ? sizeof(GSetEntry) : sizeof(GHashEntry))

struct GHash {
	GHashHashFP hashfp;
	GHashCmpFP cmpfp;

	Entry **buckets;
	struct BLI_mempool *entrypool;
	uint nbuckets;
	uint limit_grow, limit_shrink;
#ifdef GHASH_USE_MODULO_BUCKETS
	uint cursize, size_min;
#else
	uint bucket_mask, bucket_bit, bucket_bit_min;
#endif

	uint nentries;
	uint flag;
};

/** \} */

/* -------------------------------------------------------------------- */
/** \name Internal Utility API
 * \{ */

BLI_INLINE void ghash_entry_copy(
        GHash *gh_dst, Entry *dst, GHash *gh_src, Entry *src,
        GHashKeyCopyFP keycopyfp, GHashValCopyFP valcopyfp)
{
	dst->key = (keycopyfp) ? keycopyfp(src->key) : src->key;

	if ((gh_dst->flag & GHASH_FLAG_IS_GSET) == 0) {
		if ((gh_src->flag & GHASH_FLAG_IS_GSET) == 0) {
			((GHashEntry *)dst)->val = (valcopyfp) ? valcopyfp(((GHashEntry *)src)->val) : ((GHashEntry *)src)->val;
		}
		else {
			((GHashEntry *)dst)->val = NULL;
		}
	}
}

/**
 * Get the full hash for a key.
 */
BLI_INLINE uint ghash_keyhash(GHash *gh, const void *key)
{
	return gh->hashfp(key);
}

/**
 * Get the full hash for an entry.
 */
BLI_INLINE uint ghash_entryhash(GHash *gh, const Entry *e)
{
	return gh->hashfp(e->key);
}

/**
 * Get the bucket-index for an already-computed full hash.
 */
BLI_INLINE uint ghash_bucket_index(GHash *gh, const uint hash)
{
#ifdef GHASH_USE_MODULO_BUCKETS
	return hash % gh->nbuckets;
#else
	return hash & gh->bucket_mask;
#endif
}

/**
 * Find the index of next used bucket, starting from \a curr_bucket (\a gh is assumed non-empty).
 */
BLI_INLINE uint ghash_find_next_bucket_index(GHash *gh, uint curr_bucket)
{
	if (curr_bucket >= gh->nbuckets) {
		curr_bucket = 0;
	}
	if (gh->buckets[curr_bucket]) {
		return curr_bucket;
	}
	for (; curr_bucket < gh->nbuckets; curr_bucket++) {
		if (gh->buckets[curr_bucket]) {
			return curr_bucket;
		}
	}
	for (curr_bucket = 0; curr_bucket < gh->nbuckets; curr_bucket++) {
		if (gh->buckets[curr_bucket]) {
			return curr_bucket;
		}
	}
	BLI_assert(0);
	return 0;
}

/**
 * Expand buckets to the next size up or down.
 */
static void ghash_buckets_resize(GHash *gh, const uint nbuckets)
{
	Entry **buckets_old = gh->buckets;
	Entry **buckets_new;
	const uint nbuckets_old = gh->nbuckets;
	uint i;

	BLI_assert((gh->nbuckets != nbuckets) || !gh->buckets);
//	printf("%s: %d -> %d\n", __func__, nbuckets_old, nbuckets);

	gh->nbuckets = nbuckets;
#ifdef GHASH_USE_MODULO_BUCKETS
#else
	gh->bucket_mask = nbuckets - 1;
#endif

	buckets_new = (Entry **)MEM_callocN(sizeof(*gh->buckets) * gh->nbuckets, __func__);

	if (buckets_old) {
		if (nbuckets > nbuckets_old) {
			for (i = 0; i < nbuckets_old; i++) {
				for (Entry *e = buckets_old[i], *e_next; e; e = e_next) {
					const unsigned hash = ghash_entryhash(gh, e);
					const unsigned bucket_index = ghash_bucket_index(gh, hash);
					e_next = e->next;
					e->next = buckets_new[bucket_index];
					buckets_new[bucket_index] = e;
				}
			}
		}
		else {
			for (i = 0; i < nbuckets_old; i++) {
#ifdef GHASH_USE_MODULO_BUCKETS
				for (Entry *e = buckets_old[i], *e_next; e; e = e_next) {
					const unsigned hash = ghash_entryhash(gh, e);
					const unsigned bucket_index = ghash_bucket_index(gh, hash);
					e_next = e->next;
					e->next = buckets_new[bucket_index];
					buckets_new[bucket_index] = e;
				}
#else
				/* No need to recompute hashes in this case, since our mask is just smaller, all items in old bucket i
				 * will go in same new bucket (i & new_mask)! */
				const unsigned bucket_index = ghash_bucket_index(gh, i);
				BLI_assert(!buckets_old[i] || (bucket_index == ghash_bucket_index(gh, ghash_entryhash(gh, buckets_old[i]))));
				Entry *e;
				for (e = buckets_old[i]; e && e->next; e = e->next);
				if (e) {
					e->next = buckets_new[bucket_index];
					buckets_new[bucket_index] = buckets_old[i];
				}
#endif
			}
		}
	}

	gh->buckets = buckets_new;
	if (buckets_old) {
		MEM_freeN(buckets_old);
	}
}

/**
 * Check if the number of items in the GHash is large enough to require more buckets,
 * or small enough to require less buckets, and resize \a gh accordingly.
 */
static void ghash_buckets_expand(
        GHash *gh, const uint nentries, const bool user_defined)
{
	uint new_nbuckets;

	if (LIKELY(gh->buckets && (nentries < gh->limit_grow))) {
		return;
	}

	new_nbuckets = gh->nbuckets;

#ifdef GHASH_USE_MODULO_BUCKETS
	while ((nentries    > gh->limit_grow) &&
	       (gh->cursize < GHASH_MAX_SIZE - 1))
	{
		new_nbuckets = hashsizes[++gh->cursize];
		gh->limit_grow = GHASH_LIMIT_GROW(new_nbuckets);
	}
#else
	while ((nentries       > gh->limit_grow) &&
	       (gh->bucket_bit < GHASH_BUCKET_BIT_MAX))
	{
		new_nbuckets = 1u << ++gh->bucket_bit;
		gh->limit_grow = GHASH_LIMIT_GROW(new_nbuckets);
	}
#endif

	if (user_defined) {
#ifdef GHASH_USE_MODULO_BUCKETS
		gh->size_min = gh->cursize;
#else
		gh->bucket_bit_min = gh->bucket_bit;
#endif
	}

	if ((new_nbuckets == gh->nbuckets) && gh->buckets) {
		return;
	}

	gh->limit_grow   = GHASH_LIMIT_GROW(new_nbuckets);
	gh->limit_shrink = GHASH_LIMIT_SHRINK(new_nbuckets);
	ghash_buckets_resize(gh, new_nbuckets);
}

static void ghash_buckets_contract(
        GHash *gh, const uint nentries, const bool user_defined, const bool force_shrink)
{
	uint new_nbuckets;

	if (!(force_shrink || (gh->flag & GHASH_FLAG_ALLOW_SHRINK))) {
		return;
	}

	if (LIKELY(gh->buckets && (nentries > gh->limit_shrink))) {
		return;
	}

	new_nbuckets = gh->nbuckets;

#ifdef GHASH_USE_MODULO_BUCKETS
	while ((nentries    < gh->limit_shrink) &&
	       (gh->cursize > gh->size_min))
	{
		new_nbuckets = hashsizes[--gh->cursize];
		gh->limit_shrink = GHASH_LIMIT_SHRINK(new_nbuckets);
	}
#else
	while ((nentries       < gh->limit_shrink) &&
	       (gh->bucket_bit > gh->bucket_bit_min))
	{
		new_nbuckets = 1u << --gh->bucket_bit;
		gh->limit_shrink = GHASH_LIMIT_SHRINK(new_nbuckets);
	}
#endif

	if (user_defined) {
#ifdef GHASH_USE_MODULO_BUCKETS
		gh->size_min = gh->cursize;
#else
		gh->bucket_bit_min = gh->bucket_bit;
#endif
	}

	if ((new_nbuckets == gh->nbuckets) && gh->buckets) {
		return;
	}

	gh->limit_grow   = GHASH_LIMIT_GROW(new_nbuckets);
	gh->limit_shrink = GHASH_LIMIT_SHRINK(new_nbuckets);
	ghash_buckets_resize(gh, new_nbuckets);
}

/**
 * Clear and reset \a gh buckets, reserve again buckets for given number of entries.
 */
BLI_INLINE void ghash_buckets_reset(GHash *gh, const uint nentries)
{
	MEM_SAFE_FREE(gh->buckets);

#ifdef GHASH_USE_MODULO_BUCKETS
	gh->cursize = 0;
	gh->size_min = 0;
	gh->nbuckets = hashsizes[gh->cursize];
#else
	gh->bucket_bit = GHASH_BUCKET_BIT_MIN;
	gh->bucket_bit_min = GHASH_BUCKET_BIT_MIN;
	gh->nbuckets = 1u << gh->bucket_bit;
	gh->bucket_mask = gh->nbuckets - 1;
#endif

	gh->limit_grow   = GHASH_LIMIT_GROW(gh->nbuckets);
	gh->limit_shrink = GHASH_LIMIT_SHRINK(gh->nbuckets);

	gh->nentries = 0;

	ghash_buckets_expand(gh, nentries, (nentries != 0));
}

/**
 * Internal lookup function.
 * Takes hash and bucket_index arguments to avoid calling #ghash_keyhash and #ghash_bucket_index multiple times.
 */
BLI_INLINE Entry *ghash_lookup_entry_ex(
        GHash *gh, const void *key, const uint bucket_index)
{
	Entry *e;
	/* If we do not store GHash, not worth computing it for each entry here!
	 * Typically, comparison function will be quicker, and since it's needed in the end anyway... */
	for (e = gh->buckets[bucket_index]; e; e = e->next) {
		if (UNLIKELY(gh->cmpfp(key, e->key) == false)) {
			return e;
		}
	}

	return NULL;
}

/**
 * Internal lookup function, returns previous entry of target one too.
 * Takes bucket_index argument to avoid calling #ghash_keyhash and #ghash_bucket_index multiple times.
 * Useful when modifying buckets somehow (like removing an entry...).
 */
BLI_INLINE Entry *ghash_lookup_entry_prev_ex(
        GHash *gh, const void *key,
        Entry **r_e_prev, const uint bucket_index)
{
	/* If we do not store GHash, not worth computing it for each entry here!
	 * Typically, comparison function will be quicker, and since it's needed in the end anyway... */
	for (Entry *e_prev = NULL, *e = gh->buckets[bucket_index]; e; e_prev = e, e = e->next) {
		if (UNLIKELY(gh->cmpfp(key, e->key) == false)) {
			*r_e_prev = e_prev;
			return e;
		}
	}

	*r_e_prev = NULL;
	return NULL;
}

/**
 * Internal lookup function. Only wraps #ghash_lookup_entry_ex
 */
BLI_INLINE Entry *ghash_lookup_entry(GHash *gh, const void *key)
{
	const uint hash = ghash_keyhash(gh, key);
	const uint bucket_index = ghash_bucket_index(gh, hash);
	return ghash_lookup_entry_ex(gh, key, bucket_index);
}

static GHash *ghash_new(
        GHashHashFP hashfp, GHashCmpFP cmpfp, const char *info,
        const uint nentries_reserve, const uint flag)
{
	GHash *gh = MEM_mallocN(sizeof(*gh), info);

	gh->hashfp = hashfp;
	gh->cmpfp = cmpfp;

	gh->buckets = NULL;
	gh->flag = flag;

	ghash_buckets_reset(gh, nentries_reserve);
	gh->entrypool = BLI_mempool_create(GHASH_ENTRY_SIZE(flag & GHASH_FLAG_IS_GSET), 64, 64, BLI_MEMPOOL_NOP);

	return gh;
}

/**
 * Internal insert function.
 * Takes hash and bucket_index arguments to avoid calling #ghash_keyhash and #ghash_bucket_index multiple times.
 */
BLI_INLINE void ghash_insert_ex(
        GHash *gh, void *key, void *val, const uint bucket_index)
{
	GHashEntry *e = BLI_mempool_alloc(gh->entrypool);

	BLI_assert((gh->flag & GHASH_FLAG_ALLOW_DUPES) || (BLI_ghash_haskey(gh, key) == 0));
	BLI_assert(!(gh->flag & GHASH_FLAG_IS_GSET));

	e->e.next = gh->buckets[bucket_index];
	e->e.key = key;
	e->val = val;
	gh->buckets[bucket_index] = (Entry *)e;

	ghash_buckets_expand(gh, ++gh->nentries, false);
}

/**
 * Insert function that takes a pre-allocated entry.
 */
BLI_INLINE void ghash_insert_ex_keyonly_entry(
        GHash *gh, void *key, const uint bucket_index,
        Entry *e)
{
	BLI_assert((gh->flag & GHASH_FLAG_ALLOW_DUPES) || (BLI_ghash_haskey(gh, key) == 0));

	e->next = gh->buckets[bucket_index];
	e->key = key;
	gh->buckets[bucket_index] = e;

	ghash_buckets_expand(gh, ++gh->nentries, false);
}

/**
 * Insert function that doesn't set the value (use for GSet)
 */
BLI_INLINE void ghash_insert_ex_keyonly(
        GHash *gh, void *key, const uint bucket_index)
{
	Entry *e = BLI_mempool_alloc(gh->entrypool);

	BLI_assert((gh->flag & GHASH_FLAG_ALLOW_DUPES) || (BLI_ghash_haskey(gh, key) == 0));
	BLI_assert((gh->flag & GHASH_FLAG_IS_GSET) != 0);

	e->next = gh->buckets[bucket_index];
	e->key = key;
	gh->buckets[bucket_index] = e;

	ghash_buckets_expand(gh, ++gh->nentries, false);
}

BLI_INLINE void ghash_insert(GHash *gh, void *key, void *val)
{
	const uint hash = ghash_keyhash(gh, key);
	const uint bucket_index = ghash_bucket_index(gh, hash);

	ghash_insert_ex(gh, key, val, bucket_index);
}

BLI_INLINE bool ghash_insert_safe(
        GHash *gh, void *key, void *val, const bool override,
        GHashKeyFreeFP keyfreefp, GHashValFreeFP valfreefp)
{
	const uint hash = ghash_keyhash(gh, key);
	const uint bucket_index = ghash_bucket_index(gh, hash);
	GHashEntry *e = (GHashEntry *)ghash_lookup_entry_ex(gh, key, bucket_index);

	BLI_assert(!(gh->flag & GHASH_FLAG_IS_GSET));

	if (e) {
		if (override) {
			if (keyfreefp) {
				keyfreefp(e->e.key);
			}
			if (valfreefp) {
				valfreefp(e->val);
			}
			e->e.key = key;
			e->val = val;
		}
		return false;
	}
	else {
		ghash_insert_ex(gh, key, val, bucket_index);
		return true;
	}
}

BLI_INLINE bool ghash_insert_safe_keyonly(
        GHash *gh, void *key, const bool override,
        GHashKeyFreeFP keyfreefp)
{
	const uint hash = ghash_keyhash(gh, key);
	const uint bucket_index = ghash_bucket_index(gh, hash);
	Entry *e = ghash_lookup_entry_ex(gh, key, bucket_index);

	BLI_assert((gh->flag & GHASH_FLAG_IS_GSET) != 0);

	if (e) {
		if (override) {
			if (keyfreefp) {
				keyfreefp(e->key);
			}
			e->key = key;
		}
		return false;
	}
	else {
		ghash_insert_ex_keyonly(gh, key, bucket_index);
		return true;
	}
}

/**
 * Remove the entry and return it, caller must free from gh->entrypool.
 */
static Entry *ghash_remove_ex(
        GHash *gh, const void *key,
        GHashKeyFreeFP keyfreefp, GHashValFreeFP valfreefp,
        const uint bucket_index)
{
	Entry *e_prev;
	Entry *e = ghash_lookup_entry_prev_ex(gh, key, &e_prev, bucket_index);

	BLI_assert(!valfreefp || !(gh->flag & GHASH_FLAG_IS_GSET));

	if (e) {
		if (keyfreefp) {
			keyfreefp(e->key);
		}
		if (valfreefp) {
			valfreefp(((GHashEntry *)e)->val);
		}

		if (e_prev) {
			e_prev->next = e->next;
		}
		else {
			gh->buckets[bucket_index] = e->next;
		}

		ghash_buckets_contract(gh, --gh->nentries, false, false);
	}

	return e;
}

/**
 * Remove a random entry and return it (or NULL if empty), caller must free from gh->entrypool.
 */
static Entry *ghash_pop(GHash *gh, GHashIterState *state)
{
	uint curr_bucket = state->curr_bucket;
	if (gh->nentries == 0) {
		return NULL;
	}

	/* Note: using first_bucket_index here allows us to avoid potential huge number of loops over buckets,
	 *       in case we are popping from a large ghash with few items in it... */
	curr_bucket = ghash_find_next_bucket_index(gh, curr_bucket);

	Entry *e = gh->buckets[curr_bucket];
	BLI_assert(e);

	ghash_remove_ex(gh, e->key, NULL, NULL, curr_bucket);

	state->curr_bucket = curr_bucket;
	return e;
}

/**
 * Run free callbacks for freeing entries.
 */
static void ghash_free_cb(
        GHash *gh,
        GHashKeyFreeFP keyfreefp, GHashValFreeFP valfreefp)
{
	uint i;

	BLI_assert(keyfreefp  || valfreefp);
	BLI_assert(!valfreefp || !(gh->flag & GHASH_FLAG_IS_GSET));

	for (i = 0; i < gh->nbuckets; i++) {
		Entry *e;

		for (e = gh->buckets[i]; e; e = e->next) {
			if (keyfreefp) {
				keyfreefp(e->key);
			}
			if (valfreefp) {
				valfreefp(((GHashEntry *)e)->val);
			}
		}
	}
}

/**
 * Copy the GHash.
 */
static GHash *ghash_copy(GHash *gh, GHashKeyCopyFP keycopyfp, GHashValCopyFP valcopyfp)
{
	GHash *gh_new;
	uint i;
	/* This allows us to be sure to get the same number of buckets in gh_new as in ghash. */
	const uint reserve_nentries_new = MAX2(GHASH_LIMIT_GROW(gh->nbuckets) - 1, gh->nentries);

	BLI_assert(!valcopyfp || !(gh->flag & GHASH_FLAG_IS_GSET));

	gh_new = ghash_new(gh->hashfp, gh->cmpfp, __func__, 0, gh->flag);
	ghash_buckets_expand(gh_new, reserve_nentries_new, false);

	BLI_assert(gh_new->nbuckets == gh->nbuckets);

	for (i = 0; i < gh->nbuckets; i++) {
		Entry *e;

		for (e = gh->buckets[i]; e; e = e->next) {
			Entry *e_new = BLI_mempool_alloc(gh_new->entrypool);
			ghash_entry_copy(gh_new, e_new, gh, e, keycopyfp, valcopyfp);

			/* Warning!
			 * This means entries in buckets in new copy will be in reversed order!
			 * This shall not be an issue though, since order should never be assumed in ghash. */

			/* Note: We can use 'i' here, since we are sure that 'gh' and 'gh_new' have the same number of buckets! */
			e_new->next = gh_new->buckets[i];
			gh_new->buckets[i] = e_new;
		}
	}
	gh_new->nentries = gh->nentries;

	return gh_new;
}

/** \} */

/* -------------------------------------------------------------------- */
/** \name GHash Public API
 * \{ */

/**
 * Creates a new, empty GHash.
 *
 * \param hashfp: Hash callback.
 * \param cmpfp: Comparison callback.
 * \param info: Identifier string for the GHash.
 * \param nentries_reserve: Optionally reserve the number of members that the hash will hold.
 * Use this to avoid resizing buckets if the size is known or can be closely approximated.
 * \return  An empty GHash.
 */
GHash *BLI_ghash_new_ex(
        GHashHashFP hashfp, GHashCmpFP cmpfp, const char *info,
        const uint nentries_reserve)
{
	return ghash_new(hashfp, cmpfp, info, nentries_reserve, 0);
}

/**
 * Wraps #BLI_ghash_new_ex with zero entries reserved.
 */
GHash *BLI_ghash_new(GHashHashFP hashfp, GHashCmpFP cmpfp, const char *info)
{
	return BLI_ghash_new_ex(hashfp, cmpfp, info, 0);
}

/**
 * Copy given GHash. Keys and values are also copied if relevant callback is provided, else pointers remain the same.
 */
GHash *BLI_ghash_copy(GHash *gh, GHashKeyCopyFP keycopyfp, GHashValCopyFP valcopyfp)
{
	return ghash_copy(gh, keycopyfp, valcopyfp);
}

/**
 * Reserve given amount of entries (resize \a gh accordingly if needed).
 */
void BLI_ghash_reserve(GHash *gh, const uint nentries_reserve)
{
	ghash_buckets_expand(gh, nentries_reserve, true);
	ghash_buckets_contract(gh, nentries_reserve, true, false);
}

/**
 * \return size of the GHash.
 */
uint BLI_ghash_len(GHash *gh)
{
	return gh->nentries;
}

/**
 * Insert a key/value pair into the \a gh.
 *
 * \note Duplicates are not checked,
 * the caller is expected to ensure elements are unique unless
 * GHASH_FLAG_ALLOW_DUPES flag is set.
 */
void BLI_ghash_insert(GHash *gh, void *key, void *val)
{
	ghash_insert(gh, key, val);
}

/**
 * Inserts a new value to a key that may already be in ghash.
 *
 * Avoids #BLI_ghash_remove, #BLI_ghash_insert calls (double lookups)
 *
 * \returns true if a new key has been added.
 */
bool BLI_ghash_reinsert(GHash *gh, void *key, void *val, GHashKeyFreeFP keyfreefp, GHashValFreeFP valfreefp)
{
	return ghash_insert_safe(gh, key, val, true, keyfreefp, valfreefp);
}

/**
 * Replaces the key of an item in the \a gh.
 *
 * Use when a key is re-allocated or it's memory location is changed.
 *
 * \returns The previous key or NULL if not found, the caller may free if it's needed.
 */
void *BLI_ghash_replace_key(GHash *gh, void *key)
{
	const uint hash = ghash_keyhash(gh, key);
	const uint bucket_index = ghash_bucket_index(gh, hash);
	GHashEntry *e = (GHashEntry *)ghash_lookup_entry_ex(gh, key, bucket_index);
	if (e != NULL) {
		void *key_prev = e->e.key;
		e->e.key = key;
		return key_prev;
	}
	else {
		return NULL;
	}
}

/**
 * Lookup the value of \a key in \a gh.
 *
 * \param key: The key to lookup.
 * \returns the value for \a key or NULL.
 *
 * \note When NULL is a valid value, use #BLI_ghash_lookup_p to differentiate a missing key
 * from a key with a NULL value. (Avoids calling #BLI_ghash_haskey before #BLI_ghash_lookup)
 */
void *BLI_ghash_lookup(GHash *gh, const void *key)
{
	GHashEntry *e = (GHashEntry *)ghash_lookup_entry(gh, key);
	BLI_assert(!(gh->flag & GHASH_FLAG_IS_GSET));
	return e ? e->val : NULL;
}

/**
 * A version of #BLI_ghash_lookup which accepts a fallback argument.
 */
void *BLI_ghash_lookup_default(GHash *gh, const void *key, void *val_default)
{
	GHashEntry *e = (GHashEntry *)ghash_lookup_entry(gh, key);
	BLI_assert(!(gh->flag & GHASH_FLAG_IS_GSET));
	return e ? e->val : val_default;
}

/**
 * Lookup a pointer to the value of \a key in \a gh.
 *
 * \param key: The key to lookup.
 * \returns the pointer to value for \a key or NULL.
 *
 * \note This has 2 main benefits over #BLI_ghash_lookup.
 * - A NULL return always means that \a key isn't in \a gh.
 * - The value can be modified in-place without further function calls (faster).
 */
void **BLI_ghash_lookup_p(GHash *gh, const void *key)
{
	GHashEntry *e = (GHashEntry *)ghash_lookup_entry(gh, key);
	BLI_assert(!(gh->flag & GHASH_FLAG_IS_GSET));
	return e ? &e->val : NULL;
}

/**
 * Ensure \a key is exists in \a gh.
 *
 * This handles the common situation where the caller needs ensure a key is added to \a gh,
 * constructing a new value in the case the key isn't found.
 * Otherwise use the existing value.
 *
 * Such situations typically incur multiple lookups, however this function
 * avoids them by ensuring the key is added,
 * returning a pointer to the value so it can be used or initialized by the caller.
 *
 * \returns true when the value didn't need to be added.
 * (when false, the caller _must_ initialize the value).
 */
bool BLI_ghash_ensure_p(GHash *gh, void *key, void ***r_val)
{
	const uint hash = ghash_keyhash(gh, key);
	const uint bucket_index = ghash_bucket_index(gh, hash);
	GHashEntry *e = (GHashEntry *)ghash_lookup_entry_ex(gh, key, bucket_index);
	const bool haskey = (e != NULL);

	if (!haskey) {
		e = BLI_mempool_alloc(gh->entrypool);
		ghash_insert_ex_keyonly_entry(gh, key, bucket_index, (Entry *)e);
	}

	*r_val = &e->val;
	return haskey;
}

/**
 * A version of #BLI_ghash_ensure_p that allows caller to re-assign the key.
 * Typically used when the key is to be duplicated.
 *
 * \warning Caller _must_ write to \a r_key when returning false.
 */
bool BLI_ghash_ensure_p_ex(
        GHash *gh, const void *key, void ***r_key, void ***r_val)
{
	const uint hash = ghash_keyhash(gh, key);
	const uint bucket_index = ghash_bucket_index(gh, hash);
	GHashEntry *e = (GHashEntry *)ghash_lookup_entry_ex(gh, key, bucket_index);
	const bool haskey = (e != NULL);

	if (!haskey) {
		/* pass 'key' incase we resize */
		e = BLI_mempool_alloc(gh->entrypool);
		ghash_insert_ex_keyonly_entry(gh, (void *)key, bucket_index, (Entry *)e);
		e->e.key = NULL;  /* caller must re-assign */
	}

	*r_key = &e->e.key;
	*r_val = &e->val;
	return haskey;
}

/**
 * Remove \a key from \a gh, or return false if the key wasn't found.
 *
 * \param key: The key to remove.
 * \param keyfreefp: Optional callback to free the key.
 * \param valfreefp: Optional callback to free the value.
 * \return true if \a key was removed from \a gh.
 */
bool BLI_ghash_remove(GHash *gh, const void *key, GHashKeyFreeFP keyfreefp, GHashValFreeFP valfreefp)
{
	const uint hash = ghash_keyhash(gh, key);
	const uint bucket_index = ghash_bucket_index(gh, hash);
	Entry *e = ghash_remove_ex(gh, key, keyfreefp, valfreefp, bucket_index);
	if (e) {
		BLI_mempool_free(gh->entrypool, e);
		return true;
	}
	else {
		return false;
	}
}

/* same as above but return the value,
 * no free value argument since it will be returned */
/**
 * Remove \a key from \a gh, returning the value or NULL if the key wasn't found.
 *
 * \param key: The key to remove.
 * \param keyfreefp: Optional callback to free the key.
 * \return the value of \a key int \a gh or NULL.
 */
void *BLI_ghash_popkey(GHash *gh, const void *key, GHashKeyFreeFP keyfreefp)
{
	const uint hash = ghash_keyhash(gh, key);
	const uint bucket_index = ghash_bucket_index(gh, hash);
	GHashEntry *e = (GHashEntry *)ghash_remove_ex(gh, key, keyfreefp, NULL, bucket_index);
	BLI_assert(!(gh->flag & GHASH_FLAG_IS_GSET));
	if (e) {
		void *val = e->val;
		BLI_mempool_free(gh->entrypool, e);
		return val;
	}
	else {
		return NULL;
	}
}

/**
 * \return true if the \a key is in \a gh.
 */
bool BLI_ghash_haskey(GHash *gh, const void *key)
{
	return (ghash_lookup_entry(gh, key) != NULL);
}

/**
 * Remove a random entry from \a gh, returning true if a key/value pair could be removed, false otherwise.
 *
 * \param r_key: The removed key.
 * \param r_val: The removed value.
 * \param state: Used for efficient removal.
 * \return true if there was something to pop, false if ghash was already empty.
 */
bool BLI_ghash_pop(
        GHash *gh, GHashIterState *state,
        void **r_key, void **r_val)
{
	GHashEntry *e = (GHashEntry *)ghash_pop(gh, state);

	BLI_assert(!(gh->flag & GHASH_FLAG_IS_GSET));

	if (e) {
		*r_key = e->e.key;
		*r_val = e->val;

		BLI_mempool_free(gh->entrypool, e);
		return true;
	}
	else {
		*r_key = *r_val = NULL;
		return false;
	}
}

/**
 * Reset \a gh clearing all entries.
 *
 * \param keyfreefp: Optional callback to free the key.
 * \param valfreefp: Optional callback to free the value.
 * \param nentries_reserve: Optionally reserve the number of members that the hash will hold.
 */
void BLI_ghash_clear_ex(
        GHash *gh, GHashKeyFreeFP keyfreefp, GHashValFreeFP valfreefp,
        const uint nentries_reserve)
{
	if (keyfreefp || valfreefp)
		ghash_free_cb(gh, keyfreefp, valfreefp);

	ghash_buckets_reset(gh, nentries_reserve);
	BLI_mempool_clear_ex(gh->entrypool, nentries_reserve ? (int)nentries_reserve : -1);
}

/**
 * Wraps #BLI_ghash_clear_ex with zero entries reserved.
 */
void BLI_ghash_clear(GHash *gh, GHashKeyFreeFP keyfreefp, GHashValFreeFP valfreefp)
{
	BLI_ghash_clear_ex(gh, keyfreefp, valfreefp, 0);
}

/**
 * Frees the GHash and its members.
 *
 * \param gh: The GHash to free.
 * \param keyfreefp: Optional callback to free the key.
 * \param valfreefp: Optional callback to free the value.
 */
void BLI_ghash_free(GHash *gh, GHashKeyFreeFP keyfreefp, GHashValFreeFP valfreefp)
{
	BLI_assert((int)gh->nentries == BLI_mempool_len(gh->entrypool));
	if (keyfreefp || valfreefp)
		ghash_free_cb(gh, keyfreefp, valfreefp);

	MEM_freeN(gh->buckets);
	BLI_mempool_destroy(gh->entrypool);
	MEM_freeN(gh);
}

/**
 * Sets a GHash flag.
 */
void BLI_ghash_flag_set(GHash *gh, uint flag)
{
	gh->flag |= flag;
}

/**
 * Clear a GHash flag.
 */
void BLI_ghash_flag_clear(GHash *gh, uint flag)
{
	gh->flag &= ~flag;
}

/** \} */

/* -------------------------------------------------------------------- */
/** \name GHash Iterator API
 * \{ */

/**
 * Create a new GHashIterator. The hash table must not be mutated
 * while the iterator is in use, and the iterator will step exactly
 * BLI_ghash_len(gh) times before becoming done.
 *
 * \param gh: The GHash to iterate over.
 * \return Pointer to a new DynStr.
 */
GHashIterator *BLI_ghashIterator_new(GHash *gh)
{
	GHashIterator *ghi = MEM_mallocN(sizeof(*ghi), "ghash iterator");
	BLI_ghashIterator_init(ghi, gh);
	return ghi;
}

/**
 * Init an already allocated GHashIterator. The hash table must not
 * be mutated while the iterator is in use, and the iterator will
 * step exactly BLI_ghash_len(gh) times before becoming done.
 *
 * \param ghi: The GHashIterator to initialize.
 * \param gh: The GHash to iterate over.
 */
void BLI_ghashIterator_init(GHashIterator *ghi, GHash *gh)
{
	ghi->gh = gh;
	ghi->curEntry = NULL;
	ghi->curBucket = UINT_MAX;  /* wraps to zero */
	if (gh->nentries) {
		do {
			ghi->curBucket++;
			if (UNLIKELY(ghi->curBucket == ghi->gh->nbuckets))
				break;
			ghi->curEntry = ghi->gh->buckets[ghi->curBucket];
		} while (!ghi->curEntry);
	}
}

/**
 * Steps the iterator to the next index.
 *
 * \param ghi: The iterator.
 */
void BLI_ghashIterator_step(GHashIterator *ghi)
{
	if (ghi->curEntry) {
		ghi->curEntry = ghi->curEntry->next;
		while (!ghi->curEntry) {
			ghi->curBucket++;
			if (ghi->curBucket == ghi->gh->nbuckets)
				break;
			ghi->curEntry = ghi->gh->buckets[ghi->curBucket];
		}
	}
}

/**
 * Free a GHashIterator.
 *
 * \param ghi: The iterator to free.
 */
void BLI_ghashIterator_free(GHashIterator *ghi)
{
	MEM_freeN(ghi);
}

<<<<<<< HEAD
=======
/* inline functions now */
#if 0
/**
 * Retrieve the key from an iterator.
 *
 * \param ghi: The iterator.
 * \return The key at the current index, or NULL if the
 * iterator is done.
 */
void *BLI_ghashIterator_getKey(GHashIterator *ghi)
{
	return ghi->curEntry->key;
}

/**
 * Retrieve the value from an iterator.
 *
 * \param ghi: The iterator.
 * \return The value at the current index, or NULL if the
 * iterator is done.
 */
void *BLI_ghashIterator_getValue(GHashIterator *ghi)
{
	return ghi->curEntry->val;
}

/**
 * Retrieve the value from an iterator.
 *
 * \param ghi: The iterator.
 * \return The value at the current index, or NULL if the
 * iterator is done.
 */
void **BLI_ghashIterator_getValue_p(GHashIterator *ghi)
{
	return &ghi->curEntry->val;
}

/**
 * Determine if an iterator is done (has reached the end of
 * the hash table).
 *
 * \param ghi: The iterator.
 * \return True if done, False otherwise.
 */
bool BLI_ghashIterator_done(GHashIterator *ghi)
{
	return ghi->curEntry == NULL;
}
#endif

>>>>>>> e757c4a3
/** \} */

/* -------------------------------------------------------------------- */
/** \name GSet Public API
 *
 * Use ghash API to give 'set' functionality
 * \{ */
GSet *BLI_gset_new_ex(
        GSetHashFP hashfp, GSetCmpFP cmpfp, const char *info,
        const uint nentries_reserve)
{
	return (GSet *)ghash_new(hashfp, cmpfp, info, nentries_reserve, GHASH_FLAG_IS_GSET);
}

GSet *BLI_gset_new(GSetHashFP hashfp, GSetCmpFP cmpfp, const char *info)
{
	return BLI_gset_new_ex(hashfp, cmpfp, info, 0);
}

/**
 * Copy given GSet. Keys are also copied if callback is provided, else pointers remain the same.
 */
GSet *BLI_gset_copy(GSet *gs, GHashKeyCopyFP keycopyfp)
{
	return (GSet *)ghash_copy((GHash *)gs, keycopyfp, NULL);
}

uint BLI_gset_len(GSet *gs)
{
	return ((GHash *)gs)->nentries;
}

/**
 * Adds the key to the set (no checks for unique keys!).
 * Matching #BLI_ghash_insert
 */
void BLI_gset_insert(GSet *gs, void *key)
{
	const uint hash = ghash_keyhash((GHash *)gs, key);
	const uint bucket_index = ghash_bucket_index((GHash *)gs, hash);
	ghash_insert_ex_keyonly((GHash *)gs, key, bucket_index);
}

/**
 * A version of BLI_gset_insert which checks first if the key is in the set.
 * \returns true if a new key has been added.
 *
 * \note GHash has no equivalent to this because typically the value would be different.
 */
bool BLI_gset_add(GSet *gs, void *key)
{
	return ghash_insert_safe_keyonly((GHash *)gs, key, false, NULL);
}

/**
 * Set counterpart to #BLI_ghash_ensure_p_ex.
 * similar to BLI_gset_add, except it returns the key pointer.
 *
 * \warning Caller _must_ write to \a r_key when returning false.
 */
bool BLI_gset_ensure_p_ex(GSet *gs, const void *key, void ***r_key)
{
	const uint hash = ghash_keyhash((GHash *)gs, key);
	const uint bucket_index = ghash_bucket_index((GHash *)gs, hash);
	GSetEntry *e = (GSetEntry *)ghash_lookup_entry_ex((GHash *)gs, key, bucket_index);
	const bool haskey = (e != NULL);

	if (!haskey) {
		/* pass 'key' incase we resize */
		e = BLI_mempool_alloc(((GHash *)gs)->entrypool);
		ghash_insert_ex_keyonly_entry((GHash *)gs, (void *)key, bucket_index, (Entry *)e);
		e->key = NULL;  /* caller must re-assign */
	}

	*r_key = &e->key;
	return haskey;
}

/**
 * Adds the key to the set (duplicates are managed).
 * Matching #BLI_ghash_reinsert
 *
 * \returns true if a new key has been added.
 */
bool BLI_gset_reinsert(GSet *gs, void *key, GSetKeyFreeFP keyfreefp)
{
	return ghash_insert_safe_keyonly((GHash *)gs, key, true, keyfreefp);
}

/**
 * Replaces the key to the set if it's found.
 * Matching #BLI_ghash_replace_key
 *
 * \returns The old key or NULL if not found.
 */
void *BLI_gset_replace_key(GSet *gs, void *key)
{
	return BLI_ghash_replace_key((GHash *)gs, key);
}


bool BLI_gset_remove(GSet *gs, const void *key, GSetKeyFreeFP keyfreefp)
{
	return BLI_ghash_remove((GHash *)gs, key, keyfreefp, NULL);
}


bool BLI_gset_haskey(GSet *gs, const void *key)
{
	return (ghash_lookup_entry((GHash *)gs, key) != NULL);
}

/**
 * Remove a random entry from \a gs, returning true if a key could be removed, false otherwise.
 *
 * \param r_key: The removed key.
 * \param state: Used for efficient removal.
 * \return true if there was something to pop, false if gset was already empty.
 */
bool BLI_gset_pop(
        GSet *gs, GSetIterState *state,
        void **r_key)
{
	GSetEntry *e = (GSetEntry *)ghash_pop((GHash *)gs, (GHashIterState *)state);

	if (e) {
		*r_key = e->key;

		BLI_mempool_free(((GHash *)gs)->entrypool, e);
		return true;
	}
	else {
		*r_key = NULL;
		return false;
	}
}

void BLI_gset_clear_ex(
        GSet *gs, GSetKeyFreeFP keyfreefp,
        const uint nentries_reserve)
{
	BLI_ghash_clear_ex(
	        (GHash *)gs, keyfreefp, NULL,
	        nentries_reserve);
}

void BLI_gset_clear(GSet *gs, GSetKeyFreeFP keyfreefp)
{
	BLI_ghash_clear((GHash *)gs, keyfreefp, NULL);
}

void BLI_gset_free(GSet *gs, GSetKeyFreeFP keyfreefp)
{
	BLI_ghash_free((GHash *)gs, keyfreefp, NULL);
}

void BLI_gset_flag_set(GSet *gs, uint flag)
{
	((GHash *)gs)->flag |= flag;
}

void BLI_gset_flag_clear(GSet *gs, uint flag)
{
	((GHash *)gs)->flag &= ~flag;
}

/** \} */

/* -------------------------------------------------------------------- */
/** \name GSet Combined Key/Value Usage
 *
 * \note Not typical ``set`` use, only use when the pointer identity matters.
 * This can be useful when the key references data stored outside the GSet.
 * \{ */

/**
 * Returns the pointer to the key if it's found.
 */
void *BLI_gset_lookup(GSet *gs, const void *key)
{
	Entry *e = ghash_lookup_entry((GHash *)gs, key);
	return e ? e->key : NULL;
}

/**
 * Returns the pointer to the key if it's found, removing it from the GSet.
 * \note Caller must handle freeing.
 */
void *BLI_gset_pop_key(GSet *gs, const void *key)
{
	const uint hash = ghash_keyhash((GHash *)gs, key);
	const uint bucket_index = ghash_bucket_index((GHash *)gs, hash);
	Entry *e = ghash_remove_ex((GHash *)gs, key, NULL, NULL, bucket_index);
	if (e) {
		void *key_ret = e->key;
		BLI_mempool_free(((GHash *)gs)->entrypool, e);
		return key_ret;
	}
	else {
		return NULL;
	}
}

/** \} */

/* -------------------------------------------------------------------- */
/** \name Debugging & Introspection
 * \{ */

#include "BLI_math.h"

/**
 * \return number of buckets in the GHash.
 */
int BLI_ghash_buckets_len(GHash *gh)
{
	return (int)gh->nbuckets;
}
int BLI_gset_buckets_len(GSet *gs)
{
	return BLI_ghash_buckets_len((GHash *)gs);
}

/**
 * Measure how well the hash function performs (1.0 is approx as good as random distribution),
 * and return a few other stats like load, variance of the distribution of the entries in the buckets, etc.
 *
 * Smaller is better!
 */
double BLI_ghash_calc_quality_ex(
        GHash *gh, double *r_load, double *r_variance,
        double *r_prop_empty_buckets, double *r_prop_overloaded_buckets, int *r_biggest_bucket)
{
	double mean;
	uint i;

	if (gh->nentries == 0) {
		if (r_load) {
			*r_load = 0.0;
		}
		if (r_variance) {
			*r_variance = 0.0;
		}
		if (r_prop_empty_buckets) {
			*r_prop_empty_buckets = 1.0;
		}
		if (r_prop_overloaded_buckets) {
			*r_prop_overloaded_buckets = 0.0;
		}
		if (r_biggest_bucket) {
			*r_biggest_bucket = 0;
		}

		return 0.0;
	}

	mean = (double)gh->nentries / (double)gh->nbuckets;
	if (r_load) {
		*r_load = mean;
	}
	if (r_biggest_bucket) {
		*r_biggest_bucket = 0;
	}

	if (r_variance) {
		/* We already know our mean (i.e. load factor), easy to compute variance.
		 * See https://en.wikipedia.org/wiki/Algorithms_for_calculating_variance#Two-pass_algorithm
		 */
		double sum = 0.0;
		for (i = 0; i < gh->nbuckets; i++) {
			int count = 0;
			Entry *e;
			for (e = gh->buckets[i]; e; e = e->next) {
				count++;
			}
			sum += ((double)count - mean) * ((double)count - mean);
		}
		*r_variance = sum / (double)(gh->nbuckets - 1);
	}

	{
		uint64_t sum = 0;
		uint64_t overloaded_buckets_threshold = (uint64_t)max_ii(GHASH_LIMIT_GROW(1), 1);
		uint64_t sum_overloaded = 0;
		uint64_t sum_empty = 0;

		for (i = 0; i < gh->nbuckets; i++) {
			uint64_t count = 0;
			Entry *e;
			for (e = gh->buckets[i]; e; e = e->next) {
				count++;
			}
			if (r_biggest_bucket) {
				*r_biggest_bucket = max_ii(*r_biggest_bucket, (int)count);
			}
			if (r_prop_overloaded_buckets && (count > overloaded_buckets_threshold)) {
				sum_overloaded++;
			}
			if (r_prop_empty_buckets && !count) {
				sum_empty++;
			}
			sum += count * (count + 1);
		}
		if (r_prop_overloaded_buckets) {
			*r_prop_overloaded_buckets = (double)sum_overloaded / (double)gh->nbuckets;
		}
		if (r_prop_empty_buckets) {
			*r_prop_empty_buckets = (double)sum_empty / (double)gh->nbuckets;
		}
		return ((double)sum * (double)gh->nbuckets /
		        ((double)gh->nentries * (gh->nentries + 2 * gh->nbuckets - 1)));
	}
}
double BLI_gset_calc_quality_ex(
        GSet *gs, double *r_load, double *r_variance,
        double *r_prop_empty_buckets, double *r_prop_overloaded_buckets, int *r_biggest_bucket)
{
	return BLI_ghash_calc_quality_ex(
	        (GHash *)gs, r_load, r_variance,
	        r_prop_empty_buckets, r_prop_overloaded_buckets, r_biggest_bucket);
}

double BLI_ghash_calc_quality(GHash *gh)
{
	return BLI_ghash_calc_quality_ex(gh, NULL, NULL, NULL, NULL, NULL);
}
double BLI_gset_calc_quality(GSet *gs)
{
	return BLI_ghash_calc_quality_ex((GHash *)gs, NULL, NULL, NULL, NULL, NULL);
}

/** \} */<|MERGE_RESOLUTION|>--- conflicted
+++ resolved
@@ -1108,60 +1108,6 @@
 	MEM_freeN(ghi);
 }
 
-<<<<<<< HEAD
-=======
-/* inline functions now */
-#if 0
-/**
- * Retrieve the key from an iterator.
- *
- * \param ghi: The iterator.
- * \return The key at the current index, or NULL if the
- * iterator is done.
- */
-void *BLI_ghashIterator_getKey(GHashIterator *ghi)
-{
-	return ghi->curEntry->key;
-}
-
-/**
- * Retrieve the value from an iterator.
- *
- * \param ghi: The iterator.
- * \return The value at the current index, or NULL if the
- * iterator is done.
- */
-void *BLI_ghashIterator_getValue(GHashIterator *ghi)
-{
-	return ghi->curEntry->val;
-}
-
-/**
- * Retrieve the value from an iterator.
- *
- * \param ghi: The iterator.
- * \return The value at the current index, or NULL if the
- * iterator is done.
- */
-void **BLI_ghashIterator_getValue_p(GHashIterator *ghi)
-{
-	return &ghi->curEntry->val;
-}
-
-/**
- * Determine if an iterator is done (has reached the end of
- * the hash table).
- *
- * \param ghi: The iterator.
- * \return True if done, False otherwise.
- */
-bool BLI_ghashIterator_done(GHashIterator *ghi)
-{
-	return ghi->curEntry == NULL;
-}
-#endif
-
->>>>>>> e757c4a3
 /** \} */
 
 /* -------------------------------------------------------------------- */
