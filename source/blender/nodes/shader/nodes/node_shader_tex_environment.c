--- conflicted
+++ resolved
@@ -78,13 +78,8 @@
 	if (tex->projection == SHD_PROJ_EQUIRECTANGULAR)
 		GPU_stack_link(mat, node, "node_tex_environment_equirectangular", in, out, GPU_image(ima, iuser, isdata));
 	else
-<<<<<<< HEAD
 		GPU_stack_link(mat, node, "node_tex_environment_mirror_ball", in, out, GPU_image(ima, iuser, isdata));
-		
-=======
-		GPU_stack_link(mat, "node_tex_environment_mirror_ball", in, out, GPU_image(ima, iuser, isdata));
 
->>>>>>> a25c11fd
 	ImBuf *ibuf = BKE_image_acquire_ibuf(ima, iuser, NULL);
 	if (ibuf && (ibuf->colormanage_flag & IMB_COLORMANAGE_IS_DATA) == 0 &&
 	    GPU_material_do_color_management(mat))
