--- conflicted
+++ resolved
@@ -343,6 +343,8 @@
 	/*induce a real crash*/
 	signal(SIGSEGV, SIG_DFL);
 	*(int*)NULL = 0;
+
+	return 0;
 }
 
 static int nocrashhandler(int argc, char **argv, void *data)
@@ -980,12 +982,8 @@
 	//BLI_argsAdd(ba, pass, short_arg, long_arg, doc, cb, C);
 
 	/* end argument processing after -- */
-<<<<<<< HEAD
-	BLI_argsAdd(ba, "--", -1, end_arguments, NULL);
-	BLI_argsAdd(ba, "--no_crash_handler", 1, nocrashhandler, NULL);
-=======
 	BLI_argsAdd(ba, -1, "--", NULL, "\n\tEnds option processing, following arguments passed unchanged. Access via python's sys.argv", end_arguments, NULL);
->>>>>>> 7f083c45
+	BLI_argsAdd(ba, 1,  "--no_crash_handler", NULL, "disable crash handler", nocrashhandler, NULL);
 
 	/* first pass: background mode, disable python and commands that exit after usage */
 	BLI_argsAdd(ba, 1, "-h", "--help", "\n\tPrint this help text and exit", print_help, ba);
