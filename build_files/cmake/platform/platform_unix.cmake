--- conflicted
+++ resolved
@@ -37,34 +37,23 @@
     unset(LIBDIR_GLIBC228_ABI)
   endif()
 
-<<<<<<< HEAD
-  if(NOT DEFINED LIBDIR OR NOT (EXISTS ${LIBDIR}))
+  if(NOT DEFINED LIBDIR)
+    set(LIBDIR "")  # Suppress undefined warnings, allow printing even if empty.
+  endif()
+  if((LIBDIR STREQUAL "") OR (NOT (EXISTS "${LIBDIR}")))
     if(WITH_STRICT_BUILD_OPTIONS)
       message(SEND_ERROR
-        "Unable to find LIBDIR: ${LIBDIR}. "
+        "Unable to find LIBDIR: \"${LIBDIR}\". "
         "WITH_LIBS_PRECOMPILED needs to be able to find the LIBDIR for the precompiled libraries."
       )
     else()
       message(STATUS
-        "Unable to find LIBDIR: ${LIBDIR}. system libraries may be used "
+        "Unable to find LIBDIR: \"${LIBDIR}\". system libraries may be used "
         "(disable WITH_LIBS_PRECOMPILED to suppress this message)."
       )
     endif()
-    if(DEFINED LIBDIR)
-      unset(LIBDIR)
-    endif()
+    unset(LIBDIR)
     set(WITH_LIBS_PRECOMPILED OFF)
-=======
-  if(NOT DEFINED LIBDIR)
-    set(LIBDIR "")  # Suppress undefined warnings, allow printing even if empty.
-  endif()
-  if((LIBDIR STREQUAL "") OR (NOT (EXISTS "${LIBDIR}")))
-    message(STATUS
-      "Unable to find LIBDIR: \"${LIBDIR}\", system libraries may be used "
-      "(disable WITH_LIBS_PRECOMPILED to suppress this message)."
-    )
-    unset(LIBDIR)
->>>>>>> 7e9a36c1
   endif()
 endif()
 
